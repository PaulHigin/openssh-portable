<<<<<<< HEAD
/* $OpenBSD: ssh.c,v 1.576 2022/09/17 10:33:18 djm Exp $ */
=======
/* $OpenBSD: ssh.c,v 1.584 2023/01/17 18:52:44 millert Exp $ */
>>>>>>> 6dfb65de
/*
 * Author: Tatu Ylonen <ylo@cs.hut.fi>
 * Copyright (c) 1995 Tatu Ylonen <ylo@cs.hut.fi>, Espoo, Finland
 *                    All rights reserved
 * Ssh client program.  This program can be used to log into a remote machine.
 * The software supports strong authentication, encryption, and forwarding
 * of X11, TCP/IP, and authentication connections.
 *
 * As far as I am concerned, the code I have written for this software
 * can be used freely for any purpose.  Any derived versions of this
 * software must be clearly marked as such, and if the derived work is
 * incompatible with the protocol description in the RFC file, it must be
 * called by a name other than "ssh" or "Secure Shell".
 *
 * Copyright (c) 1999 Niels Provos.  All rights reserved.
 * Copyright (c) 2000, 2001, 2002, 2003 Markus Friedl.  All rights reserved.
 *
 * Modified to work with SSLeay by Niels Provos <provos@citi.umich.edu>
 * in Canada (German citizen).
 *
 * Redistribution and use in source and binary forms, with or without
 * modification, are permitted provided that the following conditions
 * are met:
 * 1. Redistributions of source code must retain the above copyright
 *    notice, this list of conditions and the following disclaimer.
 * 2. Redistributions in binary form must reproduce the above copyright
 *    notice, this list of conditions and the following disclaimer in the
 *    documentation and/or other materials provided with the distribution.
 *
 * THIS SOFTWARE IS PROVIDED BY THE AUTHOR ``AS IS'' AND ANY EXPRESS OR
 * IMPLIED WARRANTIES, INCLUDING, BUT NOT LIMITED TO, THE IMPLIED WARRANTIES
 * OF MERCHANTABILITY AND FITNESS FOR A PARTICULAR PURPOSE ARE DISCLAIMED.
 * IN NO EVENT SHALL THE AUTHOR BE LIABLE FOR ANY DIRECT, INDIRECT,
 * INCIDENTAL, SPECIAL, EXEMPLARY, OR CONSEQUENTIAL DAMAGES (INCLUDING, BUT
 * NOT LIMITED TO, PROCUREMENT OF SUBSTITUTE GOODS OR SERVICES; LOSS OF USE,
 * DATA, OR PROFITS; OR BUSINESS INTERRUPTION) HOWEVER CAUSED AND ON ANY
 * THEORY OF LIABILITY, WHETHER IN CONTRACT, STRICT LIABILITY, OR TORT
 * (INCLUDING NEGLIGENCE OR OTHERWISE) ARISING IN ANY WAY OUT OF THE USE OF
 * THIS SOFTWARE, EVEN IF ADVISED OF THE POSSIBILITY OF SUCH DAMAGE.
 */

#include "includes.h"

#include <sys/types.h>
#ifdef HAVE_SYS_STAT_H
# include <sys/stat.h>
#endif
#include <sys/resource.h>
#include <sys/ioctl.h>
#include <sys/socket.h>
#include <sys/wait.h>

#include <ctype.h>
#include <errno.h>
#include <fcntl.h>
#include <netdb.h>
#ifdef HAVE_PATHS_H
#include <paths.h>
#endif
#include <pwd.h>
#include <signal.h>
#include <stdarg.h>
#include <stddef.h>
#include <stdio.h>
#include <stdlib.h>
#include <string.h>
#include <stdarg.h>
#include <unistd.h>
#include <limits.h>
#include <locale.h>

#include <netinet/in.h>
#include <arpa/inet.h>

#ifdef WITH_OPENSSL
#include <openssl/evp.h>
#include <openssl/err.h>
#endif
#include "openbsd-compat/openssl-compat.h"
#include "openbsd-compat/sys-queue.h"

#include "xmalloc.h"
#include "ssh.h"
#include "ssh2.h"
#include "canohost.h"
#include "compat.h"
#include "cipher.h"
#include "packet.h"
#include "sshbuf.h"
#include "channels.h"
#include "sshkey.h"
#include "authfd.h"
#include "authfile.h"
#include "pathnames.h"
#include "dispatch.h"
#include "clientloop.h"
#include "log.h"
#include "misc.h"
#include "readconf.h"
#include "sshconnect.h"
#include "kex.h"
#include "mac.h"
#include "sshpty.h"
#include "match.h"
#include "msg.h"
#include "version.h"
#include "ssherr.h"
#include "myproposal.h"
#include "utf8.h"

#ifdef ENABLE_PKCS11
#include "ssh-pkcs11.h"
#endif

extern char *__progname;

/* Saves a copy of argv for setproctitle emulation */
#ifndef HAVE_SETPROCTITLE
static char **saved_av;
#endif

/* Flag indicating whether debug mode is on.  May be set on the command line. */
int debug_flag = 0;

/* Flag indicating whether a tty should be requested */
int tty_flag = 0;

/*
 * Flag indicating that the current process should be backgrounded and
 * a new mux-client launched in the foreground for ControlPersist.
 */
int need_controlpersist_detach = 0;

/* Copies of flags for ControlPersist foreground mux-client */
int ostdin_null_flag, osession_type, otty_flag, orequest_tty;

/*
 * General data structure for command line options and options configurable
 * in configuration files.  See readconf.h.
 */
Options options;

/* optional user configfile */
char *config = NULL;

/*
 * Name of the host we are connecting to.  This is the name given on the
 * command line, or the Hostname specified for the user-supplied name in a
 * configuration file.
 */
char *host;

/*
 * A config can specify a path to forward, overriding SSH_AUTH_SOCK. If this is
 * not NULL, forward the socket at this path instead.
 */
char *forward_agent_sock_path = NULL;

/* socket address the host resolves to */
struct sockaddr_storage hostaddr;

/* Private host keys. */
Sensitive sensitive_data;

/* command to be executed */
struct sshbuf *command;

/* # of replies received for global requests */
static int forward_confirms_pending = -1;

/* mux.c */
extern int muxserver_sock;
extern u_int muxclient_command;

/* Prints a help message to the user.  This function never returns. */

static void
usage(void)
{
	fprintf(stderr,
"usage: ssh [-46AaCfGgKkMNnqsTtVvXxYy] [-B bind_interface]\n"
"           [-b bind_address] [-c cipher_spec] [-D [bind_address:]port]\n"
"           [-E log_file] [-e escape_char] [-F configfile] [-I pkcs11]\n"
"           [-i identity_file] [-J [user@]host[:port]] [-L address]\n"
"           [-l login_name] [-m mac_spec] [-O ctl_cmd] [-o option] [-p port]\n"
"           [-Q query_option] [-R address] [-S ctl_path] [-W host:port]\n"
"           [-w local_tun[:remote_tun]] destination [command [argument ...]]\n"
	);
	exit(255);
}

static int ssh_session2(struct ssh *, const struct ssh_conn_info *);
static void load_public_identity_files(const struct ssh_conn_info *);
static void main_sigchld_handler(int);

/* ~/ expand a list of paths. NB. assumes path[n] is heap-allocated. */
static void
tilde_expand_paths(char **paths, u_int num_paths)
{
	u_int i;
	char *cp;

	for (i = 0; i < num_paths; i++) {
		cp = tilde_expand_filename(paths[i], getuid());
		free(paths[i]);
		paths[i] = cp;
	}
}

/*
 * Expands the set of percent_expand options used by the majority of keywords
 * in the client that support percent expansion.
 * Caller must free returned string.
 */
static char *
default_client_percent_expand(const char *str,
    const struct ssh_conn_info *cinfo)
{
	return percent_expand(str,
	    DEFAULT_CLIENT_PERCENT_EXPAND_ARGS(cinfo),
	    (char *)NULL);
}

/*
 * Expands the set of percent_expand options used by the majority of keywords
 * AND perform environment variable substitution.
 * Caller must free returned string.
 */
static char *
default_client_percent_dollar_expand(const char *str,
    const struct ssh_conn_info *cinfo)
{
	char *ret;

	ret = percent_dollar_expand(str,
	    DEFAULT_CLIENT_PERCENT_EXPAND_ARGS(cinfo),
	    (char *)NULL);
	if (ret == NULL)
		fatal("invalid environment variable expansion");
	return ret;
}

/*
 * Attempt to resolve a host name / port to a set of addresses and
 * optionally return any CNAMEs encountered along the way.
 * Returns NULL on failure.
 * NB. this function must operate with a options having undefined members.
 */
static struct addrinfo *
resolve_host(const char *name, int port, int logerr, char *cname, size_t clen)
{
	char strport[NI_MAXSERV];
	const char *errstr = NULL;
	struct addrinfo hints, *res;
	int gaierr;
	LogLevel loglevel = SYSLOG_LEVEL_DEBUG1;

	if (port <= 0)
		port = default_ssh_port();
	if (cname != NULL)
		*cname = '\0';
	debug3_f("lookup %s:%d", name, port);

	snprintf(strport, sizeof strport, "%d", port);
	memset(&hints, 0, sizeof(hints));
	hints.ai_family = options.address_family == -1 ?
	    AF_UNSPEC : options.address_family;
	hints.ai_socktype = SOCK_STREAM;
	if (cname != NULL)
		hints.ai_flags = AI_CANONNAME;
	if ((gaierr = getaddrinfo(name, strport, &hints, &res)) != 0) {
		if (logerr || (gaierr != EAI_NONAME && gaierr != EAI_NODATA))
			loglevel = SYSLOG_LEVEL_ERROR;
		do_log2(loglevel, "%s: Could not resolve hostname %.100s: %s",
		    __progname, name, ssh_gai_strerror(gaierr));
		return NULL;
	}
	if (cname != NULL && res->ai_canonname != NULL) {
		if (!valid_domain(res->ai_canonname, 0, &errstr)) {
			error("ignoring bad CNAME \"%s\" for host \"%s\": %s",
			    res->ai_canonname, name, errstr);
		} else if (strlcpy(cname, res->ai_canonname, clen) >= clen) {
			error_f("host \"%s\" cname \"%s\" too long (max %lu)",
			    name,  res->ai_canonname, (u_long)clen);
			if (clen > 0)
				*cname = '\0';
		}
	}
	return res;
}

/* Returns non-zero if name can only be an address and not a hostname */
static int
is_addr_fast(const char *name)
{
	return (strchr(name, '%') != NULL || strchr(name, ':') != NULL ||
	    strspn(name, "0123456789.") == strlen(name));
}

/* Returns non-zero if name represents a valid, single address */
static int
is_addr(const char *name)
{
	char strport[NI_MAXSERV];
	struct addrinfo hints, *res;

	if (is_addr_fast(name))
		return 1;

	snprintf(strport, sizeof strport, "%u", default_ssh_port());
	memset(&hints, 0, sizeof(hints));
	hints.ai_family = options.address_family == -1 ?
	    AF_UNSPEC : options.address_family;
	hints.ai_socktype = SOCK_STREAM;
	hints.ai_flags = AI_NUMERICHOST|AI_NUMERICSERV;
	if (getaddrinfo(name, strport, &hints, &res) != 0)
		return 0;
	if (res == NULL || res->ai_next != NULL) {
		freeaddrinfo(res);
		return 0;
	}
	freeaddrinfo(res);
	return 1;
}

/*
 * Attempt to resolve a numeric host address / port to a single address.
 * Returns a canonical address string.
 * Returns NULL on failure.
 * NB. this function must operate with a options having undefined members.
 */
static struct addrinfo *
resolve_addr(const char *name, int port, char *caddr, size_t clen)
{
	char addr[NI_MAXHOST], strport[NI_MAXSERV];
	struct addrinfo hints, *res;
	int gaierr;

	if (port <= 0)
		port = default_ssh_port();
	snprintf(strport, sizeof strport, "%u", port);
	memset(&hints, 0, sizeof(hints));
	hints.ai_family = options.address_family == -1 ?
	    AF_UNSPEC : options.address_family;
	hints.ai_socktype = SOCK_STREAM;
	hints.ai_flags = AI_NUMERICHOST|AI_NUMERICSERV;
	if ((gaierr = getaddrinfo(name, strport, &hints, &res)) != 0) {
		debug2_f("could not resolve name %.100s as address: %s",
		    name, ssh_gai_strerror(gaierr));
		return NULL;
	}
	if (res == NULL) {
		debug_f("getaddrinfo %.100s returned no addresses", name);
		return NULL;
	}
	if (res->ai_next != NULL) {
		debug_f("getaddrinfo %.100s returned multiple addresses", name);
		goto fail;
	}
	if ((gaierr = getnameinfo(res->ai_addr, res->ai_addrlen,
	    addr, sizeof(addr), NULL, 0, NI_NUMERICHOST)) != 0) {
		debug_f("Could not format address for name %.100s: %s",
		    name, ssh_gai_strerror(gaierr));
		goto fail;
	}
	if (strlcpy(caddr, addr, clen) >= clen) {
		error_f("host \"%s\" addr \"%s\" too long (max %lu)",
		    name,  addr, (u_long)clen);
		if (clen > 0)
			*caddr = '\0';
 fail:
		freeaddrinfo(res);
		return NULL;
	}
	return res;
}

/*
 * Check whether the cname is a permitted replacement for the hostname
 * and perform the replacement if it is.
 * NB. this function must operate with a options having undefined members.
 */
static int
check_follow_cname(int direct, char **namep, const char *cname)
{
	int i;
	struct allowed_cname *rule;

	if (*cname == '\0' || !config_has_permitted_cnames(&options) ||
	    strcmp(*namep, cname) == 0)
		return 0;
	if (options.canonicalize_hostname == SSH_CANONICALISE_NO)
		return 0;
	/*
	 * Don't attempt to canonicalize names that will be interpreted by
	 * a proxy or jump host unless the user specifically requests so.
	 */
	if (!direct &&
	    options.canonicalize_hostname != SSH_CANONICALISE_ALWAYS)
		return 0;
	debug3_f("check \"%s\" CNAME \"%s\"", *namep, cname);
	for (i = 0; i < options.num_permitted_cnames; i++) {
		rule = options.permitted_cnames + i;
		if (match_pattern_list(*namep, rule->source_list, 1) != 1 ||
		    match_pattern_list(cname, rule->target_list, 1) != 1)
			continue;
		verbose("Canonicalized DNS aliased hostname "
		    "\"%s\" => \"%s\"", *namep, cname);
		free(*namep);
		*namep = xstrdup(cname);
		return 1;
	}
	return 0;
}

/*
 * Attempt to resolve the supplied hostname after applying the user's
 * canonicalization rules. Returns the address list for the host or NULL
 * if no name was found after canonicalization.
 * NB. this function must operate with a options having undefined members.
 */
static struct addrinfo *
resolve_canonicalize(char **hostp, int port)
{
	int i, direct, ndots;
	char *cp, *fullhost, newname[NI_MAXHOST];
	struct addrinfo *addrs;

	/*
	 * Attempt to canonicalise addresses, regardless of
	 * whether hostname canonicalisation was requested
	 */
	if ((addrs = resolve_addr(*hostp, port,
	    newname, sizeof(newname))) != NULL) {
		debug2_f("hostname %.100s is address", *hostp);
		if (strcasecmp(*hostp, newname) != 0) {
			debug2_f("canonicalised address \"%s\" => \"%s\"",
			    *hostp, newname);
			free(*hostp);
			*hostp = xstrdup(newname);
		}
		return addrs;
	}

	/*
	 * If this looks like an address but didn't parse as one, it might
	 * be an address with an invalid interface scope. Skip further
	 * attempts at canonicalisation.
	 */
	if (is_addr_fast(*hostp)) {
		debug_f("hostname %.100s is an unrecognised address", *hostp);
		return NULL;
	}

	if (options.canonicalize_hostname == SSH_CANONICALISE_NO)
		return NULL;

	/*
	 * Don't attempt to canonicalize names that will be interpreted by
	 * a proxy unless the user specifically requests so.
	 */
	direct = option_clear_or_none(options.proxy_command) &&
	    options.jump_host == NULL;
	if (!direct &&
	    options.canonicalize_hostname != SSH_CANONICALISE_ALWAYS)
		return NULL;

	/* If domain name is anchored, then resolve it now */
	if ((*hostp)[strlen(*hostp) - 1] == '.') {
		debug3_f("name is fully qualified");
		fullhost = xstrdup(*hostp);
		if ((addrs = resolve_host(fullhost, port, 0,
		    newname, sizeof(newname))) != NULL)
			goto found;
		free(fullhost);
		goto notfound;
	}

	/* Don't apply canonicalization to sufficiently-qualified hostnames */
	ndots = 0;
	for (cp = *hostp; *cp != '\0'; cp++) {
		if (*cp == '.')
			ndots++;
	}
	if (ndots > options.canonicalize_max_dots) {
		debug3_f("not canonicalizing hostname \"%s\" (max dots %d)",
		    *hostp, options.canonicalize_max_dots);
		return NULL;
	}
	/* Attempt each supplied suffix */
	for (i = 0; i < options.num_canonical_domains; i++) {
		if (strcasecmp(options.canonical_domains[i], "none") == 0)
			break;
		xasprintf(&fullhost, "%s.%s.", *hostp,
		    options.canonical_domains[i]);
		debug3_f("attempting \"%s\" => \"%s\"", *hostp, fullhost);
		if ((addrs = resolve_host(fullhost, port, 0,
		    newname, sizeof(newname))) == NULL) {
			free(fullhost);
			continue;
		}
 found:
		/* Remove trailing '.' */
		fullhost[strlen(fullhost) - 1] = '\0';
		/* Follow CNAME if requested */
		if (!check_follow_cname(direct, &fullhost, newname)) {
			debug("Canonicalized hostname \"%s\" => \"%s\"",
			    *hostp, fullhost);
		}
		free(*hostp);
		*hostp = fullhost;
		return addrs;
	}
 notfound:
	if (!options.canonicalize_fallback_local)
		fatal("%s: Could not resolve host \"%s\"", __progname, *hostp);
	debug2_f("host %s not found in any suffix", *hostp);
	return NULL;
}

/*
 * Check the result of hostkey loading, ignoring some errors and either
 * discarding the key or fatal()ing for others.
 */
static void
check_load(int r, struct sshkey **k, const char *path, const char *message)
{
	switch (r) {
	case 0:
		/* Check RSA keys size and discard if undersized */
		if (k != NULL && *k != NULL &&
		    (r = sshkey_check_rsa_length(*k,
		    options.required_rsa_size)) != 0) {
			error_r(r, "load %s \"%s\"", message, path);
			free(*k);
			*k = NULL;
		}
		break;
	case SSH_ERR_INTERNAL_ERROR:
	case SSH_ERR_ALLOC_FAIL:
		fatal_r(r, "load %s \"%s\"", message, path);
	case SSH_ERR_SYSTEM_ERROR:
		/* Ignore missing files */
		if (errno == ENOENT)
			break;
		/* FALLTHROUGH */
	default:
		error_r(r, "load %s \"%s\"", message, path);
		break;
	}
}

/*
 * Read per-user configuration file.  Ignore the system wide config
 * file if the user specifies a config file on the command line.
 */
static void
process_config_files(const char *host_name, struct passwd *pw, int final_pass,
    int *want_final_pass)
{
	char buf[PATH_MAX];
	int r;

	if (config != NULL) {
		if (strcasecmp(config, "none") != 0 &&
		    !read_config_file(config, pw, host, host_name, &options,
		    SSHCONF_USERCONF | (final_pass ? SSHCONF_FINAL : 0),
		    want_final_pass))
			fatal("Can't open user config file %.100s: "
			    "%.100s", config, strerror(errno));
	} else {
		r = snprintf(buf, sizeof buf, "%s/%s", pw->pw_dir,
		    _PATH_SSH_USER_CONFFILE);
		if (r > 0 && (size_t)r < sizeof(buf))
			(void)read_config_file(buf, pw, host, host_name,
			    &options, SSHCONF_CHECKPERM | SSHCONF_USERCONF |
			    (final_pass ? SSHCONF_FINAL : 0), want_final_pass);

		/* Read systemwide configuration file after user config. */
#ifdef WINDOWS
		/*
		 *	Windows doesn't have systemwide configuration folder created by default.
		 *	If a non-admin user creates the systemwide folder then systemwide ssh_config inherits parent folder permissions i.e., non-admin user have write permissions.
		 *	This is not desirable. For windows, We make sure the systemwide sshd_config file is not editable by non-admin users.
		 */
		(void)read_config_file(_PATH_HOST_CONFIG_FILE, pw,
			host, host_name, &options, SSHCONF_CHECKPERM |
			(final_pass ? SSHCONF_FINAL : 0), want_final_pass);
#else
		(void)read_config_file(_PATH_HOST_CONFIG_FILE, pw,
		    host, host_name, &options,
		    final_pass ? SSHCONF_FINAL : 0, want_final_pass);
#endif
	}
}

/* Rewrite the port number in an addrinfo list of addresses */
static void
set_addrinfo_port(struct addrinfo *addrs, int port)
{
	struct addrinfo *addr;

	for (addr = addrs; addr != NULL; addr = addr->ai_next) {
		switch (addr->ai_family) {
		case AF_INET:
			((struct sockaddr_in *)addr->ai_addr)->
			    sin_port = htons(port);
			break;
		case AF_INET6:
			((struct sockaddr_in6 *)addr->ai_addr)->
			    sin6_port = htons(port);
			break;
		}
	}
}

static void
ssh_conn_info_free(struct ssh_conn_info *cinfo)
{
	if (cinfo == NULL)
		return;
	free(cinfo->conn_hash_hex);
	free(cinfo->shorthost);
	free(cinfo->uidstr);
	free(cinfo->keyalias);
	free(cinfo->thishost);
	free(cinfo->host_arg);
	free(cinfo->portstr);
	free(cinfo->remhost);
	free(cinfo->remuser);
	free(cinfo->homedir);
	free(cinfo->locuser);
	free(cinfo);
}

/*
 * Main program for the ssh client.
 */
int
main(int ac, char **av)
{
	struct ssh *ssh = NULL;
	int i, r, opt, exit_status, use_syslog, direct, timeout_ms;
	int was_addr, config_test = 0, opt_terminated = 0, want_final_pass = 0;
	char *p, *cp, *line, *argv0, *logfile;
	char cname[NI_MAXHOST], thishost[NI_MAXHOST];
	struct stat st;
	struct passwd *pw;
	extern int optind, optreset;
	extern char *optarg;
	struct Forward fwd;
	struct addrinfo *addrs = NULL;
	size_t n, len;
	u_int j;
	struct ssh_conn_info *cinfo = NULL;

	/* Ensure that fds 0, 1 and 2 are open or directed to /dev/null */
	sanitise_stdfd();

	/*
	 * Discard other fds that are hanging around. These can cause problem
	 * with backgrounded ssh processes started by ControlPersist.
	 */
	closefrom(STDERR_FILENO + 1);

	__progname = ssh_get_progname(av[0]);

#ifndef HAVE_SETPROCTITLE
	/* Prepare for later setproctitle emulation */
	/* Save argv so it isn't clobbered by setproctitle() emulation */
	saved_av = xcalloc(ac + 1, sizeof(*saved_av));
	for (i = 0; i < ac; i++)
		saved_av[i] = xstrdup(av[i]);
	saved_av[i] = NULL;
	compat_init_setproctitle(ac, av);
	av = saved_av;
#endif

	seed_rng();

	/* Get user data. */
	pw = getpwuid(getuid());
	if (!pw) {
		logit("No user exists for uid %lu", (u_long)getuid());
		exit(255);
	}
	/* Take a copy of the returned structure. */
	pw = pwcopy(pw);

	/*
	 * Set our umask to something reasonable, as some files are created
	 * with the default umask.  This will make them world-readable but
	 * writable only by the owner, which is ok for all files for which we
	 * don't set the modes explicitly.
	 */
	umask(022 | umask(077));

	msetlocale();

	/*
	 * Initialize option structure to indicate that no values have been
	 * set.
	 */
	initialize_options(&options);

	/*
	 * Prepare main ssh transport/connection structures
	 */
	if ((ssh = ssh_alloc_session_state()) == NULL)
		fatal("Couldn't allocate session state");
	channel_init_channels(ssh);

	/* Parse command-line arguments. */
	host = NULL;
	use_syslog = 0;
	logfile = NULL;
	argv0 = av[0];

 again:
	while ((opt = getopt(ac, av, "1246ab:c:e:fgi:kl:m:no:p:qstvx"
	    "AB:CD:E:F:GI:J:KL:MNO:PQ:R:S:TVw:W:XYy")) != -1) { /* HUZdhjruz */
		switch (opt) {
		case '1':
			fatal("SSH protocol v.1 is no longer supported");
			break;
		case '2':
			/* Ignored */
			break;
		case '4':
			options.address_family = AF_INET;
			break;
		case '6':
			options.address_family = AF_INET6;
			break;
		case 'n':
			options.stdin_null = 1;
			break;
		case 'f':
			options.fork_after_authentication = 1;
			options.stdin_null = 1;
			break;
		case 'x':
			options.forward_x11 = 0;
			break;
		case 'X':
			options.forward_x11 = 1;
			break;
		case 'y':
			use_syslog = 1;
			break;
		case 'E':
			logfile = optarg;
			break;
		case 'G':
			config_test = 1;
			break;
		case 'Y':
			options.forward_x11 = 1;
			options.forward_x11_trusted = 1;
			break;
		case 'g':
			options.fwd_opts.gateway_ports = 1;
			break;
		case 'O':
			if (options.stdio_forward_host != NULL)
				fatal("Cannot specify multiplexing "
				    "command with -W");
			else if (muxclient_command != 0)
				fatal("Multiplexing command already specified");
			if (strcmp(optarg, "check") == 0)
				muxclient_command = SSHMUX_COMMAND_ALIVE_CHECK;
			else if (strcmp(optarg, "forward") == 0)
				muxclient_command = SSHMUX_COMMAND_FORWARD;
			else if (strcmp(optarg, "exit") == 0)
				muxclient_command = SSHMUX_COMMAND_TERMINATE;
			else if (strcmp(optarg, "stop") == 0)
				muxclient_command = SSHMUX_COMMAND_STOP;
			else if (strcmp(optarg, "cancel") == 0)
				muxclient_command = SSHMUX_COMMAND_CANCEL_FWD;
			else if (strcmp(optarg, "proxy") == 0)
				muxclient_command = SSHMUX_COMMAND_PROXY;
			else
				fatal("Invalid multiplex command.");
			break;
		case 'P':	/* deprecated */
			break;
		case 'Q':
			cp = NULL;
			if (strcmp(optarg, "cipher") == 0 ||
			    strcasecmp(optarg, "Ciphers") == 0)
				cp = cipher_alg_list('\n', 0);
			else if (strcmp(optarg, "cipher-auth") == 0)
				cp = cipher_alg_list('\n', 1);
			else if (strcmp(optarg, "mac") == 0 ||
			    strcasecmp(optarg, "MACs") == 0)
				cp = mac_alg_list('\n');
			else if (strcmp(optarg, "kex") == 0 ||
			    strcasecmp(optarg, "KexAlgorithms") == 0)
				cp = kex_alg_list('\n');
			else if (strcmp(optarg, "key") == 0)
				cp = sshkey_alg_list(0, 0, 0, '\n');
			else if (strcmp(optarg, "key-cert") == 0)
				cp = sshkey_alg_list(1, 0, 0, '\n');
			else if (strcmp(optarg, "key-plain") == 0)
				cp = sshkey_alg_list(0, 1, 0, '\n');
			else if (strcmp(optarg, "key-sig") == 0 ||
			    strcasecmp(optarg, "PubkeyAcceptedKeyTypes") == 0 || /* deprecated name */
			    strcasecmp(optarg, "PubkeyAcceptedAlgorithms") == 0 ||
			    strcasecmp(optarg, "HostKeyAlgorithms") == 0 ||
			    strcasecmp(optarg, "HostbasedKeyTypes") == 0 || /* deprecated name */
			    strcasecmp(optarg, "HostbasedAcceptedKeyTypes") == 0 || /* deprecated name */
			    strcasecmp(optarg, "HostbasedAcceptedAlgorithms") == 0)
				cp = sshkey_alg_list(0, 0, 1, '\n');
			else if (strcmp(optarg, "sig") == 0)
				cp = sshkey_alg_list(0, 1, 1, '\n');
			else if (strcmp(optarg, "protocol-version") == 0)
				cp = xstrdup("2");
			else if (strcmp(optarg, "compression") == 0) {
				cp = xstrdup(compression_alg_list(0));
				len = strlen(cp);
				for (n = 0; n < len; n++)
					if (cp[n] == ',')
						cp[n] = '\n';
			} else if (strcmp(optarg, "help") == 0) {
				cp = xstrdup(
				    "cipher\ncipher-auth\ncompression\nkex\n"
				    "key\nkey-cert\nkey-plain\nkey-sig\nmac\n"
				    "protocol-version\nsig");
			}
			if (cp == NULL)
				fatal("Unsupported query \"%s\"", optarg);
			printf("%s\n", cp);
			free(cp);
			exit(0);
			break;
		case 'a':
			options.forward_agent = 0;
			break;
		case 'A':
			options.forward_agent = 1;
			break;
		case 'k':
			options.gss_deleg_creds = 0;
			break;
		case 'K':
			options.gss_authentication = 1;
			options.gss_deleg_creds = 1;
			break;
		case 'i':
			p = tilde_expand_filename(optarg, getuid());
			if (stat(p, &st) == -1)
				fprintf(stderr, "Warning: Identity file %s "
				    "not accessible: %s.\n", p,
				    strerror(errno));
			else
				add_identity_file(&options, NULL, p, 1);
			free(p);
			break;
		case 'I':
#ifdef ENABLE_PKCS11
			free(options.pkcs11_provider);
			options.pkcs11_provider = xstrdup(optarg);
#else
			fprintf(stderr, "no support for PKCS#11.\n");
#endif
			break;
		case 'J':
			if (options.jump_host != NULL) {
				fatal("Only a single -J option is permitted "
				    "(use commas to separate multiple "
				    "jump hops)");
			}
			if (options.proxy_command != NULL)
				fatal("Cannot specify -J with ProxyCommand");
			if (parse_jump(optarg, &options, 1) == -1)
				fatal("Invalid -J argument");
			options.proxy_command = xstrdup("none");
			break;
		case 't':
			if (options.request_tty == REQUEST_TTY_YES)
				options.request_tty = REQUEST_TTY_FORCE;
			else
				options.request_tty = REQUEST_TTY_YES;
			break;
		case 'v':
			if (debug_flag == 0) {
				debug_flag = 1;
				options.log_level = SYSLOG_LEVEL_DEBUG1;
			} else {
				if (options.log_level < SYSLOG_LEVEL_DEBUG3) {
					debug_flag++;
					options.log_level++;
				}
			}
			break;
		case 'V':
			fprintf(stderr, "%s, %s\n",
			    SSH_RELEASE, SSH_OPENSSL_VERSION);
			exit(0);
			break;
		case 'w':
			if (options.tun_open == -1)
				options.tun_open = SSH_TUNMODE_DEFAULT;
			options.tun_local = a2tun(optarg, &options.tun_remote);
			if (options.tun_local == SSH_TUNID_ERR) {
				fprintf(stderr,
				    "Bad tun device '%s'\n", optarg);
				exit(255);
			}
			break;
		case 'W':
			if (options.stdio_forward_host != NULL)
				fatal("stdio forward already specified");
			if (muxclient_command != 0)
				fatal("Cannot specify stdio forward with -O");
			if (parse_forward(&fwd, optarg, 1, 0)) {
				options.stdio_forward_host = fwd.listen_host;
				options.stdio_forward_port = fwd.listen_port;
				free(fwd.connect_host);
			} else {
				fprintf(stderr,
				    "Bad stdio forwarding specification '%s'\n",
				    optarg);
				exit(255);
			}
			options.request_tty = REQUEST_TTY_NO;
			options.session_type = SESSION_TYPE_NONE;
			break;
		case 'q':
			options.log_level = SYSLOG_LEVEL_QUIET;
			break;
		case 'e':
			if (optarg[0] == '^' && optarg[2] == 0 &&
			    (u_char) optarg[1] >= 64 &&
			    (u_char) optarg[1] < 128)
				options.escape_char = (u_char) optarg[1] & 31;
			else if (strlen(optarg) == 1)
				options.escape_char = (u_char) optarg[0];
			else if (strcmp(optarg, "none") == 0)
				options.escape_char = SSH_ESCAPECHAR_NONE;
			else {
				fprintf(stderr, "Bad escape character '%s'.\n",
				    optarg);
				exit(255);
			}
			break;
		case 'c':
			if (!ciphers_valid(*optarg == '+' || *optarg == '^' ?
			    optarg + 1 : optarg)) {
				fprintf(stderr, "Unknown cipher type '%s'\n",
				    optarg);
				exit(255);
			}
			free(options.ciphers);
			options.ciphers = xstrdup(optarg);
			break;
		case 'm':
			if (mac_valid(optarg)) {
				free(options.macs);
				options.macs = xstrdup(optarg);
			} else {
				fprintf(stderr, "Unknown mac type '%s'\n",
				    optarg);
				exit(255);
			}
			break;
		case 'M':
			if (options.control_master == SSHCTL_MASTER_YES)
				options.control_master = SSHCTL_MASTER_ASK;
			else
				options.control_master = SSHCTL_MASTER_YES;
			break;
		case 'p':
			if (options.port == -1) {
				options.port = a2port(optarg);
				if (options.port <= 0) {
					fprintf(stderr, "Bad port '%s'\n",
					    optarg);
					exit(255);
				}
			}
			break;
		case 'l':
			if (options.user == NULL)
				options.user = optarg;
			break;

		case 'L':
			if (parse_forward(&fwd, optarg, 0, 0))
				add_local_forward(&options, &fwd);
			else {
				fprintf(stderr,
				    "Bad local forwarding specification '%s'\n",
				    optarg);
				exit(255);
			}
			break;

		case 'R':
			if (parse_forward(&fwd, optarg, 0, 1) ||
			    parse_forward(&fwd, optarg, 1, 1)) {
				add_remote_forward(&options, &fwd);
			} else {
				fprintf(stderr,
				    "Bad remote forwarding specification "
				    "'%s'\n", optarg);
				exit(255);
			}
			break;

		case 'D':
			if (parse_forward(&fwd, optarg, 1, 0)) {
				add_local_forward(&options, &fwd);
			} else {
				fprintf(stderr,
				    "Bad dynamic forwarding specification "
				    "'%s'\n", optarg);
				exit(255);
			}
			break;

		case 'C':
#ifdef WITH_ZLIB
			options.compression = 1;
#else
			error("Compression not supported, disabling.");
#endif
			break;
		case 'N':
			if (options.session_type != -1 &&
			    options.session_type != SESSION_TYPE_NONE)
				fatal("Cannot specify -N with -s/SessionType");
			options.session_type = SESSION_TYPE_NONE;
			options.request_tty = REQUEST_TTY_NO;
			break;
		case 'T':
			options.request_tty = REQUEST_TTY_NO;
			break;
		case 'o':
			line = xstrdup(optarg);
			if (process_config_line(&options, pw,
			    host ? host : "", host ? host : "", line,
			    "command-line", 0, NULL, SSHCONF_USERCONF) != 0)
				exit(255);
			free(line);
			break;
		case 's':
			if (options.session_type != -1 &&
			    options.session_type != SESSION_TYPE_SUBSYSTEM)
				fatal("Cannot specify -s with -N/SessionType");
			options.session_type = SESSION_TYPE_SUBSYSTEM;
			break;
		case 'S':
			free(options.control_path);
			options.control_path = xstrdup(optarg);
			break;
		case 'b':
			options.bind_address = optarg;
			break;
		case 'B':
			options.bind_interface = optarg;
			break;
		case 'F':
			config = optarg;
			break;
		default:
			usage();
		}
	}

	if (optind > 1 && strcmp(av[optind - 1], "--") == 0)
		opt_terminated = 1;

	ac -= optind;
	av += optind;

	if (ac > 0 && !host) {
		int tport;
		char *tuser;
		switch (parse_ssh_uri(*av, &tuser, &host, &tport)) {
		case -1:
			usage();
			break;
		case 0:
			if (options.user == NULL) {
				options.user = tuser;
				tuser = NULL;
			}
			free(tuser);
			if (options.port == -1 && tport != -1)
				options.port = tport;
			break;
		default:
			p = xstrdup(*av);
			cp = strrchr(p, '@');
			if (cp != NULL) {
				if (cp == p)
					usage();
				if (options.user == NULL) {
					options.user = p;
					p = NULL;
				}
				*cp++ = '\0';
				host = xstrdup(cp);
				free(p);
			} else
				host = p;
			break;
		}
		if (ac > 1 && !opt_terminated) {
			optind = optreset = 1;
			goto again;
		}
		ac--, av++;
	}

	/* Check that we got a host name. */
	if (!host)
		usage();

	options.host_arg = xstrdup(host);

	/* Initialize the command to execute on remote host. */
	if ((command = sshbuf_new()) == NULL)
		fatal("sshbuf_new failed");

	/*
	 * Save the command to execute on the remote host in a buffer. There
	 * is no limit on the length of the command, except by the maximum
	 * packet size.  Also sets the tty flag if there is no command.
	 */
	if (!ac) {
		/* No command specified - execute shell on a tty. */
		if (options.session_type == SESSION_TYPE_SUBSYSTEM) {
			fprintf(stderr,
			    "You must specify a subsystem to invoke.\n");
			usage();
		}
	} else {
		/* A command has been specified.  Store it into the buffer. */
		for (i = 0; i < ac; i++) {
			if ((r = sshbuf_putf(command, "%s%s",
			    i ? " " : "", av[i])) != 0)
				fatal_fr(r, "buffer error");
		}
	}

	ssh_signal(SIGPIPE, SIG_IGN); /* ignore SIGPIPE early */

	/*
	 * Initialize "log" output.  Since we are the client all output
	 * goes to stderr unless otherwise specified by -y or -E.
	 */
	if (use_syslog && logfile != NULL)
		fatal("Can't specify both -y and -E");
	if (logfile != NULL)
		log_redirect_stderr_to(logfile);
	log_init(argv0,
	    options.log_level == SYSLOG_LEVEL_NOT_SET ?
	    SYSLOG_LEVEL_INFO : options.log_level,
	    options.log_facility == SYSLOG_FACILITY_NOT_SET ?
	    SYSLOG_FACILITY_USER : options.log_facility,
	    !use_syslog);

	if (debug_flag)
		logit("%s, %s", SSH_RELEASE, SSH_OPENSSL_VERSION);

	/* Parse the configuration files */
	process_config_files(options.host_arg, pw, 0, &want_final_pass);
	if (want_final_pass)
		debug("configuration requests final Match pass");

	/* Hostname canonicalisation needs a few options filled. */
	fill_default_options_for_canonicalization(&options);

	/* If the user has replaced the hostname then take it into use now */
	if (options.hostname != NULL) {
		/* NB. Please keep in sync with readconf.c:match_cfg_line() */
		cp = percent_expand(options.hostname,
		    "h", host, (char *)NULL);
		free(host);
		host = cp;
		free(options.hostname);
		options.hostname = xstrdup(host);
	}

	/* Don't lowercase addresses, they will be explicitly canonicalised */
	if ((was_addr = is_addr(host)) == 0)
		lowercase(host);

	/*
	 * Try to canonicalize if requested by configuration or the
	 * hostname is an address.
	 */
	if (options.canonicalize_hostname != SSH_CANONICALISE_NO || was_addr)
		addrs = resolve_canonicalize(&host, options.port);

	/*
	 * If CanonicalizePermittedCNAMEs have been specified but
	 * other canonicalization did not happen (by not being requested
	 * or by failing with fallback) then the hostname may still be changed
	 * as a result of CNAME following.
	 *
	 * Try to resolve the bare hostname name using the system resolver's
	 * usual search rules and then apply the CNAME follow rules.
	 *
	 * Skip the lookup if a ProxyCommand is being used unless the user
	 * has specifically requested canonicalisation for this case via
	 * CanonicalizeHostname=always
	 */
	direct = option_clear_or_none(options.proxy_command) &&
	    options.jump_host == NULL;
	if (addrs == NULL && config_has_permitted_cnames(&options) && (direct ||
	    options.canonicalize_hostname == SSH_CANONICALISE_ALWAYS)) {
		if ((addrs = resolve_host(host, options.port,
		    direct, cname, sizeof(cname))) == NULL) {
			/* Don't fatal proxied host names not in the DNS */
			if (direct)
				cleanup_exit(255); /* logged in resolve_host */
		} else
			check_follow_cname(direct, &host, cname);
	}

	/*
	 * If canonicalisation is enabled then re-parse the configuration
	 * files as new stanzas may match.
	 */
	if (options.canonicalize_hostname != 0 && !want_final_pass) {
		debug("hostname canonicalisation enabled, "
		    "will re-parse configuration");
		want_final_pass = 1;
	}

	if (want_final_pass) {
		debug("re-parsing configuration");
		free(options.hostname);
		options.hostname = xstrdup(host);
		process_config_files(options.host_arg, pw, 1, NULL);
		/*
		 * Address resolution happens early with canonicalisation
		 * enabled and the port number may have changed since, so
		 * reset it in address list
		 */
		if (addrs != NULL && options.port > 0)
			set_addrinfo_port(addrs, options.port);
	}

	/* Fill configuration defaults. */
	if (fill_default_options(&options) != 0)
		cleanup_exit(255);

	if (options.user == NULL)
		options.user = xstrdup(pw->pw_name);

	/*
	 * If ProxyJump option specified, then construct a ProxyCommand now.
	 */
	if (options.jump_host != NULL) {
		char port_s[8];
		const char *jumpuser = options.jump_user, *sshbin = argv0;
		int port = options.port, jumpport = options.jump_port;

		if (port <= 0)
			port = default_ssh_port();
		if (jumpport <= 0)
			jumpport = default_ssh_port();
		if (jumpuser == NULL)
			jumpuser = options.user;
		if (strcmp(options.jump_host, host) == 0 && port == jumpport &&
		    strcmp(options.user, jumpuser) == 0)
			fatal("jumphost loop via %s", options.jump_host);

#ifndef WINDOWS /* TODO - implement "acesss" in posix layer and enable this */
		/*
		 * Try to use SSH indicated by argv[0], but fall back to
		 * "ssh" if it appears unavailable.
		 */
		if (strchr(argv0, '/') != NULL && access(argv0, X_OK) != 0)
			sshbin = "ssh";
#endif

		/* Consistency check */
		if (options.proxy_command != NULL)
			fatal("inconsistent options: ProxyCommand+ProxyJump");
		/* Never use FD passing for ProxyJump */
		options.proxy_use_fdpass = 0;
		snprintf(port_s, sizeof(port_s), "%d", options.jump_port);
		xasprintf(&options.proxy_command,
#ifdef WINDOWS
		    "\"%s\" %s%s%s%s%s%s%s%s%s%.*s -W \"[%%h]:%%p\" %s",
#else
		    "%s%s%s%s%s%s%s%s%s%s%.*s -W '[%%h]:%%p' %s",
#endif
		    sshbin,
		    /* Optional "-l user" argument if jump_user set */
		    options.jump_user == NULL ? "" : " -l ",
		    options.jump_user == NULL ? "" : options.jump_user,
		    /* Optional "-p port" argument if jump_port set */
		    options.jump_port <= 0 ? "" : " -p ",
		    options.jump_port <= 0 ? "" : port_s,
		    /* Optional additional jump hosts ",..." */
		    options.jump_extra == NULL ? "" : " -J ",
		    options.jump_extra == NULL ? "" : options.jump_extra,
		    /* Optional "-F" argument if -F specified */
		    config == NULL ? "" : " -F ",
		    config == NULL ? "" : config,
		    /* Optional "-v" arguments if -v set */
		    debug_flag ? " -" : "",
		    debug_flag, "vvv",
		    /* Mandatory hostname */
		    options.jump_host);
		debug("Setting implicit ProxyCommand from ProxyJump: %s",
		    options.proxy_command);
	}

	if (options.port == 0)
		options.port = default_ssh_port();
	channel_set_af(ssh, options.address_family);

	/* Tidy and check options */
	if (options.host_key_alias != NULL)
		lowercase(options.host_key_alias);
	if (options.proxy_command != NULL &&
	    strcmp(options.proxy_command, "-") == 0 &&
	    options.proxy_use_fdpass)
		fatal("ProxyCommand=- and ProxyUseFDPass are incompatible");
	if (options.update_hostkeys == SSH_UPDATE_HOSTKEYS_ASK) {
		if (options.control_persist && options.control_path != NULL) {
			debug("UpdateHostKeys=ask is incompatible with "
			    "ControlPersist; disabling");
			options.update_hostkeys = 0;
		} else if (sshbuf_len(command) != 0 ||
		    options.remote_command != NULL ||
		    options.request_tty == REQUEST_TTY_NO) {
			debug("UpdateHostKeys=ask is incompatible with "
			    "remote command execution; disabling");
			options.update_hostkeys = 0;
		} else if (options.log_level < SYSLOG_LEVEL_INFO) {
			/* no point logging anything; user won't see it */
			options.update_hostkeys = 0;
		}
	}
	if (options.connection_attempts <= 0)
		fatal("Invalid number of ConnectionAttempts");

	if (sshbuf_len(command) != 0 && options.remote_command != NULL)
		fatal("Cannot execute command-line and remote command.");

	/* Cannot fork to background if no command. */
	if (options.fork_after_authentication && sshbuf_len(command) == 0 &&
	    options.remote_command == NULL &&
	    options.session_type != SESSION_TYPE_NONE)
		fatal("Cannot fork into background without a command "
		    "to execute.");

	/* reinit */
	log_init(argv0, options.log_level, options.log_facility, !use_syslog);
	for (j = 0; j < options.num_log_verbose; j++) {
		if (strcasecmp(options.log_verbose[j], "none") == 0)
			break;
		log_verbose_add(options.log_verbose[j]);
	}

	if (options.request_tty == REQUEST_TTY_YES ||
	    options.request_tty == REQUEST_TTY_FORCE)
		tty_flag = 1;

	/* Allocate a tty by default if no command specified. */
	if (sshbuf_len(command) == 0 && options.remote_command == NULL)
		tty_flag = options.request_tty != REQUEST_TTY_NO;

	/* Force no tty */
	if (options.request_tty == REQUEST_TTY_NO ||
	    (muxclient_command && muxclient_command != SSHMUX_COMMAND_PROXY) ||
	    options.session_type == SESSION_TYPE_NONE)
		tty_flag = 0;
	/* Do not allocate a tty if stdin is not a tty. */
	if ((!isatty(fileno(stdin)) || options.stdin_null) &&
	    options.request_tty != REQUEST_TTY_FORCE) {
		if (tty_flag)
			logit("Pseudo-terminal will not be allocated because "
			    "stdin is not a terminal.");
		tty_flag = 0;
	}

	/* Set up strings used to percent_expand() arguments */
	cinfo = xcalloc(1, sizeof(*cinfo));
	if (gethostname(thishost, sizeof(thishost)) == -1)
		fatal("gethostname: %s", strerror(errno));
	cinfo->thishost = xstrdup(thishost);
	thishost[strcspn(thishost, ".")] = '\0';
	cinfo->shorthost = xstrdup(thishost);
	xasprintf(&cinfo->portstr, "%d", options.port);
	xasprintf(&cinfo->uidstr, "%llu",
	    (unsigned long long)pw->pw_uid);
	cinfo->keyalias = xstrdup(options.host_key_alias ?
	    options.host_key_alias : options.host_arg);
	cinfo->conn_hash_hex = ssh_connection_hash(cinfo->thishost, host,
	    cinfo->portstr, options.user);
	cinfo->host_arg = xstrdup(options.host_arg);
	cinfo->remhost = xstrdup(host);
	cinfo->remuser = xstrdup(options.user);
	cinfo->homedir = xstrdup(pw->pw_dir);
	cinfo->locuser = xstrdup(pw->pw_name);

	/*
	 * Expand tokens in arguments. NB. LocalCommand is expanded later,
	 * after port-forwarding is set up, so it may pick up any local
	 * tunnel interface name allocated.
	 */
	if (options.remote_command != NULL) {
		debug3("expanding RemoteCommand: %s", options.remote_command);
		cp = options.remote_command;
		options.remote_command = default_client_percent_expand(cp,
		    cinfo);
		debug3("expanded RemoteCommand: %s", options.remote_command);
		free(cp);
		if ((r = sshbuf_put(command, options.remote_command,
		    strlen(options.remote_command))) != 0)
			fatal_fr(r, "buffer error");
	}

	if (options.control_path != NULL) {
		cp = tilde_expand_filename(options.control_path, getuid());
		free(options.control_path);
		options.control_path = default_client_percent_dollar_expand(cp,
		    cinfo);
		free(cp);
	}

	if (options.identity_agent != NULL) {
		p = tilde_expand_filename(options.identity_agent, getuid());
		cp = default_client_percent_dollar_expand(p, cinfo);
		free(p);
		free(options.identity_agent);
		options.identity_agent = cp;
	}

	if (options.forward_agent_sock_path != NULL) {
		p = tilde_expand_filename(options.forward_agent_sock_path,
		    getuid());
		cp = default_client_percent_dollar_expand(p, cinfo);
		free(p);
		free(options.forward_agent_sock_path);
		options.forward_agent_sock_path = cp;
		if (stat(options.forward_agent_sock_path, &st) != 0) {
			error("Cannot forward agent socket path \"%s\": %s",
			    options.forward_agent_sock_path, strerror(errno));
			if (options.exit_on_forward_failure)
				cleanup_exit(255);
		}
	}

	if (options.num_system_hostfiles > 0 &&
	    strcasecmp(options.system_hostfiles[0], "none") == 0) {
		if (options.num_system_hostfiles > 1)
			fatal("Invalid GlobalKnownHostsFiles: \"none\" "
			    "appears with other entries");
		free(options.system_hostfiles[0]);
		options.system_hostfiles[0] = NULL;
		options.num_system_hostfiles = 0;
	}

	if (options.num_user_hostfiles > 0 &&
	    strcasecmp(options.user_hostfiles[0], "none") == 0) {
		if (options.num_user_hostfiles > 1)
			fatal("Invalid UserKnownHostsFiles: \"none\" "
			    "appears with other entries");
		free(options.user_hostfiles[0]);
		options.user_hostfiles[0] = NULL;
		options.num_user_hostfiles = 0;
	}
	for (j = 0; j < options.num_user_hostfiles; j++) {
		if (options.user_hostfiles[j] == NULL)
			continue;
		cp = tilde_expand_filename(options.user_hostfiles[j], getuid());
		p = default_client_percent_dollar_expand(cp, cinfo);
		if (strcmp(options.user_hostfiles[j], p) != 0)
			debug3("expanded UserKnownHostsFile '%s' -> "
			    "'%s'", options.user_hostfiles[j], p);
		free(options.user_hostfiles[j]);
		free(cp);
		options.user_hostfiles[j] = p;
	}

	for (i = 0; i < options.num_local_forwards; i++) {
		if (options.local_forwards[i].listen_path != NULL) {
			cp = options.local_forwards[i].listen_path;
			p = options.local_forwards[i].listen_path =
			    default_client_percent_expand(cp, cinfo);
			if (strcmp(cp, p) != 0)
				debug3("expanded LocalForward listen path "
				    "'%s' -> '%s'", cp, p);
			free(cp);
		}
		if (options.local_forwards[i].connect_path != NULL) {
			cp = options.local_forwards[i].connect_path;
			p = options.local_forwards[i].connect_path =
			    default_client_percent_expand(cp, cinfo);
			if (strcmp(cp, p) != 0)
				debug3("expanded LocalForward connect path "
				    "'%s' -> '%s'", cp, p);
			free(cp);
		}
	}

	for (i = 0; i < options.num_remote_forwards; i++) {
		if (options.remote_forwards[i].listen_path != NULL) {
			cp = options.remote_forwards[i].listen_path;
			p = options.remote_forwards[i].listen_path =
			    default_client_percent_expand(cp, cinfo);
			if (strcmp(cp, p) != 0)
				debug3("expanded RemoteForward listen path "
				    "'%s' -> '%s'", cp, p);
			free(cp);
		}
		if (options.remote_forwards[i].connect_path != NULL) {
			cp = options.remote_forwards[i].connect_path;
			p = options.remote_forwards[i].connect_path =
			    default_client_percent_expand(cp, cinfo);
			if (strcmp(cp, p) != 0)
				debug3("expanded RemoteForward connect path "
				    "'%s' -> '%s'", cp, p);
			free(cp);
		}
	}

	if (config_test) {
		dump_client_config(&options, host);
		exit(0);
	}

	/* Expand SecurityKeyProvider if it refers to an environment variable */
	if (options.sk_provider != NULL && *options.sk_provider == '$' &&
	    strlen(options.sk_provider) > 1) {
		if ((cp = getenv(options.sk_provider + 1)) == NULL) {
			debug("Authenticator provider %s did not resolve; "
			    "disabling", options.sk_provider);
			free(options.sk_provider);
			options.sk_provider = NULL;
		} else {
			debug2("resolved SecurityKeyProvider %s => %s",
			    options.sk_provider, cp);
			free(options.sk_provider);
			options.sk_provider = xstrdup(cp);
		}
	}

	if (muxclient_command != 0 && options.control_path == NULL)
		fatal("No ControlPath specified for \"-O\" command");
	if (options.control_path != NULL) {
		int sock;
		if ((sock = muxclient(options.control_path)) >= 0) {
			ssh_packet_set_connection(ssh, sock, sock);
			ssh_packet_set_mux(ssh);
			goto skip_connect;
		}
	}

	/*
	 * If hostname canonicalisation was not enabled, then we may not
	 * have yet resolved the hostname. Do so now.
	 */
	if (addrs == NULL && options.proxy_command == NULL) {
		debug2("resolving \"%s\" port %d", host, options.port);
		if ((addrs = resolve_host(host, options.port, 1,
		    cname, sizeof(cname))) == NULL)
			cleanup_exit(255); /* resolve_host logs the error */
	}

	if (options.connection_timeout >= INT_MAX/1000)
		timeout_ms = INT_MAX;
	else
		timeout_ms = options.connection_timeout * 1000;

	/* Open a connection to the remote host. */
	if (ssh_connect(ssh, host, options.host_arg, addrs, &hostaddr,
	    options.port, options.connection_attempts,
	    &timeout_ms, options.tcp_keep_alive) != 0)
		exit(255);

	if (addrs != NULL)
		freeaddrinfo(addrs);

	ssh_packet_set_timeout(ssh, options.server_alive_interval,
	    options.server_alive_count_max);

	if (timeout_ms > 0)
		debug3("timeout: %d ms remain after connect", timeout_ms);

	/*
	 * If we successfully made the connection and we have hostbased auth
	 * enabled, load the public keys so we can later use the ssh-keysign
	 * helper to sign challenges.
	 */
	sensitive_data.nkeys = 0;
	sensitive_data.keys = NULL;
	if (options.hostbased_authentication) {
		int loaded = 0;

		sensitive_data.nkeys = 10;
		sensitive_data.keys = xcalloc(sensitive_data.nkeys,
		    sizeof(*sensitive_data.keys));

		/* XXX check errors? */
#define L_PUBKEY(p,o) do { \
	if ((o) >= sensitive_data.nkeys) \
		fatal_f("pubkey out of array bounds"); \
	check_load(sshkey_load_public(p, &(sensitive_data.keys[o]), NULL), \
	    &(sensitive_data.keys[o]), p, "pubkey"); \
<<<<<<< HEAD
	if (sensitive_data.keys[o] != NULL) \
=======
	if (sensitive_data.keys[o] != NULL) { \
>>>>>>> 6dfb65de
		debug2("hostbased key %d: %s key from \"%s\"", o, \
		    sshkey_ssh_name(sensitive_data.keys[o]), p); \
		loaded++; \
	} \
} while (0)
#define L_CERT(p,o) do { \
	if ((o) >= sensitive_data.nkeys) \
		fatal_f("cert out of array bounds"); \
	check_load(sshkey_load_cert(p, &(sensitive_data.keys[o])), \
	    &(sensitive_data.keys[o]), p, "cert"); \
<<<<<<< HEAD
	if (sensitive_data.keys[o] != NULL) \
=======
	if (sensitive_data.keys[o] != NULL) { \
>>>>>>> 6dfb65de
		debug2("hostbased key %d: %s cert from \"%s\"", o, \
		    sshkey_ssh_name(sensitive_data.keys[o]), p); \
		loaded++; \
	} \
} while (0)

		if (options.hostbased_authentication == 1) {
			L_CERT(_PATH_HOST_ECDSA_KEY_FILE, 0);
			L_CERT(_PATH_HOST_ED25519_KEY_FILE, 1);
			L_CERT(_PATH_HOST_RSA_KEY_FILE, 2);
			L_CERT(_PATH_HOST_DSA_KEY_FILE, 3);
			L_PUBKEY(_PATH_HOST_ECDSA_KEY_FILE, 4);
			L_PUBKEY(_PATH_HOST_ED25519_KEY_FILE, 5);
			L_PUBKEY(_PATH_HOST_RSA_KEY_FILE, 6);
			L_PUBKEY(_PATH_HOST_DSA_KEY_FILE, 7);
			L_CERT(_PATH_HOST_XMSS_KEY_FILE, 8);
			L_PUBKEY(_PATH_HOST_XMSS_KEY_FILE, 9);
			if (loaded == 0)
				debug("HostbasedAuthentication enabled but no "
				   "local public host keys could be loaded.");
		}
	}

	/* load options.identity_files */
	load_public_identity_files(cinfo);

	/* optionally set the SSH_AUTHSOCKET_ENV_NAME variable */
	if (options.identity_agent &&
	    strcmp(options.identity_agent, SSH_AUTHSOCKET_ENV_NAME) != 0) {
		if (strcmp(options.identity_agent, "none") == 0) {
			unsetenv(SSH_AUTHSOCKET_ENV_NAME);
		} else {
			cp = options.identity_agent;
			/* legacy (limited) format */
			if (cp[0] == '$' && cp[1] != '{') {
				if (!valid_env_name(cp + 1)) {
					fatal("Invalid IdentityAgent "
					    "environment variable name %s", cp);
				}
				if ((p = getenv(cp + 1)) == NULL)
					unsetenv(SSH_AUTHSOCKET_ENV_NAME);
				else
					setenv(SSH_AUTHSOCKET_ENV_NAME, p, 1);
			} else {
				/* identity_agent specifies a path directly */
				setenv(SSH_AUTHSOCKET_ENV_NAME, cp, 1);
			}
		}
	}

	if (options.forward_agent && options.forward_agent_sock_path != NULL) {
		cp = options.forward_agent_sock_path;
		if (cp[0] == '$') {
			if (!valid_env_name(cp + 1)) {
				fatal("Invalid ForwardAgent environment variable name %s", cp);
			}
			if ((p = getenv(cp + 1)) != NULL)
				forward_agent_sock_path = xstrdup(p);
			else
				options.forward_agent = 0;
			free(cp);
		} else {
			forward_agent_sock_path = cp;
		}
	}

	/* Expand ~ in known host file names. */
	tilde_expand_paths(options.system_hostfiles,
	    options.num_system_hostfiles);
	tilde_expand_paths(options.user_hostfiles, options.num_user_hostfiles);

	ssh_signal(SIGCHLD, main_sigchld_handler);

	/* Log into the remote system.  Never returns if the login fails. */
	ssh_login(ssh, &sensitive_data, host, (struct sockaddr *)&hostaddr,
	    options.port, pw, timeout_ms, cinfo);

	/* We no longer need the private host keys.  Clear them now. */
	if (sensitive_data.nkeys != 0) {
		for (i = 0; i < sensitive_data.nkeys; i++) {
			if (sensitive_data.keys[i] != NULL) {
				/* Destroys contents safely */
				debug3("clear hostkey %d", i);
				sshkey_free(sensitive_data.keys[i]);
				sensitive_data.keys[i] = NULL;
			}
		}
		free(sensitive_data.keys);
	}
	for (i = 0; i < options.num_identity_files; i++) {
		free(options.identity_files[i]);
		options.identity_files[i] = NULL;
		if (options.identity_keys[i]) {
			sshkey_free(options.identity_keys[i]);
			options.identity_keys[i] = NULL;
		}
	}
	for (i = 0; i < options.num_certificate_files; i++) {
		free(options.certificate_files[i]);
		options.certificate_files[i] = NULL;
	}

#ifdef ENABLE_PKCS11
	(void)pkcs11_del_provider(options.pkcs11_provider);
#endif

 skip_connect:
	exit_status = ssh_session2(ssh, cinfo);
	ssh_conn_info_free(cinfo);
	ssh_packet_close(ssh);

	if (options.control_path != NULL && muxserver_sock != -1)
		unlink(options.control_path);

	/* Kill ProxyCommand if it is running. */
	ssh_kill_proxy_command();

	return exit_status;
}

static void
control_persist_detach(void)
{
	pid_t pid;

	debug_f("backgrounding master process");

	/*
	 * master (current process) into the background, and make the
	 * foreground process a client of the backgrounded master.
	 */
	switch ((pid = fork())) {
	case -1:
		fatal_f("fork: %s", strerror(errno));
	case 0:
		/* Child: master process continues mainloop */
		break;
	default:
		/* Parent: set up mux client to connect to backgrounded master */
		debug2_f("background process is %ld", (long)pid);
		options.stdin_null = ostdin_null_flag;
		options.request_tty = orequest_tty;
		tty_flag = otty_flag;
		options.session_type = osession_type;
		close(muxserver_sock);
		muxserver_sock = -1;
		options.control_master = SSHCTL_MASTER_NO;
		muxclient(options.control_path);
		/* muxclient() doesn't return on success. */
		fatal("Failed to connect to new control master");
	}
	if (stdfd_devnull(1, 1, !(log_is_on_stderr() && debug_flag)) == -1)
		error_f("stdfd_devnull failed");
	daemon(1, 1);
	setproctitle("%s [mux]", options.control_path);
}

/* Do fork() after authentication. Used by "ssh -f" */
static void
fork_postauth(void)
{
	if (need_controlpersist_detach)
		control_persist_detach();
	debug("forking to background");
	options.fork_after_authentication = 0;
	if (daemon(1, 1) == -1)
		fatal("daemon() failed: %.200s", strerror(errno));
	if (stdfd_devnull(1, 1, !(log_is_on_stderr() && debug_flag)) == -1)
		error_f("stdfd_devnull failed");
}

static void
forwarding_success(void)
{
	if (forward_confirms_pending == -1)
		return;
	if (--forward_confirms_pending == 0) {
		debug_f("all expected forwarding replies received");
		if (options.fork_after_authentication)
			fork_postauth();
	} else {
		debug2_f("%d expected forwarding replies remaining",
		    forward_confirms_pending);
	}
}

/* Callback for remote forward global requests */
static void
ssh_confirm_remote_forward(struct ssh *ssh, int type, u_int32_t seq, void *ctxt)
{
	struct Forward *rfwd = (struct Forward *)ctxt;
	u_int port;
	int r;

	/* XXX verbose() on failure? */
	debug("remote forward %s for: listen %s%s%d, connect %s:%d",
	    type == SSH2_MSG_REQUEST_SUCCESS ? "success" : "failure",
	    rfwd->listen_path ? rfwd->listen_path :
	    rfwd->listen_host ? rfwd->listen_host : "",
	    (rfwd->listen_path || rfwd->listen_host) ? ":" : "",
	    rfwd->listen_port, rfwd->connect_path ? rfwd->connect_path :
	    rfwd->connect_host, rfwd->connect_port);
	if (rfwd->listen_path == NULL && rfwd->listen_port == 0) {
		if (type == SSH2_MSG_REQUEST_SUCCESS) {
			if ((r = sshpkt_get_u32(ssh, &port)) != 0)
				fatal_fr(r, "parse packet");
			if (port > 65535) {
				error("Invalid allocated port %u for remote "
				    "forward to %s:%d", port,
				    rfwd->connect_host, rfwd->connect_port);
				/* Ensure failure processing runs below */
				type = SSH2_MSG_REQUEST_FAILURE;
				channel_update_permission(ssh,
				    rfwd->handle, -1);
			} else {
				rfwd->allocated_port = (int)port;
				logit("Allocated port %u for remote "
				    "forward to %s:%d",
				    rfwd->allocated_port, rfwd->connect_path ?
				    rfwd->connect_path : rfwd->connect_host,
				    rfwd->connect_port);
				channel_update_permission(ssh,
				    rfwd->handle, rfwd->allocated_port);
			}
		} else {
			channel_update_permission(ssh, rfwd->handle, -1);
		}
	}

	if (type == SSH2_MSG_REQUEST_FAILURE) {
		if (options.exit_on_forward_failure) {
			if (rfwd->listen_path != NULL)
				fatal("Error: remote port forwarding failed "
				    "for listen path %s", rfwd->listen_path);
			else
				fatal("Error: remote port forwarding failed "
				    "for listen port %d", rfwd->listen_port);
		} else {
			if (rfwd->listen_path != NULL)
				logit("Warning: remote port forwarding failed "
				    "for listen path %s", rfwd->listen_path);
			else
				logit("Warning: remote port forwarding failed "
				    "for listen port %d", rfwd->listen_port);
		}
	}
	forwarding_success();
}

static void
client_cleanup_stdio_fwd(struct ssh *ssh, int id, int force, void *arg)
{
	debug("stdio forwarding: done");
	cleanup_exit(0);
}

static void
ssh_stdio_confirm(struct ssh *ssh, int id, int success, void *arg)
{
	if (!success)
		fatal("stdio forwarding failed");
}

static void
ssh_tun_confirm(struct ssh *ssh, int id, int success, void *arg)
{
	if (!success) {
		error("Tunnel forwarding failed");
		if (options.exit_on_forward_failure)
			cleanup_exit(255);
	}

	debug_f("tunnel forward established, id=%d", id);
	forwarding_success();
}

static void
ssh_init_stdio_forwarding(struct ssh *ssh)
{
	Channel *c;
	int in, out;

	if (options.stdio_forward_host == NULL)
		return;

	debug3_f("%s:%d", options.stdio_forward_host,
	    options.stdio_forward_port);

	if ((in = dup(STDIN_FILENO)) == -1 ||
	    (out = dup(STDOUT_FILENO)) == -1)
		fatal_f("dup() in/out failed");
	if ((c = channel_connect_stdio_fwd(ssh, options.stdio_forward_host,
	    options.stdio_forward_port, in, out,
	    CHANNEL_NONBLOCK_STDIO)) == NULL)
		fatal_f("channel_connect_stdio_fwd failed");
	channel_register_cleanup(ssh, c->self, client_cleanup_stdio_fwd, 0);
	channel_register_open_confirm(ssh, c->self, ssh_stdio_confirm, NULL);
}

static void
ssh_init_forward_permissions(struct ssh *ssh, const char *what, char **opens,
    u_int num_opens)
{
	u_int i;
	int port;
	char *addr, *arg, *oarg;
	int where = FORWARD_LOCAL;

	channel_clear_permission(ssh, FORWARD_ADM, where);
	if (num_opens == 0)
		return; /* permit any */

	/* handle keywords: "any" / "none" */
	if (num_opens == 1 && strcmp(opens[0], "any") == 0)
		return;
	if (num_opens == 1 && strcmp(opens[0], "none") == 0) {
		channel_disable_admin(ssh, where);
		return;
	}
	/* Otherwise treat it as a list of permitted host:port */
	for (i = 0; i < num_opens; i++) {
		oarg = arg = xstrdup(opens[i]);
		addr = hpdelim(&arg);
		if (addr == NULL)
			fatal_f("missing host in %s", what);
		addr = cleanhostname(addr);
		if (arg == NULL || ((port = permitopen_port(arg)) < 0))
			fatal_f("bad port number in %s", what);
		/* Send it to channels layer */
		channel_add_permission(ssh, FORWARD_ADM,
		    where, addr, port);
		free(oarg);
	}
}

static void
ssh_init_forwarding(struct ssh *ssh, char **ifname)
{
	int success = 0;
	int i;

	ssh_init_forward_permissions(ssh, "permitremoteopen",
	    options.permitted_remote_opens,
	    options.num_permitted_remote_opens);

	if (options.exit_on_forward_failure)
		forward_confirms_pending = 0; /* track pending requests */
	/* Initiate local TCP/IP port forwardings. */
	for (i = 0; i < options.num_local_forwards; i++) {
		debug("Local connections to %.200s:%d forwarded to remote "
		    "address %.200s:%d",
		    (options.local_forwards[i].listen_path != NULL) ?
		    options.local_forwards[i].listen_path :
		    (options.local_forwards[i].listen_host == NULL) ?
		    (options.fwd_opts.gateway_ports ? "*" : "LOCALHOST") :
		    options.local_forwards[i].listen_host,
		    options.local_forwards[i].listen_port,
		    (options.local_forwards[i].connect_path != NULL) ?
		    options.local_forwards[i].connect_path :
		    options.local_forwards[i].connect_host,
		    options.local_forwards[i].connect_port);
		success += channel_setup_local_fwd_listener(ssh,
		    &options.local_forwards[i], &options.fwd_opts);
	}
	if (i > 0 && success != i && options.exit_on_forward_failure)
		fatal("Could not request local forwarding.");
	if (i > 0 && success == 0)
		error("Could not request local forwarding.");

	/* Initiate remote TCP/IP port forwardings. */
	for (i = 0; i < options.num_remote_forwards; i++) {
		debug("Remote connections from %.200s:%d forwarded to "
		    "local address %.200s:%d",
		    (options.remote_forwards[i].listen_path != NULL) ?
		    options.remote_forwards[i].listen_path :
		    (options.remote_forwards[i].listen_host == NULL) ?
		    "LOCALHOST" : options.remote_forwards[i].listen_host,
		    options.remote_forwards[i].listen_port,
		    (options.remote_forwards[i].connect_path != NULL) ?
		    options.remote_forwards[i].connect_path :
		    options.remote_forwards[i].connect_host,
		    options.remote_forwards[i].connect_port);
		if ((options.remote_forwards[i].handle =
		    channel_request_remote_forwarding(ssh,
		    &options.remote_forwards[i])) >= 0) {
			client_register_global_confirm(
			    ssh_confirm_remote_forward,
			    &options.remote_forwards[i]);
			forward_confirms_pending++;
		} else if (options.exit_on_forward_failure)
			fatal("Could not request remote forwarding.");
		else
			logit("Warning: Could not request remote forwarding.");
	}

	/* Initiate tunnel forwarding. */
	if (options.tun_open != SSH_TUNMODE_NO) {
		if ((*ifname = client_request_tun_fwd(ssh,
		    options.tun_open, options.tun_local,
		    options.tun_remote, ssh_tun_confirm, NULL)) != NULL)
			forward_confirms_pending++;
		else if (options.exit_on_forward_failure)
			fatal("Could not request tunnel forwarding.");
		else
			error("Could not request tunnel forwarding.");
	}
	if (forward_confirms_pending > 0) {
		debug_f("expecting replies for %d forwards",
		    forward_confirms_pending);
	}
}

static void
check_agent_present(void)
{
	int r;

	if (options.forward_agent) {
		/* Clear agent forwarding if we don't have an agent. */
		if ((r = ssh_get_authentication_socket(NULL)) != 0) {
			options.forward_agent = 0;
			if (r != SSH_ERR_AGENT_NOT_PRESENT)
				debug_r(r, "ssh_get_authentication_socket");
		}
	}
}

static void
ssh_session2_setup(struct ssh *ssh, int id, int success, void *arg)
{
	extern char **environ;
	const char *display, *term;
	int r, interactive = tty_flag;
	char *proto = NULL, *data = NULL;

	if (!success)
		return; /* No need for error message, channels code sends one */

	display = getenv("DISPLAY");
	if (display == NULL && options.forward_x11)
		debug("X11 forwarding requested but DISPLAY not set");
	if (options.forward_x11 && client_x11_get_proto(ssh, display,
	    options.xauth_location, options.forward_x11_trusted,
	    options.forward_x11_timeout, &proto, &data) == 0) {
		/* Request forwarding with authentication spoofing. */
		debug("Requesting X11 forwarding with authentication "
		    "spoofing.");
		x11_request_forwarding_with_spoofing(ssh, id, display, proto,
		    data, 1);
		client_expect_confirm(ssh, id, "X11 forwarding", CONFIRM_WARN);
		/* XXX exit_on_forward_failure */
		interactive = 1;
	}

	check_agent_present();
	if (options.forward_agent) {
		debug("Requesting authentication agent forwarding.");
		channel_request_start(ssh, id, "auth-agent-req@openssh.com", 0);
		if ((r = sshpkt_send(ssh)) != 0)
			fatal_fr(r, "send packet");
	}

	/* Tell the packet module whether this is an interactive session. */
	ssh_packet_set_interactive(ssh, interactive,
	    options.ip_qos_interactive, options.ip_qos_bulk);

	if ((term = lookup_env_in_list("TERM", options.setenv,
	    options.num_setenv)) == NULL || *term == '\0')
		term = getenv("TERM");
	client_session2_setup(ssh, id, tty_flag,
	    options.session_type == SESSION_TYPE_SUBSYSTEM, term,
	    NULL, fileno(stdin), command, environ);
}

/* open new channel for a session */
static int
ssh_session2_open(struct ssh *ssh)
{
	Channel *c;
	int window, packetmax, in, out, err;

	if (options.stdin_null) {
		in = open(_PATH_DEVNULL, O_RDONLY);
	} else {
		in = dup(STDIN_FILENO);
	}
	out = dup(STDOUT_FILENO);
	err = dup(STDERR_FILENO);

	if (in == -1 || out == -1 || err == -1)
		fatal("dup() in/out/err failed");

	window = CHAN_SES_WINDOW_DEFAULT;
	packetmax = CHAN_SES_PACKET_DEFAULT;
	if (tty_flag) {
		window >>= 1;
		packetmax >>= 1;
	}
	c = channel_new(ssh,
	    "session", SSH_CHANNEL_OPENING, in, out, err,
	    window, packetmax, CHAN_EXTENDED_WRITE,
	    "client-session", CHANNEL_NONBLOCK_STDIO);

	debug3_f("channel_new: %d", c->self);

	channel_send_open(ssh, c->self);
	if (options.session_type != SESSION_TYPE_NONE)
		channel_register_open_confirm(ssh, c->self,
		    ssh_session2_setup, NULL);

	return c->self;
}

static int
ssh_session2(struct ssh *ssh, const struct ssh_conn_info *cinfo)
{
	int r, id = -1;
	char *cp, *tun_fwd_ifname = NULL;

	/* XXX should be pre-session */
	if (!options.control_persist)
		ssh_init_stdio_forwarding(ssh);

	ssh_init_forwarding(ssh, &tun_fwd_ifname);

	if (options.local_command != NULL) {
		debug3("expanding LocalCommand: %s", options.local_command);
		cp = options.local_command;
		options.local_command = percent_expand(cp,
		    DEFAULT_CLIENT_PERCENT_EXPAND_ARGS(cinfo),
		    "T", tun_fwd_ifname == NULL ? "NONE" : tun_fwd_ifname,
		    (char *)NULL);
		debug3("expanded LocalCommand: %s", options.local_command);
		free(cp);
	}

	/* Start listening for multiplex clients */
	if (!ssh_packet_get_mux(ssh))
		muxserver_listen(ssh);

	/*
	 * If we are in control persist mode and have a working mux listen
	 * socket, then prepare to background ourselves and have a foreground
	 * client attach as a control client.
	 * NB. we must save copies of the flags that we override for
	 * the backgrounding, since we defer attachment of the client until
	 * after the connection is fully established (in particular,
	 * async rfwd replies have been received for ExitOnForwardFailure).
	 */
	if (options.control_persist && muxserver_sock != -1) {
		ostdin_null_flag = options.stdin_null;
		osession_type = options.session_type;
		orequest_tty = options.request_tty;
		otty_flag = tty_flag;
		options.stdin_null = 1;
		options.session_type = SESSION_TYPE_NONE;
		tty_flag = 0;
		if (!options.fork_after_authentication &&
		    (osession_type != SESSION_TYPE_NONE ||
		    options.stdio_forward_host != NULL))
			need_controlpersist_detach = 1;
		options.fork_after_authentication = 1;
	}
	/*
	 * ControlPersist mux listen socket setup failed, attempt the
	 * stdio forward setup that we skipped earlier.
	 */
	if (options.control_persist && muxserver_sock == -1)
		ssh_init_stdio_forwarding(ssh);

	if (options.session_type != SESSION_TYPE_NONE)
		id = ssh_session2_open(ssh);
	else {
		ssh_packet_set_interactive(ssh,
		    options.control_master == SSHCTL_MASTER_NO,
		    options.ip_qos_interactive, options.ip_qos_bulk);
	}

	/* If we don't expect to open a new session, then disallow it */
	if (options.control_master == SSHCTL_MASTER_NO &&
	    (ssh->compat & SSH_NEW_OPENSSH)) {
		debug("Requesting no-more-sessions@openssh.com");
		if ((r = sshpkt_start(ssh, SSH2_MSG_GLOBAL_REQUEST)) != 0 ||
		    (r = sshpkt_put_cstring(ssh,
		    "no-more-sessions@openssh.com")) != 0 ||
		    (r = sshpkt_put_u8(ssh, 0)) != 0 ||
		    (r = sshpkt_send(ssh)) != 0)
			fatal_fr(r, "send packet");
	}

	/* Execute a local command */
	if (options.local_command != NULL &&
	    options.permit_local_command)
		ssh_local_cmd(options.local_command);

	/*
	 * stdout is now owned by the session channel; clobber it here
	 * so future channel closes are propagated to the local fd.
	 * NB. this can only happen after LocalCommand has completed,
	 * as it may want to write to stdout.
	 */
	if (!need_controlpersist_detach && stdfd_devnull(0, 1, 0) == -1)
		error_f("stdfd_devnull failed");

	/*
	 * If requested and we are not interested in replies to remote
	 * forwarding requests, then let ssh continue in the background.
	 */
	if (options.fork_after_authentication) {
		if (options.exit_on_forward_failure &&
		    options.num_remote_forwards > 0) {
			debug("deferring postauth fork until remote forward "
			    "confirmation received");
		} else
			fork_postauth();
	}

	return client_loop(ssh, tty_flag, tty_flag ?
	    options.escape_char : SSH_ESCAPECHAR_NONE, id);
}

/* Loads all IdentityFile and CertificateFile keys */
static void
load_public_identity_files(const struct ssh_conn_info *cinfo)
{
	char *filename, *cp;
	struct sshkey *public;
	int i;
	u_int n_ids, n_certs;
	char *identity_files[SSH_MAX_IDENTITY_FILES];
	struct sshkey *identity_keys[SSH_MAX_IDENTITY_FILES];
	int identity_file_userprovided[SSH_MAX_IDENTITY_FILES];
	char *certificate_files[SSH_MAX_CERTIFICATE_FILES];
	struct sshkey *certificates[SSH_MAX_CERTIFICATE_FILES];
	int certificate_file_userprovided[SSH_MAX_CERTIFICATE_FILES];
#ifdef ENABLE_PKCS11
	struct sshkey **keys = NULL;
	char **comments = NULL;
	int nkeys;
#endif /* PKCS11 */

	n_ids = n_certs = 0;
	memset(identity_files, 0, sizeof(identity_files));
	memset(identity_keys, 0, sizeof(identity_keys));
	memset(identity_file_userprovided, 0,
	    sizeof(identity_file_userprovided));
	memset(certificate_files, 0, sizeof(certificate_files));
	memset(certificates, 0, sizeof(certificates));
	memset(certificate_file_userprovided, 0,
	    sizeof(certificate_file_userprovided));

#ifdef ENABLE_PKCS11
	if (options.pkcs11_provider != NULL &&
	    options.num_identity_files < SSH_MAX_IDENTITY_FILES &&
	    (pkcs11_init(!options.batch_mode) == 0) &&
	    (nkeys = pkcs11_add_provider(options.pkcs11_provider, NULL,
	    &keys, &comments)) > 0) {
		for (i = 0; i < nkeys; i++) {
			if (n_ids >= SSH_MAX_IDENTITY_FILES) {
				sshkey_free(keys[i]);
				free(comments[i]);
				continue;
			}
			identity_keys[n_ids] = keys[i];
			identity_files[n_ids] = comments[i]; /* transferred */
			n_ids++;
		}
		free(keys);
		free(comments);
	}
#endif /* ENABLE_PKCS11 */
	for (i = 0; i < options.num_identity_files; i++) {
		if (n_ids >= SSH_MAX_IDENTITY_FILES ||
		    strcasecmp(options.identity_files[i], "none") == 0) {
			free(options.identity_files[i]);
			options.identity_files[i] = NULL;
			continue;
		}
		cp = tilde_expand_filename(options.identity_files[i], getuid());
		filename = default_client_percent_dollar_expand(cp, cinfo);
		free(cp);
		check_load(sshkey_load_public(filename, &public, NULL),
		    &public, filename, "pubkey");
		debug("identity file %s type %d", filename,
		    public ? public->type : -1);
		free(options.identity_files[i]);
		identity_files[n_ids] = filename;
		identity_keys[n_ids] = public;
		identity_file_userprovided[n_ids] =
		    options.identity_file_userprovided[i];
		if (++n_ids >= SSH_MAX_IDENTITY_FILES)
			continue;

		/*
		 * If no certificates have been explicitly listed then try
		 * to add the default certificate variant too.
		 */
		if (options.num_certificate_files != 0)
			continue;
		xasprintf(&cp, "%s-cert", filename);
		check_load(sshkey_load_public(cp, &public, NULL),
		    &public, filename, "pubkey");
		debug("identity file %s type %d", cp,
		    public ? public->type : -1);
		if (public == NULL) {
			free(cp);
			continue;
		}
		if (!sshkey_is_cert(public)) {
			debug_f("key %s type %s is not a certificate",
			    cp, sshkey_type(public));
			sshkey_free(public);
			free(cp);
			continue;
		}
		/* NB. leave filename pointing to private key */
		identity_files[n_ids] = xstrdup(filename);
		identity_keys[n_ids] = public;
		identity_file_userprovided[n_ids] =
		    options.identity_file_userprovided[i];
		n_ids++;
	}

	if (options.num_certificate_files > SSH_MAX_CERTIFICATE_FILES)
		fatal_f("too many certificates");
	for (i = 0; i < options.num_certificate_files; i++) {
		cp = tilde_expand_filename(options.certificate_files[i],
		    getuid());
		filename = default_client_percent_dollar_expand(cp, cinfo);
		free(cp);

		check_load(sshkey_load_public(filename, &public, NULL),
		    &public, filename, "certificate");
		debug("certificate file %s type %d", filename,
		    public ? public->type : -1);
		free(options.certificate_files[i]);
		options.certificate_files[i] = NULL;
		if (public == NULL) {
			free(filename);
			continue;
		}
		if (!sshkey_is_cert(public)) {
			debug_f("key %s type %s is not a certificate",
			    filename, sshkey_type(public));
			sshkey_free(public);
			free(filename);
			continue;
		}
		certificate_files[n_certs] = filename;
		certificates[n_certs] = public;
		certificate_file_userprovided[n_certs] =
		    options.certificate_file_userprovided[i];
		++n_certs;
	}

	options.num_identity_files = n_ids;
	memcpy(options.identity_files, identity_files, sizeof(identity_files));
	memcpy(options.identity_keys, identity_keys, sizeof(identity_keys));
	memcpy(options.identity_file_userprovided,
	    identity_file_userprovided, sizeof(identity_file_userprovided));

	options.num_certificate_files = n_certs;
	memcpy(options.certificate_files,
	    certificate_files, sizeof(certificate_files));
	memcpy(options.certificates, certificates, sizeof(certificates));
	memcpy(options.certificate_file_userprovided,
	    certificate_file_userprovided,
	    sizeof(certificate_file_userprovided));
}

static void
main_sigchld_handler(int sig)
{
	int save_errno = errno;
	pid_t pid;
	int status;

	while ((pid = waitpid(-1, &status, WNOHANG)) > 0 ||
	    (pid == -1 && errno == EINTR))
		;
	errno = save_errno;
}<|MERGE_RESOLUTION|>--- conflicted
+++ resolved
@@ -1,8 +1,4 @@
-<<<<<<< HEAD
-/* $OpenBSD: ssh.c,v 1.576 2022/09/17 10:33:18 djm Exp $ */
-=======
 /* $OpenBSD: ssh.c,v 1.584 2023/01/17 18:52:44 millert Exp $ */
->>>>>>> 6dfb65de
 /*
  * Author: Tatu Ylonen <ylo@cs.hut.fi>
  * Copyright (c) 1995 Tatu Ylonen <ylo@cs.hut.fi>, Espoo, Finland
@@ -1613,11 +1609,7 @@
 		fatal_f("pubkey out of array bounds"); \
 	check_load(sshkey_load_public(p, &(sensitive_data.keys[o]), NULL), \
 	    &(sensitive_data.keys[o]), p, "pubkey"); \
-<<<<<<< HEAD
-	if (sensitive_data.keys[o] != NULL) \
-=======
 	if (sensitive_data.keys[o] != NULL) { \
->>>>>>> 6dfb65de
 		debug2("hostbased key %d: %s key from \"%s\"", o, \
 		    sshkey_ssh_name(sensitive_data.keys[o]), p); \
 		loaded++; \
@@ -1628,11 +1620,7 @@
 		fatal_f("cert out of array bounds"); \
 	check_load(sshkey_load_cert(p, &(sensitive_data.keys[o])), \
 	    &(sensitive_data.keys[o]), p, "cert"); \
-<<<<<<< HEAD
-	if (sensitive_data.keys[o] != NULL) \
-=======
 	if (sensitive_data.keys[o] != NULL) { \
->>>>>>> 6dfb65de
 		debug2("hostbased key %d: %s cert from \"%s\"", o, \
 		    sshkey_ssh_name(sensitive_data.keys[o]), p); \
 		loaded++; \
