<<<<<<< HEAD
/* $OpenBSD: addr.c,v 1.5 2022/04/29 04:55:07 djm Exp $ */
=======
/* $OpenBSD: addr.c,v 1.6 2022/10/28 02:29:34 djm Exp $ */
>>>>>>> 6dfb65de

/*
 * Copyright (c) 2004-2008 Damien Miller <djm@mindrot.org>
 *
 * Permission to use, copy, modify, and distribute this software for any
 * purpose with or without fee is hereby granted, provided that the above
 * copyright notice and this permission notice appear in all copies.
 *
 * THE SOFTWARE IS PROVIDED "AS IS" AND THE AUTHOR DISCLAIMS ALL WARRANTIES
 * WITH REGARD TO THIS SOFTWARE INCLUDING ALL IMPLIED WARRANTIES OF
 * MERCHANTABILITY AND FITNESS. IN NO EVENT SHALL THE AUTHOR BE LIABLE FOR
 * ANY SPECIAL, DIRECT, INDIRECT, OR CONSEQUENTIAL DAMAGES OR ANY DAMAGES
 * WHATSOEVER RESULTING FROM LOSS OF USE, DATA OR PROFITS, WHETHER IN AN
 * ACTION OF CONTRACT, NEGLIGENCE OR OTHER TORTIOUS ACTION, ARISING OUT OF
 * OR IN CONNECTION WITH THE USE OR PERFORMANCE OF THIS SOFTWARE.
 */

#include "includes.h"

#include <sys/types.h>
#include <sys/socket.h>
#include <netinet/in.h>
#include <arpa/inet.h>

#include <netdb.h>
#include <string.h>
#include <stdlib.h>
#include <stdio.h>

#include "addr.h"

#define _SA(x)	((struct sockaddr *)(x))

int
addr_unicast_masklen(int af)
{
	switch (af) {
	case AF_INET:
		return 32;
	case AF_INET6:
		return 128;
	default:
		return -1;
	}
}

static inline int
masklen_valid(int af, u_int masklen)
{
	switch (af) {
	case AF_INET:
		return masklen <= 32 ? 0 : -1;
	case AF_INET6:
		return masklen <= 128 ? 0 : -1;
	default:
		return -1;
	}
}

int
addr_xaddr_to_sa(const struct xaddr *xa, struct sockaddr *sa, socklen_t *len,
    u_int16_t port)
{
	struct sockaddr_in *in4 = (struct sockaddr_in *)sa;
	struct sockaddr_in6 *in6 = (struct sockaddr_in6 *)sa;

	if (xa == NULL || sa == NULL || len == NULL)
		return -1;

	switch (xa->af) {
	case AF_INET:
		if (*len < sizeof(*in4))
			return -1;
		memset(sa, '\0', sizeof(*in4));
		*len = sizeof(*in4);
#ifdef SOCK_HAS_LEN
		in4->sin_len = sizeof(*in4);
#endif
		in4->sin_family = AF_INET;
		in4->sin_port = htons(port);
		memcpy(&in4->sin_addr, &xa->v4, sizeof(in4->sin_addr));
		break;
	case AF_INET6:
		if (*len < sizeof(*in6))
			return -1;
		memset(sa, '\0', sizeof(*in6));
		*len = sizeof(*in6);
#ifdef SOCK_HAS_LEN
		in6->sin6_len = sizeof(*in6);
#endif
		in6->sin6_family = AF_INET6;
		in6->sin6_port = htons(port);
		memcpy(&in6->sin6_addr, &xa->v6, sizeof(in6->sin6_addr));
#ifdef HAVE_STRUCT_SOCKADDR_IN6_SIN6_SCOPE_ID
		in6->sin6_scope_id = xa->scope_id;
#endif
		break;
	default:
		return -1;
	}
	return 0;
}

/*
 * Convert struct sockaddr to struct xaddr
 * Returns 0 on success, -1 on failure.
 */
int
addr_sa_to_xaddr(struct sockaddr *sa, socklen_t slen, struct xaddr *xa)
{
	struct sockaddr_in *in4 = (struct sockaddr_in *)sa;
	struct sockaddr_in6 *in6 = (struct sockaddr_in6 *)sa;

	memset(xa, '\0', sizeof(*xa));

	switch (sa->sa_family) {
	case AF_INET:
		if (slen < (socklen_t)sizeof(*in4))
			return -1;
		xa->af = AF_INET;
		memcpy(&xa->v4, &in4->sin_addr, sizeof(xa->v4));
		break;
	case AF_INET6:
		if (slen < (socklen_t)sizeof(*in6))
			return -1;
		xa->af = AF_INET6;
		memcpy(&xa->v6, &in6->sin6_addr, sizeof(xa->v6));
#ifdef HAVE_STRUCT_SOCKADDR_IN6_SIN6_SCOPE_ID
		xa->scope_id = in6->sin6_scope_id;
#endif
		break;
	default:
		return -1;
	}

	return 0;
}

int
addr_invert(struct xaddr *n)
{
	int i;

	if (n == NULL)
		return -1;

	switch (n->af) {
	case AF_INET:
		n->v4.s_addr = ~n->v4.s_addr;
		return 0;
	case AF_INET6:
		for (i = 0; i < 4; i++)
			n->addr32[i] = ~n->addr32[i];
		return 0;
	default:
		return -1;
	}
}

/*
 * Calculate a netmask of length 'l' for address family 'af' and
 * store it in 'n'.
 * Returns 0 on success, -1 on failure.
 */
int
addr_netmask(int af, u_int l, struct xaddr *n)
{
	int i;

	if (masklen_valid(af, l) != 0 || n == NULL)
		return -1;

	memset(n, '\0', sizeof(*n));
	switch (af) {
	case AF_INET:
		n->af = AF_INET;
		if (l == 0)
			return 0;
		n->v4.s_addr = htonl((0xffffffff << (32 - l)) & 0xffffffff);
		return 0;
	case AF_INET6:
		n->af = AF_INET6;
		for (i = 0; i < 4 && l >= 32; i++, l -= 32)
			n->addr32[i] = 0xffffffffU;
		if (i < 4 && l != 0)
			n->addr32[i] = htonl((0xffffffff << (32 - l)) &
			    0xffffffff);
		return 0;
	default:
		return -1;
	}
}

int
addr_hostmask(int af, u_int l, struct xaddr *n)
{
	if (addr_netmask(af, l, n) == -1 || addr_invert(n) == -1)
		return -1;
	return 0;
}

/*
 * Perform logical AND of addresses 'a' and 'b', storing result in 'dst'.
 * Returns 0 on success, -1 on failure.
 */
int
addr_and(struct xaddr *dst, const struct xaddr *a, const struct xaddr *b)
{
	int i;

	if (dst == NULL || a == NULL || b == NULL || a->af != b->af)
		return -1;

	memcpy(dst, a, sizeof(*dst));
	switch (a->af) {
	case AF_INET:
		dst->v4.s_addr &= b->v4.s_addr;
		return 0;
	case AF_INET6:
		dst->scope_id = a->scope_id;
		for (i = 0; i < 4; i++)
			dst->addr32[i] &= b->addr32[i];
		return 0;
	default:
		return -1;
	}
}

int
addr_or(struct xaddr *dst, const struct xaddr *a, const struct xaddr *b)
{
	int i;

	if (dst == NULL || a == NULL || b == NULL || a->af != b->af)
		return (-1);

	memcpy(dst, a, sizeof(*dst));
	switch (a->af) {
	case AF_INET:
		dst->v4.s_addr |= b->v4.s_addr;
		return (0);
	case AF_INET6:
		for (i = 0; i < 4; i++)
			dst->addr32[i] |= b->addr32[i];
		return (0);
	default:
		return (-1);
	}
}

int
addr_cmp(const struct xaddr *a, const struct xaddr *b)
{
	int i;

	if (a->af != b->af)
		return (a->af == AF_INET6 ? 1 : -1);

	switch (a->af) {
	case AF_INET:
		/*
		 * Can't just subtract here as 255.255.255.255 - 0.0.0.0 is
		 * too big to fit into a signed int
		 */
		if (a->v4.s_addr == b->v4.s_addr)
			return 0;
		return (ntohl(a->v4.s_addr) > ntohl(b->v4.s_addr) ? 1 : -1);
	case AF_INET6:
		/*
		 * Do this a byte at a time to avoid the above issue and
		 * any endian problems
		 */
		for (i = 0; i < 16; i++)
			if (a->addr8[i] - b->addr8[i] != 0)
				return (a->addr8[i] - b->addr8[i]);
		if (a->scope_id == b->scope_id)
			return (0);
		return (a->scope_id > b->scope_id ? 1 : -1);
	default:
		return (-1);
	}
}

int
addr_is_all0s(const struct xaddr *a)
{
	int i;

	switch (a->af) {
	case AF_INET:
		return (a->v4.s_addr == 0 ? 0 : -1);
	case AF_INET6:
		for (i = 0; i < 4; i++)
			if (a->addr32[i] != 0)
				return -1;
		return 0;
	default:
		return -1;
	}
}

/* Increment the specified address. Note, does not do overflow checking */
void
addr_increment(struct xaddr *a)
{
	int i;
	uint32_t n;

	switch (a->af) {
	case AF_INET:
		a->v4.s_addr = htonl(ntohl(a->v4.s_addr) + 1);
		break;
	case AF_INET6:
		for (i = 0; i < 4; i++) {
			/* Increment with carry */
			n = ntohl(a->addr32[3 - i]) + 1;
			a->addr32[3 - i] = htonl(n);
			if (n != 0)
				break;
		}
		break;
	}
}

/*
 * Test whether host portion of address 'a', as determined by 'masklen'
 * is all zeros.
 * Returns 0 if host portion of address is all-zeros,
 * -1 if not all zeros or on failure.
 */
int
addr_host_is_all0s(const struct xaddr *a, u_int masklen)
{
	struct xaddr tmp_addr, tmp_mask, tmp_result;

	memcpy(&tmp_addr, a, sizeof(tmp_addr));
	if (addr_hostmask(a->af, masklen, &tmp_mask) == -1)
		return -1;
	if (addr_and(&tmp_result, &tmp_addr, &tmp_mask) == -1)
		return -1;
	return addr_is_all0s(&tmp_result);
}

#if 0
int
addr_host_to_all0s(struct xaddr *a, u_int masklen)
{
	struct xaddr tmp_mask;

	if (addr_netmask(a->af, masklen, &tmp_mask) == -1)
		return (-1);
	if (addr_and(a, a, &tmp_mask) == -1)
		return (-1);
	return (0);
}
#endif

int
addr_host_to_all1s(struct xaddr *a, u_int masklen)
{
	struct xaddr tmp_mask;

	if (addr_hostmask(a->af, masklen, &tmp_mask) == -1)
		return (-1);
	if (addr_or(a, a, &tmp_mask) == -1)
		return (-1);
	return (0);
}

/*
 * Parse string address 'p' into 'n'.
 * Returns 0 on success, -1 on failure.
 */
int
addr_pton(const char *p, struct xaddr *n)
{
	struct addrinfo hints, *ai;

	memset(&hints, '\0', sizeof(hints));
	hints.ai_flags = AI_NUMERICHOST;

	if (p == NULL || getaddrinfo(p, NULL, &hints, &ai) != 0)
		return -1;

	if (ai == NULL)
		return -1;

	if (ai->ai_addr == NULL) {
		freeaddrinfo(ai);
		return -1;
	}

	if (n != NULL && addr_sa_to_xaddr(ai->ai_addr, ai->ai_addrlen,
	    n) == -1) {
		freeaddrinfo(ai);
		return -1;
	}

	freeaddrinfo(ai);
	return 0;
}

int
addr_sa_pton(const char *h, const char *s, struct sockaddr *sa, socklen_t slen)
{
	struct addrinfo hints, *ai;

	memset(&hints, '\0', sizeof(hints));
	hints.ai_flags = AI_NUMERICHOST;

	if (h == NULL || getaddrinfo(h, s, &hints, &ai) != 0)
		return -1;

	if (ai == NULL)
		return -1;

	if (ai->ai_addr == NULL) {
		freeaddrinfo(ai);
		return -1;
	}

	if (sa != NULL) {
		if (slen < ai->ai_addrlen) {
			freeaddrinfo(ai);
			return -1;
		}
		memcpy(sa, &ai->ai_addr, ai->ai_addrlen);
	}

	freeaddrinfo(ai);
	return 0;
}

int
addr_ntop(const struct xaddr *n, char *p, size_t len)
{
	struct sockaddr_storage ss;
	socklen_t slen = sizeof(ss);

	if (addr_xaddr_to_sa(n, _SA(&ss), &slen, 0) == -1)
		return -1;
	if (p == NULL || len == 0)
		return -1;
	if (getnameinfo(_SA(&ss), slen, p, len, NULL, 0,
	    NI_NUMERICHOST) == -1)
		return -1;

	return 0;
}

/*
 * Parse a CIDR address (x.x.x.x/y or xxxx:yyyy::/z).
 * Return -1 on parse error, -2 on inconsistency or 0 on success.
 */
int
addr_pton_cidr(const char *p, struct xaddr *n, u_int *l)
{
	struct xaddr tmp;
	long unsigned int masklen = 999;
	char addrbuf[64], *mp, *cp;

	/* Don't modify argument */
	if (p == NULL || strlcpy(addrbuf, p, sizeof(addrbuf)) >= sizeof(addrbuf))
		return -1;

	if ((mp = strchr(addrbuf, '/')) != NULL) {
		*mp = '\0';
		mp++;
<<<<<<< HEAD
		masklen = strtoul(mp, &cp, 10); // CodeQL [SM02313]: strtoul will initialize cp
=======
		masklen = strtoul(mp, &cp, 10);
>>>>>>> 6dfb65de
		if (*mp < '0' || *mp > '9' || *cp != '\0' || masklen > 128)
			return -1;
	}

	if (addr_pton(addrbuf, &tmp) == -1)
		return -1;

	if (mp == NULL)
		masklen = addr_unicast_masklen(tmp.af);
	if (masklen_valid(tmp.af, masklen) == -1)
		return -2;
	if (addr_host_is_all0s(&tmp, masklen) != 0)
		return -2;

	if (n != NULL)
		memcpy(n, &tmp, sizeof(*n));
	if (l != NULL)
		*l = masklen;

	return 0;
}

int
addr_netmatch(const struct xaddr *host, const struct xaddr *net, u_int masklen)
{
	struct xaddr tmp_mask, tmp_result;

	if (host->af != net->af)
		return -1;

	if (addr_netmask(host->af, masklen, &tmp_mask) == -1)
		return -1;
	if (addr_and(&tmp_result, host, &tmp_mask) == -1)
		return -1;
	return addr_cmp(&tmp_result, net);
}<|MERGE_RESOLUTION|>--- conflicted
+++ resolved
@@ -1,8 +1,4 @@
-<<<<<<< HEAD
-/* $OpenBSD: addr.c,v 1.5 2022/04/29 04:55:07 djm Exp $ */
-=======
 /* $OpenBSD: addr.c,v 1.6 2022/10/28 02:29:34 djm Exp $ */
->>>>>>> 6dfb65de
 
 /*
  * Copyright (c) 2004-2008 Damien Miller <djm@mindrot.org>
@@ -471,11 +467,7 @@
 	if ((mp = strchr(addrbuf, '/')) != NULL) {
 		*mp = '\0';
 		mp++;
-<<<<<<< HEAD
 		masklen = strtoul(mp, &cp, 10); // CodeQL [SM02313]: strtoul will initialize cp
-=======
-		masklen = strtoul(mp, &cp, 10);
->>>>>>> 6dfb65de
 		if (*mp < '0' || *mp > '9' || *cp != '\0' || masklen > 128)
 			return -1;
 	}
