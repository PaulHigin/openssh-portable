--- conflicted
+++ resolved
@@ -1,8 +1,4 @@
-<<<<<<< HEAD
-#	$OpenBSD: multiplex.sh,v 1.34 2022/06/03 04:31:54 djm Exp $
-=======
 #	$OpenBSD: multiplex.sh,v 1.35 2023/01/13 04:47:34 dtucker Exp $
->>>>>>> 6dfb65de
 #	Placed in the Public Domain.
 
 make_tmpdir
