--- conflicted
+++ resolved
@@ -715,15 +715,8 @@
 	if (strcasecmp(path, "none") == 0)
 		return xstrdup("none");
 	expanded = tilde_expand_filename(path, getuid());
-<<<<<<< HEAD
-#ifdef WINDOWS        
-	if (is_absolute_path(expanded))
-#else  /* !WINDOWS */
-	if (*expanded == '/')
-#endif  /* !WINDOWS */
-=======
+
 	if (path_absolute(expanded))
->>>>>>> 85cf2488
 		return expanded;
 	if (getcwd(cwd, sizeof(cwd)) == NULL)
 		fatal("%s: getcwd: %s", __func__, strerror(errno));
@@ -1056,15 +1049,8 @@
 			}
 			if (ci->user == NULL)
 				match_test_missing_fatal("User", "user");
-<<<<<<< HEAD
-#ifdef WINDOWS
-			if (match_pattern_list(ci->user, arg, 1) != 1)
-#else
-			if (match_pattern_list(ci->user, arg, 0) != 1)
-#endif
-=======
+
 			if (match_usergroup_pattern_list(ci->user, arg) != 1)
->>>>>>> 85cf2488
 				result = 0;
 			else
 				debug("user %.100s matched 'User %.100s' at "
