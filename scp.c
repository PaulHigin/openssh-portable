/* $OpenBSD: scp.c,v 1.245 2022/02/10 04:12:38 djm Exp $ */
/*
 * scp - secure remote copy.  This is basically patched BSD rcp which
 * uses ssh to do the data transfer (instead of using rcmd).
 *
 * NOTE: This version should NOT be suid root.  (This uses ssh to
 * do the transfer and ssh has the necessary privileges.)
 *
 * 1995 Timo Rinne <tri@iki.fi>, Tatu Ylonen <ylo@cs.hut.fi>
 *
 * As far as I am concerned, the code I have written for this software
 * can be used freely for any purpose.  Any derived versions of this
 * software must be clearly marked as such, and if the derived work is
 * incompatible with the protocol description in the RFC file, it must be
 * called by a name other than "ssh" or "Secure Shell".
 */
/*
 * Copyright (c) 1999 Theo de Raadt.  All rights reserved.
 * Copyright (c) 1999 Aaron Campbell.  All rights reserved.
 *
 * Redistribution and use in source and binary forms, with or without
 * modification, are permitted provided that the following conditions
 * are met:
 * 1. Redistributions of source code must retain the above copyright
 *    notice, this list of conditions and the following disclaimer.
 * 2. Redistributions in binary form must reproduce the above copyright
 *    notice, this list of conditions and the following disclaimer in the
 *    documentation and/or other materials provided with the distribution.
 *
 * THIS SOFTWARE IS PROVIDED BY THE AUTHOR ``AS IS'' AND ANY EXPRESS OR
 * IMPLIED WARRANTIES, INCLUDING, BUT NOT LIMITED TO, THE IMPLIED WARRANTIES
 * OF MERCHANTABILITY AND FITNESS FOR A PARTICULAR PURPOSE ARE DISCLAIMED.
 * IN NO EVENT SHALL THE AUTHOR BE LIABLE FOR ANY DIRECT, INDIRECT,
 * INCIDENTAL, SPECIAL, EXEMPLARY, OR CONSEQUENTIAL DAMAGES (INCLUDING, BUT
 * NOT LIMITED TO, PROCUREMENT OF SUBSTITUTE GOODS OR SERVICES; LOSS OF USE,
 * DATA, OR PROFITS; OR BUSINESS INTERRUPTION) HOWEVER CAUSED AND ON ANY
 * THEORY OF LIABILITY, WHETHER IN CONTRACT, STRICT LIABILITY, OR TORT
 * (INCLUDING NEGLIGENCE OR OTHERWISE) ARISING IN ANY WAY OUT OF THE USE OF
 * THIS SOFTWARE, EVEN IF ADVISED OF THE POSSIBILITY OF SUCH DAMAGE.
 */

/*
 * Parts from:
 *
 * Copyright (c) 1983, 1990, 1992, 1993, 1995
 *	The Regents of the University of California.  All rights reserved.
 *
 * Redistribution and use in source and binary forms, with or without
 * modification, are permitted provided that the following conditions
 * are met:
 * 1. Redistributions of source code must retain the above copyright
 *    notice, this list of conditions and the following disclaimer.
 * 2. Redistributions in binary form must reproduce the above copyright
 *    notice, this list of conditions and the following disclaimer in the
 *    documentation and/or other materials provided with the distribution.
 * 3. Neither the name of the University nor the names of its contributors
 *    may be used to endorse or promote products derived from this software
 *    without specific prior written permission.
 *
 * THIS SOFTWARE IS PROVIDED BY THE REGENTS AND CONTRIBUTORS ``AS IS'' AND
 * ANY EXPRESS OR IMPLIED WARRANTIES, INCLUDING, BUT NOT LIMITED TO, THE
 * IMPLIED WARRANTIES OF MERCHANTABILITY AND FITNESS FOR A PARTICULAR PURPOSE
 * ARE DISCLAIMED.  IN NO EVENT SHALL THE REGENTS OR CONTRIBUTORS BE LIABLE
 * FOR ANY DIRECT, INDIRECT, INCIDENTAL, SPECIAL, EXEMPLARY, OR CONSEQUENTIAL
 * DAMAGES (INCLUDING, BUT NOT LIMITED TO, PROCUREMENT OF SUBSTITUTE GOODS
 * OR SERVICES; LOSS OF USE, DATA, OR PROFITS; OR BUSINESS INTERRUPTION)
 * HOWEVER CAUSED AND ON ANY THEORY OF LIABILITY, WHETHER IN CONTRACT, STRICT
 * LIABILITY, OR TORT (INCLUDING NEGLIGENCE OR OTHERWISE) ARISING IN ANY WAY
 * OUT OF THE USE OF THIS SOFTWARE, EVEN IF ADVISED OF THE POSSIBILITY OF
 * SUCH DAMAGE.
 *
 */

#include "includes.h"

#include <sys/types.h>
#ifdef HAVE_SYS_STAT_H
# include <sys/stat.h>
#endif
#ifdef HAVE_POLL_H
#include <poll.h>
#else
# ifdef HAVE_SYS_POLL_H
#  include <sys/poll.h>
# endif
#endif
#ifdef HAVE_SYS_TIME_H
# include <sys/time.h>
#endif
#include <sys/wait.h>
#include <sys/uio.h>

#include <ctype.h>
#include <dirent.h>
#include <errno.h>
#include <fcntl.h>
#ifdef HAVE_FNMATCH_H
#include <fnmatch.h>
#endif
#ifdef USE_SYSTEM_GLOB
# include <glob.h>
#else
# include "openbsd-compat/glob.h"
#endif
#ifdef HAVE_LIBGEN_H
#include <libgen.h>
#endif
#include <limits.h>
#include <locale.h>
#include <pwd.h>
#include <signal.h>
#include <stdarg.h>
#ifdef HAVE_STDINT_H
# include <stdint.h>
#endif
#include <stdio.h>
#include <stdlib.h>
#include <string.h>
#include <time.h>
#include <unistd.h>
#include "openbsd-compat/glob.h"
#if defined(HAVE_STRNVIS) && defined(HAVE_VIS_H) && !defined(BROKEN_STRNVIS)
#include <vis.h>
#endif

#include "xmalloc.h"
#include "ssh.h"
#include "atomicio.h"
#include "pathnames.h"
#include "log.h"
#include "misc.h"
#include "progressmeter.h"
#include "utf8.h"
#include "sftp.h"

#include "sftp-common.h"
#include "sftp-client.h"

extern char *__progname;

#define COPY_BUFLEN	16384

int do_cmd(char *, char *, char *, int, int, char *, int *, int *, pid_t *);
int do_cmd2(char *, char *, int, char *, int, int);

/* Struct for addargs */
arglist args;
arglist remote_remote_args;

/* Bandwidth limit */
long long limit_kbps = 0;
struct bwlimit bwlimit;

/* Name of current file being transferred. */
char *curfile;

/* This is set to non-zero to enable verbose mode. */
int verbose_mode = 0;
LogLevel log_level = SYSLOG_LEVEL_INFO;

/* This is set to zero if the progressmeter is not desired. */
int showprogress = 1;

/*
 * This is set to non-zero if remote-remote copy should be piped
 * through this process.
 */
int throughlocal = 1;

/* Non-standard port to use for the ssh connection or -1. */
int sshport = -1;

/* This is the program to execute for the secured connection. ("ssh" or -S) */
char *ssh_program = _PATH_SSH_PROGRAM;

/* This is used to store the pid of ssh_program */
pid_t do_cmd_pid = -1;
pid_t do_cmd_pid2 = -1;

/* Needed for sftp */
volatile sig_atomic_t interrupted = 0;

int remote_glob(struct sftp_conn *, const char *, int,
    int (*)(const char *, int), glob_t *); /* proto for sftp-glob.c */

static void
killchild(int signo)
{
	if (do_cmd_pid > 1) {
		kill(do_cmd_pid, signo ? signo : SIGTERM);
		waitpid(do_cmd_pid, NULL, 0);
	}
	if (do_cmd_pid2 > 1) {
		kill(do_cmd_pid2, signo ? signo : SIGTERM);
		waitpid(do_cmd_pid2, NULL, 0);
	}

	if (signo)
		_exit(1);
	exit(1);
}

static void
suspone(int pid, int signo)
{
	int status;

	if (pid > 1) {
		kill(pid, signo);
		while (waitpid(pid, &status, WUNTRACED) == -1 &&
		    errno == EINTR)
			;
	}
}

static void
suspchild(int signo)
{
	suspone(do_cmd_pid, signo);
	suspone(do_cmd_pid2, signo);
	kill(getpid(), SIGSTOP);
}

static int
do_local_cmd(arglist *a)
{
	u_int i;
	int status;
	pid_t pid;

	if (a->num == 0)
		fatal("do_local_cmd: no arguments");

	if (verbose_mode) {
		fprintf(stderr, "Executing:");
		for (i = 0; i < a->num; i++)
			fmprintf(stderr, " %s", a->list[i]);
		fprintf(stderr, "\n");
	}
#ifdef WINDOWS
	/* flatten the cmd into a long space separated string and execute using system(cmd) api */
	{
		char* cmd;
		size_t cmdlen = 0;
		for (i = 0; i < a->num; i++)
			cmdlen += strlen(a->list[i]) + 1;

		cmd = xmalloc(cmdlen);
		cmd[0] = '\0';
		for (i = 0; i < a->num; i++) {
			char *path = a->list[i];
			if (is_bash_test_env()) {
				char resolved[PATH_MAX] = { 0, };
				convertToForwardslash(path);

				if(bash_to_win_path(path, resolved, _countof(resolved)))
					convertToBackslash(resolved);

				strcat(cmd, " ");
				strcat(cmd, resolved);
			} else {
				if (i != 0)
					strcat_s(cmd, cmdlen, " ");
				strcat_s(cmd, cmdlen, a->list[i]);
			}
		}

		wchar_t *cmd_w = utf8_to_utf16(cmd);
		if (cmd_w) {
			if (_wsystem(cmd_w))
				return -1;

			free(cmd_w);
			return 0;
		} else {
			error("%s out of memory", __func__);
			return -1;
		}
	}

#else /* !WINDOWS */
	if ((pid = fork()) == -1)
		fatal("do_local_cmd: fork: %s", strerror(errno));

	if (pid == 0) {
		execvp(a->list[0], a->list);
		perror(a->list[0]);
		exit(1);
	}

	do_cmd_pid = pid;
	ssh_signal(SIGTERM, killchild);
	ssh_signal(SIGINT, killchild);
	ssh_signal(SIGHUP, killchild);

	while (waitpid(pid, &status, 0) == -1)
		if (errno != EINTR)
			fatal("do_local_cmd: waitpid: %s", strerror(errno));

	do_cmd_pid = -1;

	if (!WIFEXITED(status) || WEXITSTATUS(status) != 0)
		return (-1);

	return (0);
#endif /* !WINDOWS */
}

/*
 * This function executes the given command as the specified user on the
 * given host.  This returns < 0 if execution fails, and >= 0 otherwise. This
 * assigns the input and output file descriptors on success.
 */

int
do_cmd(char *program, char *host, char *remuser, int port, int subsystem,
    char *cmd, int *fdin, int *fdout, pid_t *pid)
{
	int pin[2], pout[2], reserved[2];

	if (verbose_mode)
		fmprintf(stderr,
		    "Executing: program %s host %s, user %s, command %s\n",
		    program, host,
		    remuser ? remuser : "(unspecified)", cmd);

	if (port == -1)
		port = sshport;

	/*
	 * Reserve two descriptors so that the real pipes won't get
	 * descriptors 0 and 1 because that will screw up dup2 below.
	 */
	if (pipe(reserved) == -1)
		fatal("pipe: %s", strerror(errno));

	/* Create a socket pair for communicating with ssh. */
	if (pipe(pin) == -1)
		fatal("pipe: %s", strerror(errno));
	if (pipe(pout) == -1)
		fatal("pipe: %s", strerror(errno));
	fcntl(pout[0], F_SETFD, FD_CLOEXEC);
	fcntl(pout[1], F_SETFD, FD_CLOEXEC);
	fcntl(pin[0], F_SETFD, FD_CLOEXEC);
	fcntl(pin[1], F_SETFD, FD_CLOEXEC);

	/* Free the reserved descriptors. */
	close(reserved[0]);
	close(reserved[1]);

	ssh_signal(SIGTSTP, suspchild);
	ssh_signal(SIGTTIN, suspchild);
	ssh_signal(SIGTTOU, suspchild);

	/* Fork a child to execute the command on the remote host using ssh. */
<<<<<<< HEAD
#ifdef FORK_NOT_SUPPORTED
	replacearg(&args, 0, "%s", ssh_program);		
	if (port != -1) {
		addargs(&args, "-p");
		addargs(&args, "%d", port);
	}
	if (remuser != NULL) {
		addargs(&args, "-l");
		addargs(&args, "%s", remuser);
	}
	addargs(&args, "--");
	addargs(&args, "%s", host);
	addargs(&args, "%s", cmd);

	{
		posix_spawn_file_actions_t actions;
		do_cmd_pid = -1;

		if (posix_spawn_file_actions_init(&actions) != 0 ||
		    posix_spawn_file_actions_adddup2(&actions, pin[0], STDIN_FILENO) != 0 ||
		    posix_spawn_file_actions_adddup2(&actions, pout[1], STDOUT_FILENO) != 0 )
			fatal("posix_spawn initialization failed");
		else if (posix_spawn(&do_cmd_pid, args.list[0], &actions, NULL, args.list, NULL) != 0) 
			fatal("posix_spawn: %s", strerror(errno));
			
			posix_spawn_file_actions_destroy(&actions);
	}

#else 
	do_cmd_pid = fork();
	if (do_cmd_pid == 0) {
=======
	*pid = fork();
	if (*pid == 0) {
>>>>>>> 2ebf4781
		/* Child. */
		close(pin[1]);
		close(pout[0]);
		dup2(pin[0], 0);
		dup2(pout[1], 1);
		close(pin[0]);
		close(pout[1]);

		replacearg(&args, 0, "%s", program);
		if (port != -1) {
			addargs(&args, "-p");
			addargs(&args, "%d", port);
		}
		if (remuser != NULL) {
			addargs(&args, "-l");
			addargs(&args, "%s", remuser);
		}
		if (subsystem)
			addargs(&args, "-s");
		addargs(&args, "--");
		addargs(&args, "%s", host);
		addargs(&args, "%s", cmd);

		execvp(program, args.list);
		perror(program);
		exit(1);
	} else if (*pid == -1) {
		fatal("fork: %s", strerror(errno));
	}
#endif 
	/* Parent.  Close the other side, and return the local side. */
	close(pin[0]);
	*fdout = pin[1];
	close(pout[1]);
	*fdin = pout[0];
	ssh_signal(SIGTERM, killchild);
	ssh_signal(SIGINT, killchild);
	ssh_signal(SIGHUP, killchild);
	return 0;
}

/*
 * This function executes a command similar to do_cmd(), but expects the
 * input and output descriptors to be setup by a previous call to do_cmd().
 * This way the input and output of two commands can be connected.
 */
int
do_cmd2(char *host, char *remuser, int port, char *cmd,
    int fdin, int fdout)
{
	int status;
	pid_t pid;

	if (verbose_mode)
		fmprintf(stderr,
		    "Executing: 2nd program %s host %s, user %s, command %s\n",
		    ssh_program, host,
		    remuser ? remuser : "(unspecified)", cmd);

	if (port == -1)
		port = sshport;

	/* Fork a child to execute the command on the remote host using ssh. */
#ifdef FORK_NOT_SUPPORTED
	/* generate command line and spawn_child */	
	replacearg(&args, 0, "%s", ssh_program);	
	if (port != -1) {
		addargs(&args, "-p");
		addargs(&args, "%d", port);
	}
	if (remuser != NULL) {
		addargs(&args, "-l");
		addargs(&args, "%s", remuser);
	}
	addargs(&args, "--");
	addargs(&args, "%s", host);
	addargs(&args, "%s", cmd);

	{
		posix_spawn_file_actions_t actions;
		pid = -1;

		if (posix_spawn_file_actions_init(&actions) != 0 ||
		    posix_spawn_file_actions_adddup2(&actions, fdin, STDIN_FILENO) != 0 ||
		    posix_spawn_file_actions_adddup2(&actions, fdout, STDOUT_FILENO) != 0 ) 
			fatal("posix_spawn initialization failed");
		else if (posix_spawn(&pid, args.list[0], &actions, NULL, args.list, NULL) != 0) 
			fatal("posix_spawn: %s", strerror(errno));

		posix_spawn_file_actions_destroy(&actions);
	}		
#else 
	pid = fork();
	if (pid == 0) {
		dup2(fdin, 0);
		dup2(fdout, 1);

		replacearg(&args, 0, "%s", ssh_program);
		if (port != -1) {
			addargs(&args, "-p");
			addargs(&args, "%d", port);
		}
		if (remuser != NULL) {
			addargs(&args, "-l");
			addargs(&args, "%s", remuser);
		}
		addargs(&args, "-oBatchMode=yes");
		addargs(&args, "--");
		addargs(&args, "%s", host);
		addargs(&args, "%s", cmd);

		execvp(ssh_program, args.list);
		perror(ssh_program);
		exit(1);
	} else if (pid == -1) {
		fatal("fork: %s", strerror(errno));
	}
#endif
	while (waitpid(pid, &status, 0) == -1)
		if (errno != EINTR)
			fatal("do_cmd2: waitpid: %s", strerror(errno));
	return 0;
}

typedef struct {
	size_t cnt;
	char *buf;
} BUF;

BUF *allocbuf(BUF *, int, int);
void lostconn(int);
int okname(char *);
void run_err(const char *,...)
    __attribute__((__format__ (printf, 1, 2)))
    __attribute__((__nonnull__ (1)));
int note_err(const char *,...)
    __attribute__((__format__ (printf, 1, 2)));
void verifydir(char *);

struct passwd *pwd;
uid_t userid;
int errs, remin, remout, remin2, remout2;
int Tflag, pflag, iamremote, iamrecursive, targetshouldbedirectory;

#define	CMDNEEDS	64
char cmd[CMDNEEDS];		/* must hold "rcp -r -p -d\0" */

enum scp_mode_e {
	MODE_SCP,
	MODE_SFTP
};

int response(void);
void rsource(char *, struct stat *);
void sink(int, char *[], const char *);
void source(int, char *[]);
void tolocal(int, char *[], enum scp_mode_e, char *sftp_direct);
void toremote(int, char *[], enum scp_mode_e, char *sftp_direct);
void usage(void);

void source_sftp(int, char *, char *, struct sftp_conn *);
void sink_sftp(int, char *, const char *, struct sftp_conn *);
void throughlocal_sftp(struct sftp_conn *, struct sftp_conn *,
    char *, char *);

int
main(int argc, char **argv)
{
	int ch, fflag, tflag, status, n;
	char **newargv, *argv0;
	const char *errstr;
	extern char *optarg;
	extern int optind;
	enum scp_mode_e mode = MODE_SCP;
	char *sftp_direct = NULL;

	/* Ensure that fds 0, 1 and 2 are open or directed to /dev/null */
	sanitise_stdfd();

	seed_rng();

	msetlocale();

	/* Copy argv, because we modify it */
	argv0 = argv[0];
	newargv = xcalloc(MAXIMUM(argc + 1, 1), sizeof(*newargv));
#ifdef WINDOWS	
	{
		/* 
		 * Wildcards are not expanded by shell on Windows; expand them
		 * Convert '\\' to '/' in path portion to support both Windows and Unix style paths
		 */
		char *p, *argdup;
		int i = 0;		
		glob_t g;
		int expandargc = 0;
		memset(&g, 0, sizeof(g));
		for (n = 0; n < argc; n++) {
			argdup = xstrdup(argv[n]);
			if (p = colon(argdup))
				convertToForwardslash(p);
			else
				convertToForwardslash(argdup);
			if (glob(argdup, GLOB_NOCHECK | GLOB_NOESCAPE, NULL, &g)) {
				if (expandargc > argc)
					newargv = xreallocarray(newargv, expandargc + 1, sizeof(*newargv));
				newargv[expandargc++] = xstrdup(argdup);
			} else {
				int count = g.gl_matchc > 1 ? g.gl_matchc : 1;
				if (expandargc + count > argc - 1)
					newargv = xreallocarray(newargv, expandargc + count, sizeof(*newargv));
				for (i = 0; i < count; i++)
					newargv[expandargc++] = xstrdup(g.gl_pathv[i]);
			}
			free(argdup);
			globfree(&g);
		}
		argc = expandargc;		
	}
#else  /* !WINDOWS */
	for (n = 0; n < argc; n++)
		newargv[n] = xstrdup(argv[n]);
#endif /* !WINDOWS */
	argv = newargv;

	__progname = ssh_get_progname(argv[0]);

	log_init(argv0, log_level, SYSLOG_FACILITY_USER, 2);

	memset(&args, '\0', sizeof(args));
	memset(&remote_remote_args, '\0', sizeof(remote_remote_args));
	args.list = remote_remote_args.list = NULL;
	addargs(&args, "%s", ssh_program);
	addargs(&args, "-x");
	addargs(&args, "-oPermitLocalCommand=no");
	addargs(&args, "-oClearAllForwardings=yes");
	addargs(&args, "-oRemoteCommand=none");
	addargs(&args, "-oRequestTTY=no");

	fflag = Tflag = tflag = 0;
	while ((ch = getopt(argc, argv,
	    "12346ABCTdfOpqRrstvD:F:J:M:P:S:c:i:l:o:")) != -1) {
		switch (ch) {
		/* User-visible flags. */
		case '1':
			fatal("SSH protocol v.1 is no longer supported");
			break;
		case '2':
			/* Ignored */
			break;
		case 'A':
		case '4':
		case '6':
		case 'C':
			addargs(&args, "-%c", ch);
			addargs(&remote_remote_args, "-%c", ch);
			break;
		case 'D':
			sftp_direct = optarg;
			break;
		case '3':
			throughlocal = 1;
			break;
		case 'R':
			throughlocal = 0;
			break;
		case 'o':
		case 'c':
		case 'i':
		case 'F':
		case 'J':
			addargs(&remote_remote_args, "-%c", ch);
			addargs(&remote_remote_args, "%s", optarg);
			addargs(&args, "-%c", ch);
			addargs(&args, "%s", optarg);
			break;
		case 'O':
			mode = MODE_SCP;
			break;
		case 's':
			mode = MODE_SFTP;
			break;
		case 'P':
			sshport = a2port(optarg);
			if (sshport <= 0)
				fatal("bad port \"%s\"\n", optarg);
			break;
		case 'B':
			addargs(&remote_remote_args, "-oBatchmode=yes");
			addargs(&args, "-oBatchmode=yes");
			break;
		case 'l':
			limit_kbps = strtonum(optarg, 1, 100 * 1024 * 1024,
			    &errstr);
			if (errstr != NULL)
				usage();
			limit_kbps *= 1024; /* kbps */
			bandwidth_limit_init(&bwlimit, limit_kbps, COPY_BUFLEN);
			break;
		case 'p':
			pflag = 1;
			break;
		case 'r':
			iamrecursive = 1;
			break;
		case 'S':
			ssh_program = xstrdup(optarg);
			break;
		case 'v':
			addargs(&args, "-v");
			addargs(&remote_remote_args, "-v");
			if (verbose_mode == 0)
				log_level = SYSLOG_LEVEL_DEBUG1;
			else if (log_level < SYSLOG_LEVEL_DEBUG3)
				log_level++;
			verbose_mode = 1;
			break;
		case 'q':
			addargs(&args, "-q");
			addargs(&remote_remote_args, "-q");
			showprogress = 0;
			break;

		/* Server options. */
		case 'd':
			targetshouldbedirectory = 1;
			break;
		case 'f':	/* "from" */
			iamremote = 1;
			fflag = 1;
			break;
		case 't':	/* "to" */
			iamremote = 1;
			tflag = 1;
#ifdef HAVE_CYGWIN
			setmode(0, O_BINARY);
#endif
			break;
		case 'T':
			Tflag = 1;
			break;
		default:
			usage();
		}
	}
	argc -= optind;
	argv += optind;

	log_init(argv0, log_level, SYSLOG_FACILITY_USER, 2);

	/* Do this last because we want the user to be able to override it */
	addargs(&args, "-oForwardAgent=no");

	if (iamremote)
		mode = MODE_SCP;

	if ((pwd = getpwuid(userid = getuid())) == NULL)
		fatal("unknown user %u", (u_int) userid);

	if (!isatty(STDOUT_FILENO))
		showprogress = 0;

	if (pflag) {
		/* Cannot pledge: -p allows setuid/setgid files... */
	} else {
		if (pledge("stdio rpath wpath cpath fattr tty proc exec",
		    NULL) == -1) {
			perror("pledge");
			exit(1);
		}
	}

	remin = STDIN_FILENO;
	remout = STDOUT_FILENO;	

	if (fflag) {
		/* Follow "protocol", send data. */
		(void) response();
		source(argc, argv);
		exit(errs != 0);
	}
	if (tflag) {
		/* Receive data. */
		sink(argc, argv, NULL);
		exit(errs != 0);
	}
	if (argc < 2)
		usage();
	if (argc > 2)
		targetshouldbedirectory = 1;

	remin = remout = -1;
	do_cmd_pid = -1;
	/* Command to be executed on remote system using "ssh". */
	(void) snprintf(cmd, sizeof cmd, "scp%s%s%s%s",
	    verbose_mode ? " -v" : "",
	    iamrecursive ? " -r" : "", pflag ? " -p" : "",
	    targetshouldbedirectory ? " -d" : "");

	(void) ssh_signal(SIGPIPE, lostconn);

	if (colon(argv[argc - 1]))	/* Dest is remote host. */
		toremote(argc, argv, mode, sftp_direct);
	else {
		if (targetshouldbedirectory)
			verifydir(argv[argc - 1]);
		tolocal(argc, argv, mode, sftp_direct);	/* Dest is local host. */
	}
	/*
	 * Finally check the exit status of the ssh process, if one was forked
	 * and no error has occurred yet
	 */
	if (do_cmd_pid != -1 && (mode == MODE_SFTP || errs == 0)) {
		if (remin != -1)
		    (void) close(remin);
		if (remout != -1)
		    (void) close(remout);
		if (waitpid(do_cmd_pid, &status, 0) == -1)
			errs = 1;
		else {
			if (!WIFEXITED(status) || WEXITSTATUS(status) != 0)
				errs = 1;
		}
	}
	exit(errs != 0);
}

/* Callback from atomicio6 to update progress meter and limit bandwidth */
static int
scpio(void *_cnt, size_t s)
{
	off_t *cnt = (off_t *)_cnt;

	*cnt += s;
	refresh_progress_meter(0);
	if (limit_kbps > 0)
		bandwidth_limit(&bwlimit, s);
	return 0;
}

static int
do_times(int fd, int verb, const struct stat *sb)
{
	/* strlen(2^64) == 20; strlen(10^6) == 7 */
	char buf[(20 + 7 + 2) * 2 + 2];

	(void)snprintf(buf, sizeof(buf), "T%llu 0 %llu 0\n",
	    (unsigned long long) (sb->st_mtime < 0 ? 0 : sb->st_mtime),
	    (unsigned long long) (sb->st_atime < 0 ? 0 : sb->st_atime));
	if (verb) {
		fprintf(stderr, "File mtime %lld atime %lld\n",
		    (long long)sb->st_mtime, (long long)sb->st_atime);
		fprintf(stderr, "Sending file timestamps: %s", buf);
	}
	(void) atomicio(vwrite, fd, buf, strlen(buf));
	return (response());
}

static int
parse_scp_uri(const char *uri, char **userp, char **hostp, int *portp,
    char **pathp)
{
	int r;

	r = parse_uri("scp", uri, userp, hostp, portp, pathp);
	if (r == 0 && *pathp == NULL)
		*pathp = xstrdup(".");
	return r;
}

/* Appends a string to an array; returns 0 on success, -1 on alloc failure */
static int
append(char *cp, char ***ap, size_t *np)
{
	char **tmp;

	if ((tmp = reallocarray(*ap, *np + 1, sizeof(*tmp))) == NULL)
		return -1;
	tmp[(*np)] = cp;
	(*np)++;
	*ap = tmp;
	return 0;
}

/*
 * Finds the start and end of the first brace pair in the pattern.
 * returns 0 on success or -1 for invalid patterns.
 */
static int
find_brace(const char *pattern, int *startp, int *endp)
{
	int i;
	int in_bracket, brace_level;

	*startp = *endp = -1;
	in_bracket = brace_level = 0;
	for (i = 0; i < INT_MAX && *endp < 0 && pattern[i] != '\0'; i++) {
		switch (pattern[i]) {
		case '\\':
			/* skip next character */
			if (pattern[i + 1] != '\0')
				i++;
			break;
		case '[':
			in_bracket = 1;
			break;
		case ']':
			in_bracket = 0;
			break;
		case '{':
			if (in_bracket)
				break;
			if (pattern[i + 1] == '}') {
				/* Protect a single {}, for find(1), like csh */
				i++; /* skip */
				break;
			}
			if (*startp == -1)
				*startp = i;
			brace_level++;
			break;
		case '}':
			if (in_bracket)
				break;
			if (*startp < 0) {
				/* Unbalanced brace */
				return -1;
			}
			if (--brace_level <= 0)
				*endp = i;
			break;
		}
	}
	/* unbalanced brackets/braces */
	if (*endp < 0 && (*startp >= 0 || in_bracket))
		return -1;
	return 0;
}

/*
 * Assembles and records a successfully-expanded pattern, returns -1 on
 * alloc failure.
 */
static int
emit_expansion(const char *pattern, int brace_start, int brace_end,
    int sel_start, int sel_end, char ***patternsp, size_t *npatternsp)
{
	char *cp;
	int o = 0, tail_len = strlen(pattern + brace_end + 1);

	if ((cp = malloc(brace_start + (sel_end - sel_start) +
	    tail_len + 1)) == NULL)
		return -1;

	/* Pattern before initial brace */
	if (brace_start > 0) {
		memcpy(cp, pattern, brace_start);
		o = brace_start;
	}
	/* Current braced selection */
	if (sel_end - sel_start > 0) {
		memcpy(cp + o, pattern + sel_start,
		    sel_end - sel_start);
		o += sel_end - sel_start;
	}
	/* Remainder of pattern after closing brace */
	if (tail_len > 0) {
		memcpy(cp + o, pattern + brace_end + 1, tail_len);
		o += tail_len;
	}
	cp[o] = '\0';
	if (append(cp, patternsp, npatternsp) != 0) {
		free(cp);
		return -1;
	}
	return 0;
}

/*
 * Expand the first encountered brace in pattern, appending the expanded
 * patterns it yielded to the *patternsp array.
 *
 * Returns 0 on success or -1 on allocation failure.
 *
 * Signals whether expansion was performed via *expanded and whether
 * pattern was invalid via *invalid.
 */
static int
brace_expand_one(const char *pattern, char ***patternsp, size_t *npatternsp,
    int *expanded, int *invalid)
{
	int i;
	int in_bracket, brace_start, brace_end, brace_level;
	int sel_start, sel_end;

	*invalid = *expanded = 0;

	if (find_brace(pattern, &brace_start, &brace_end) != 0) {
		*invalid = 1;
		return 0;
	} else if (brace_start == -1)
		return 0;

	in_bracket = brace_level = 0;
	for (i = sel_start = brace_start + 1; i < brace_end; i++) {
		switch (pattern[i]) {
		case '{':
			if (in_bracket)
				break;
			brace_level++;
			break;
		case '}':
			if (in_bracket)
				break;
			brace_level--;
			break;
		case '[':
			in_bracket = 1;
			break;
		case ']':
			in_bracket = 0;
			break;
		case '\\':
			if (i < brace_end - 1)
				i++; /* skip */
			break;
		}
		if (pattern[i] == ',' || i == brace_end - 1) {
			if (in_bracket || brace_level > 0)
				continue;
			/* End of a selection, emit an expanded pattern */

			/* Adjust end index for last selection */
			sel_end = (i == brace_end - 1) ? brace_end : i;
			if (emit_expansion(pattern, brace_start, brace_end,
			    sel_start, sel_end, patternsp, npatternsp) != 0)
				return -1;
			/* move on to the next selection */
			sel_start = i + 1;
			continue;
		}
	}
	if (in_bracket || brace_level > 0) {
		*invalid = 1;
		return 0;
	}
	/* success */
	*expanded = 1;
	return 0;
}

/* Expand braces from pattern. Returns 0 on success, -1 on failure */
static int
brace_expand(const char *pattern, char ***patternsp, size_t *npatternsp)
{
	char *cp, *cp2, **active = NULL, **done = NULL;
	size_t i, nactive = 0, ndone = 0;
	int ret = -1, invalid = 0, expanded = 0;

	*patternsp = NULL;
	*npatternsp = 0;

	/* Start the worklist with the original pattern */
	if ((cp = strdup(pattern)) == NULL)
		return -1;
	if (append(cp, &active, &nactive) != 0) {
		free(cp);
		return -1;
	}
	while (nactive > 0) {
		cp = active[nactive - 1];
		nactive--;
		if (brace_expand_one(cp, &active, &nactive,
		    &expanded, &invalid) == -1) {
			free(cp);
			goto fail;
		}
		if (invalid)
			fatal_f("invalid brace pattern \"%s\"", cp);
		if (expanded) {
			/*
			 * Current entry expanded to new entries on the
			 * active list; discard the progenitor pattern.
			 */
			free(cp);
			continue;
		}
		/*
		 * Pattern did not expand; append the finename component to
		 * the completed list
		 */
		if ((cp2 = strrchr(cp, '/')) != NULL)
			*cp2++ = '\0';
		else
			cp2 = cp;
		if (append(xstrdup(cp2), &done, &ndone) != 0) {
			free(cp);
			goto fail;
		}
		free(cp);
	}
	/* success */
	*patternsp = done;
	*npatternsp = ndone;
	done = NULL;
	ndone = 0;
	ret = 0;
 fail:
	for (i = 0; i < nactive; i++)
		free(active[i]);
	free(active);
	for (i = 0; i < ndone; i++)
		free(done[i]);
	free(done);
	return ret;
}

static struct sftp_conn *
do_sftp_connect(char *host, char *user, int port, char *sftp_direct,
   int *reminp, int *remoutp, int *pidp)
{
	if (sftp_direct == NULL) {
		if (do_cmd(ssh_program, host, user, port, 1, "sftp",
		    reminp, remoutp, pidp) < 0)
			return NULL;

	} else {
		args.list = NULL;
		addargs(&args, "sftp-server");
		if (do_cmd(sftp_direct, host, NULL, -1, 0, "sftp",
		    reminp, remoutp, pidp) < 0)
			return NULL;
	}
	return do_init(*reminp, *remoutp, 32768, 64, limit_kbps);
}

void
toremote(int argc, char **argv, enum scp_mode_e mode, char *sftp_direct)
{
	char *suser = NULL, *host = NULL, *src = NULL;
	char *bp, *tuser, *thost, *targ;
	int sport = -1, tport = -1;
	struct sftp_conn *conn = NULL, *conn2 = NULL;
	arglist alist;
	int i, r, status;
	u_int j;

	memset(&alist, '\0', sizeof(alist));
	alist.list = NULL;

	/* Parse target */
	r = parse_scp_uri(argv[argc - 1], &tuser, &thost, &tport, &targ);
	if (r == -1) {
		fmprintf(stderr, "%s: invalid uri\n", argv[argc - 1]);
		++errs;
		goto out;
	}
	if (r != 0) {
		if (parse_user_host_path(argv[argc - 1], &tuser, &thost,
		    &targ) == -1) {
			fmprintf(stderr, "%s: invalid target\n", argv[argc - 1]);
			++errs;
			goto out;
		}
	}

	/* Parse source files */
	for (i = 0; i < argc - 1; i++) {
		free(suser);
		free(host);
		free(src);
		r = parse_scp_uri(argv[i], &suser, &host, &sport, &src);
		if (r == -1) {
			fmprintf(stderr, "%s: invalid uri\n", argv[i]);
			++errs;
			continue;
		}
		if (r != 0) {
			parse_user_host_path(argv[i], &suser, &host, &src);
		}
		if (suser != NULL && !okname(suser)) {
			++errs;
			continue;
		}
		if (host && throughlocal) {	/* extended remote to remote */
			if (mode == MODE_SFTP) {
				if (remin == -1) {
					/* Connect to dest now */
					conn = do_sftp_connect(thost, tuser,
					    tport, sftp_direct,
					    &remin, &remout, &do_cmd_pid);
					if (conn == NULL) {
						fatal("Unable to open "
						    "destination connection");
					}
					debug3_f("origin in %d out %d pid %ld",
					    remin, remout, (long)do_cmd_pid);
				}
				/*
				 * XXX remember suser/host/sport and only
				 * reconnect if they change between arguments.
				 * would save reconnections for cases like
				 * scp -3 hosta:/foo hosta:/bar hostb:
				 */
				/* Connect to origin now */
				conn2 = do_sftp_connect(host, suser,
				    sport, sftp_direct,
				    &remin2, &remout2, &do_cmd_pid2);
				if (conn2 == NULL) {
					fatal("Unable to open "
					    "source connection");
				}
				debug3_f("destination in %d out %d pid %ld",
				    remin2, remout2, (long)do_cmd_pid2);
				throughlocal_sftp(conn2, conn, src, targ);
				(void) close(remin2);
				(void) close(remout2);
				remin2 = remout2 = -1;
				if (waitpid(do_cmd_pid2, &status, 0) == -1)
					++errs;
				else if (!WIFEXITED(status) ||
				    WEXITSTATUS(status) != 0)
					++errs;
				do_cmd_pid2 = -1;
				continue;
			} else {
				xasprintf(&bp, "%s -f %s%s", cmd,
				    *src == '-' ? "-- " : "", src);
				if (do_cmd(ssh_program, host, suser, sport, 0,
				    bp, &remin, &remout, &do_cmd_pid) < 0)
					exit(1);
				free(bp);
				xasprintf(&bp, "%s -t %s%s", cmd,
				    *targ == '-' ? "-- " : "", targ);
				if (do_cmd2(thost, tuser, tport, bp,
				    remin, remout) < 0)
					exit(1);
				free(bp);
				(void) close(remin);
				(void) close(remout);
				remin = remout = -1;
			}
		} else if (host) {	/* standard remote to remote */
			/*
			 * Second remote user is passed to first remote side
			 * via scp command-line. Ensure it contains no obvious
			 * shell characters.
			 */
			if (tuser != NULL && !okname(tuser)) {
				++errs;
				continue;
			}
			if (tport != -1 && tport != SSH_DEFAULT_PORT) {
				/* This would require the remote support URIs */
				fatal("target port not supported with two "
				    "remote hosts and the -R option");
			}

			freeargs(&alist);
			addargs(&alist, "%s", ssh_program);
			addargs(&alist, "-x");
			addargs(&alist, "-oClearAllForwardings=yes");
			addargs(&alist, "-n");
			for (j = 0; j < remote_remote_args.num; j++) {
				addargs(&alist, "%s",
				    remote_remote_args.list[j]);
			}

			if (sport != -1) {
				addargs(&alist, "-p");
				addargs(&alist, "%d", sport);
			}
			if (suser) {
				addargs(&alist, "-l");
				addargs(&alist, "%s", suser);
			}
			addargs(&alist, "--");
			addargs(&alist, "%s", host);
			addargs(&alist, "%s", cmd);
			addargs(&alist, "%s", src);
			addargs(&alist, "%s%s%s:%s",
			    tuser ? tuser : "", tuser ? "@" : "",
			    thost, targ);
			if (do_local_cmd(&alist) != 0)
				errs = 1;
		} else {	/* local to remote */
			if (mode == MODE_SFTP) {
				if (remin == -1) {
					/* Connect to remote now */
					conn = do_sftp_connect(thost, tuser,
					    tport, sftp_direct,
					    &remin, &remout, &do_cmd_pid);
					if (conn == NULL) {
						fatal("Unable to open sftp "
						    "connection");
					}
				}

				/* The protocol */
				source_sftp(1, argv[i], targ, conn);
				continue;
			}
			/* SCP */
			if (remin == -1) {
				xasprintf(&bp, "%s -t %s%s", cmd,
				    *targ == '-' ? "-- " : "", targ);
				if (do_cmd(ssh_program, thost, tuser, tport, 0,
				    bp, &remin, &remout, &do_cmd_pid) < 0)
					exit(1);
				if (response() < 0)
					exit(1);
				free(bp);
			}
			source(1, argv + i);
		}
	}
out:
	if (mode == MODE_SFTP)
		free(conn);
	free(tuser);
	free(thost);
	free(targ);
	free(suser);
	free(host);
	free(src);
}

void
tolocal(int argc, char **argv, enum scp_mode_e mode, char *sftp_direct)
{
	char *bp, *host = NULL, *src = NULL, *suser = NULL;
	arglist alist;
	struct sftp_conn *conn = NULL;
	int i, r, sport = -1;

	memset(&alist, '\0', sizeof(alist));
	alist.list = NULL;

	for (i = 0; i < argc - 1; i++) {
		free(suser);
		free(host);
		free(src);
		r = parse_scp_uri(argv[i], &suser, &host, &sport, &src);
		if (r == -1) {
			fmprintf(stderr, "%s: invalid uri\n", argv[i]);
			++errs;
			continue;
		}
		if (r != 0)
			parse_user_host_path(argv[i], &suser, &host, &src);
		if (suser != NULL && !okname(suser)) {
			++errs;
			continue;
		}
		if (!host) {	/* Local to local. */
			freeargs(&alist);
#ifdef WINDOWS
#define _PATH_XCOPY "xcopy"
#define _PATH_COPY "copy"
			/* local to local on windows - need to use local native copy command */
			struct stat stb;
			int exists;
			char *last;

			exists = stat(argv[i], &stb) == 0;
			/* convert '/' to '\\' 	*/
			convertToBackslash(argv[i]);
			convertToBackslash(argv[argc - 1]);
			if (exists && (S_ISDIR(stb.st_mode))) {
				addargs(&alist, "%s", _PATH_XCOPY);
				if (iamrecursive)
					addargs(&alist, "/S /E /H");
				if (pflag)
					addargs(&alist, "/K /X");
				addargs(&alist, "/Y /F /I");
				addargs(&alist, "%s", argv[i]);

				/* This logic is added to align with UNIX behavior.
				 * If the argv[argc-1] exists then append direcorty name from argv[i]
				 */
				if (0 == stat(argv[argc - 1], &stb) && (S_ISDIR(stb.st_mode))) {
					if ((last = strrchr(argv[i], '\\')) == NULL)
						last = argv[i];
					else
						++last;

					addargs(&alist, "%s%s%s", argv[argc - 1],
						strcmp(argv[argc - 1], "\\") ? "\\" : "", last);
				} else {
					addargs(&alist, "%s", argv[argc - 1]);
				}
			} else {
				addargs(&alist, "%s", _PATH_COPY);
				addargs(&alist, "/Y");				
				addargs(&alist, "%s", argv[i]);
				addargs(&alist, "%s", argv[argc - 1]);
			}			
#else  /* !WINDOWS */
			addargs(&alist, "%s", _PATH_CP);
			if (iamrecursive)
				addargs(&alist, "-r");
			if (pflag)
				addargs(&alist, "-p");
			addargs(&alist, "--");
			addargs(&alist, "%s", argv[i]);
			addargs(&alist, "%s", argv[argc-1]);
#endif /* !WINDOWS */
			if (do_local_cmd(&alist))
				++errs;
			continue;
		}
		/* Remote to local. */
		if (mode == MODE_SFTP) {
			conn = do_sftp_connect(host, suser, sport,
			    sftp_direct, &remin, &remout, &do_cmd_pid);
			if (conn == NULL) {
				error("sftp connection failed");
				++errs;
				continue;
			}

			/* The protocol */
			sink_sftp(1, argv[argc - 1], src, conn);

			free(conn);
			(void) close(remin);
			(void) close(remout);
			remin = remout = -1;
			continue;
		}
		/* SCP */
		xasprintf(&bp, "%s -f %s%s",
		    cmd, *src == '-' ? "-- " : "", src);
		if (do_cmd(ssh_program, host, suser, sport, 0, bp,
		    &remin, &remout, &do_cmd_pid) < 0) {
			free(bp);
			++errs;
			continue;
		}
		free(bp);
		sink(1, argv + argc - 1, src);
		(void) close(remin);
		remin = remout = -1;
	}
	free(suser);
	free(host);
	free(src);
}

/* Prepare remote path, handling ~ by assuming cwd is the homedir */
static char *
prepare_remote_path(struct sftp_conn *conn, const char *path)
{
	size_t nslash;

	/* Handle ~ prefixed paths */
	if (*path == '\0' || strcmp(path, "~") == 0)
		return xstrdup(".");
	if (*path != '~')
		return xstrdup(path);
	if (strncmp(path, "~/", 2) == 0) {
		if ((nslash = strspn(path + 2, "/")) == strlen(path + 2))
			return xstrdup(".");
		return xstrdup(path + 2 + nslash);
	}
	if (can_expand_path(conn))
		return do_expand_path(conn, path);
	/* No protocol extension */
	error("server expand-path extension is required "
	    "for ~user paths in SFTP mode");
	return NULL;
}

void
source_sftp(int argc, char *src, char *targ, struct sftp_conn *conn)
{
	char *target = NULL, *filename = NULL, *abs_dst = NULL;
	int src_is_dir, target_is_dir;
	Attrib a;
	struct stat st;

	memset(&a, '\0', sizeof(a));
	if (stat(src, &st) != 0)
		fatal("stat local \"%s\": %s", src, strerror(errno));
	src_is_dir = S_ISDIR(st.st_mode);
	if ((filename = basename(src)) == NULL)
		fatal("basename \"%s\": %s", src, strerror(errno));

	/*
	 * No need to glob here - the local shell already took care of
	 * the expansions
	 */
	if ((target = prepare_remote_path(conn, targ)) == NULL)
		cleanup_exit(255);
	target_is_dir = remote_is_dir(conn, target);
	if (targetshouldbedirectory && !target_is_dir) {
		debug("target directory \"%s\" does not exist", target);
		a.flags = SSH2_FILEXFER_ATTR_PERMISSIONS;
		a.perm = st.st_mode | 0700; /* ensure writable */
		if (do_mkdir(conn, target, &a, 1) != 0)
			cleanup_exit(255); /* error already logged */
		target_is_dir = 1;
	}
	if (target_is_dir)
		abs_dst = path_append(target, filename);
	else {
		abs_dst = target;
		target = NULL;
	}
	debug3_f("copying local %s to remote %s", src, abs_dst);

	if (src_is_dir && iamrecursive) {
		if (upload_dir(conn, src, abs_dst, pflag,
		    SFTP_PROGRESS_ONLY, 0, 0, 1) != 0) {
			error("failed to upload directory %s to %s", src, targ);
			errs = 1;
		}
	} else if (do_upload(conn, src, abs_dst, pflag, 0, 0) != 0) {
		error("failed to upload file %s to %s", src, targ);
		errs = 1;
	}

	free(abs_dst);
	free(target);
}

void
source(int argc, char **argv)
{
	struct stat stb;
	static BUF buffer;
	BUF *bp;
	off_t i, statbytes;
	size_t amt, nr;
	int fd = -1, haderr, indx;
#ifdef WINDOWS
	/* PATH_MAX is too large on Windows.*/
	/* Allocate memory dynamically for encname and buf to avoid stack overflow on recursive calls.*/
	char *last, *name, *buf = NULL, *encname = NULL;
	size_t encname_len, buf_len, tmp_len;
#else
	char *last, *name, buf[PATH_MAX + 128], encname[PATH_MAX];
#endif
	int len;

	for (indx = 0; indx < argc; ++indx) {
		name = argv[indx];
		statbytes = 0;
		len = strlen(name);
		while (len > 1 && name[len-1] == '/')
			name[--len] = '\0';
		if ((fd = open(name, O_RDONLY|O_NONBLOCK)) == -1)
			goto syserr;
		if (strchr(name, '\n') != NULL) {
#ifdef WINDOWS
			if (!encname) {
				encname_len = ((2 * len) < PATH_MAX) ? 2 * len : PATH_MAX;
				encname = xmalloc(encname_len);
			}
			while ((tmp_len = strnvis(encname, name, encname_len, VIS_NL)) >= encname_len) {
				if (tmp_len >= PATH_MAX)
					break;
				encname_len = tmp_len + 1;
				encname = xreallocarray(encname, encname_len, sizeof(char));
			}
#else
			strnvis(encname, name, sizeof(encname), VIS_NL);
#endif
			name = encname;
		}
		if (fstat(fd, &stb) == -1) {
syserr:			run_err("%s: %s", name, strerror(errno));
			goto next;
		}
		if (stb.st_size < 0) {
			run_err("%s: %s", name, "Negative file size");
			goto next;
		}
		unset_nonblock(fd);
		switch (stb.st_mode & S_IFMT) {
		case S_IFREG:
			break;
		case S_IFDIR:
			if (iamrecursive) {
				rsource(name, &stb);
				goto next;
			}
			/* FALLTHROUGH */
		default:
			run_err("%s: not a regular file", name);
			goto next;
		}
		if ((last = strrchr(name, '/')) == NULL)
			last = name;
		else
			++last;
		curfile = last;
		if (pflag) {
			if (do_times(remout, verbose_mode, &stb) < 0)
				goto next;
		}
#define	FILEMODEMASK	(S_ISUID|S_ISGID|S_IRWXU|S_IRWXG|S_IRWXO)
#ifdef WINDOWS
		if (!buf) 
		{
			/*Set the initial size of buf to "strlen(last) + 20" based on multiple tests that*/
			/*inidicate that this is usually enough. If not enough, more space will be allocated below.*/
			buf_len = ((strlen(last) + 20) < PATH_MAX) ? strlen(last) + 20 : PATH_MAX;
			buf = xmalloc(buf_len);
		}
		while ((tmp_len = snprintf(buf, buf_len, "C%04o %lld %s\n",
		      (u_int) (stb.st_mode & FILEMODEMASK),
			  (long long)stb.st_size, last)) >= buf_len) {
			if (tmp_len >= PATH_MAX)
				break;
			buf_len = tmp_len + 1;
			buf = xreallocarray(buf, buf_len, sizeof(char));
		}
#else
		snprintf(buf, sizeof buf, "C%04o %lld %s\n",
		    (u_int) (stb.st_mode & FILEMODEMASK),
		    (long long)stb.st_size, last);
#endif
		if (verbose_mode)
			fmprintf(stderr, "Sending file modes: %s", buf);
		(void) atomicio(vwrite, remout, buf, strlen(buf));
		if (response() < 0)
			goto next;
		if ((bp = allocbuf(&buffer, fd, COPY_BUFLEN)) == NULL) {
next:			if (fd != -1) {
				(void) close(fd);
				fd = -1;
			}
			continue;
		}
		if (showprogress)
			start_progress_meter(curfile, stb.st_size, &statbytes);
		set_nonblock(remout);
		for (haderr = i = 0; i < stb.st_size; i += bp->cnt) {
			amt = bp->cnt;
			if (i + (off_t)amt > stb.st_size)
				amt = stb.st_size - i;
			if (!haderr) {
				if ((nr = atomicio(read, fd,
				    bp->buf, amt)) != amt) {
					haderr = errno;
					memset(bp->buf + nr, 0, amt - nr);
				}
			}
			/* Keep writing after error to retain sync */
			if (haderr) {
				(void)atomicio(vwrite, remout, bp->buf, amt);
				memset(bp->buf, 0, amt);
				continue;
			}
			if (atomicio6(vwrite, remout, bp->buf, amt, scpio,
			    &statbytes) != amt)
				haderr = errno;
		}
		unset_nonblock(remout);

		if (fd != -1) {
			if (close(fd) == -1 && !haderr)
				haderr = errno;
			fd = -1;
		}
		if (!haderr)
			(void) atomicio(vwrite, remout, "", 1);
		else
			run_err("%s: %s", name, strerror(haderr));
		(void) response();
		if (showprogress)
			stop_progress_meter();
	}
#ifdef WINDOWS
	if (encname)
		free(encname);
	if (buf)
		free(buf);
#endif
}

void
rsource(char *name, struct stat *statp)
{
	DIR *dirp;
	struct dirent *dp;
#ifndef WINDOWS
	char *last, *vect[1], path[PATH_MAX];
#else
	/* PATH_MAX is too large on Windows.*/
	/* Allocate memory dynamically for path to avoid stack overflow on recursive calls.*/
	char *last, *vect[1], *path;
	size_t path_len = 260, len;

	path = xmalloc(path_len);
#endif

	if (!(dirp = opendir(name))) {
		run_err("%s: %s", name, strerror(errno));
		return;
	}
	last = strrchr(name, '/');
	if (last == NULL)
		last = name;
	else
		last++;
	if (pflag) {
		if (do_times(remout, verbose_mode, statp) < 0) {
			closedir(dirp);
			return;
		}
	}
#ifdef WINDOWS
	while ((len = snprintf(path, path_len, "D%04o %d %.1024s\n",
		  (u_int)(statp->st_mode & FILEMODEMASK), 0, last)) >= path_len)
	{
		if (len >= PATH_MAX)
			break;
		path_len = len + 1;
		path = xreallocarray(path, path_len, sizeof(char));
	}
#else
	(void) snprintf(path, sizeof path, "D%04o %d %.1024s\n",
	    (u_int) (statp->st_mode & FILEMODEMASK), 0, last);
#endif
	if (verbose_mode)
		fmprintf(stderr, "Entering directory: %s", path);
	(void) atomicio(vwrite, remout, path, strlen(path));
	if (response() < 0) {
		closedir(dirp);
		return;
	}
	while ((dp = readdir(dirp)) != NULL) {
		if (dp->d_ino == 0)
			continue;
		if (!strcmp(dp->d_name, ".") || !strcmp(dp->d_name, ".."))
			continue;
#ifdef WINDOWS
		if (strlen(name) + 1 + strlen(dp->d_name) >= PATH_MAX - 1) {
#else 
		if (strlen(name) + 1 + strlen(dp->d_name) >= sizeof(path) - 1) {
#endif
			run_err("%s/%s: name too long", name, dp->d_name);
			continue;
		}
#ifdef WINDOWS
		while ((len = snprintf(path, path_len, "%s/%s", name, dp->d_name)) >= path_len) {
			path_len = len + 1;
			path = xreallocarray(path, path_len, sizeof(char));
		}
#else
		(void) snprintf(path, sizeof path, "%s/%s", name, dp->d_name);
#endif
		vect[0] = path;
		source(1, vect);
	}
#ifdef WINDOWS
	if (path)
		free(path);
#endif
	(void) closedir(dirp);
	(void) atomicio(vwrite, remout, "E\n", 2);
	(void) response();
}

void
sink_sftp(int argc, char *dst, const char *src, struct sftp_conn *conn)
{
	char *abs_src = NULL;
	char *abs_dst = NULL;
	glob_t g;
	char *filename, *tmp = NULL;
	int i, r, err = 0, dst_is_dir;
	struct stat st;

	memset(&g, 0, sizeof(g));

	/*
	 * Here, we need remote glob as SFTP can not depend on remote shell
	 * expansions
	 */
	if ((abs_src = prepare_remote_path(conn, src)) == NULL) {
		err = -1;
		goto out;
	}

	debug3_f("copying remote %s to local %s", abs_src, dst);
	if ((r = remote_glob(conn, abs_src, GLOB_MARK, NULL, &g)) != 0) {
		if (r == GLOB_NOSPACE)
			error("%s: too many glob matches", src);
		else
			error("%s: %s", src, strerror(ENOENT));
		err = -1;
		goto out;
	}

	if ((r = stat(dst, &st)) != 0)
		debug2_f("stat local \"%s\": %s", dst, strerror(errno));
	dst_is_dir = r == 0 && S_ISDIR(st.st_mode);

	if (g.gl_matchc > 1 && !dst_is_dir) {
		if (r == 0) {
			error("Multiple files match pattern, but destination "
			    "\"%s\" is not a directory", dst);
			err = -1;
			goto out;
		}
		debug2_f("creating destination \"%s\"", dst);
		if (mkdir(dst, 0777) != 0) {
			error("local mkdir \"%s\": %s", dst, strerror(errno));
			err = -1;
			goto out;
		}
		dst_is_dir = 1;
	}

	for (i = 0; g.gl_pathv[i] && !interrupted; i++) {
		tmp = xstrdup(g.gl_pathv[i]);
		if ((filename = basename(tmp)) == NULL) {
			error("basename %s: %s", tmp, strerror(errno));
			err = -1;
			goto out;
		}

		if (dst_is_dir)
			abs_dst = path_append(dst, filename);
		else
			abs_dst = xstrdup(dst);

		debug("Fetching %s to %s\n", g.gl_pathv[i], abs_dst);
		if (globpath_is_dir(g.gl_pathv[i]) && iamrecursive) {
			if (download_dir(conn, g.gl_pathv[i], abs_dst, NULL,
			    pflag, SFTP_PROGRESS_ONLY, 0, 0, 1) == -1)
				err = -1;
		} else {
			if (do_download(conn, g.gl_pathv[i], abs_dst, NULL,
			    pflag, 0, 0) == -1)
				err = -1;
		}
		free(abs_dst);
		abs_dst = NULL;
		free(tmp);
		tmp = NULL;
	}

out:
	free(abs_src);
	free(tmp);
	globfree(&g);
	if (err == -1)
		errs = 1;
}


#define TYPE_OVERFLOW(type, val) \
	((sizeof(type) == 4 && (val) > INT32_MAX) || \
	 (sizeof(type) == 8 && (val) > INT64_MAX) || \
	 (sizeof(type) != 4 && sizeof(type) != 8))

void
sink(int argc, char **argv, const char *src)
{
	static BUF buffer;
	struct stat stb;
	BUF *bp;
	off_t i;
	size_t j, count;
	int amt, exists, first, ofd;
	mode_t mode, omode, mask;
	off_t size, statbytes;
	unsigned long long ull;
	int setimes, targisdir, wrerr;
	char ch, *cp, *np, *targ, *why, *vect[1], buf[2048], visbuf[2048];
	char **patterns = NULL;
	size_t n, npatterns = 0;
	struct timeval tv[2];

#define	atime	tv[0]
#define	mtime	tv[1]
#define	SCREWUP(str)	{ why = str; goto screwup; }

	if (TYPE_OVERFLOW(time_t, 0) || TYPE_OVERFLOW(off_t, 0))
		SCREWUP("Unexpected off_t/time_t size");

	setimes = targisdir = 0;
	mask = umask(0);
	if (!pflag)
		(void) umask(mask);
	if (argc != 1) {
		run_err("ambiguous target");
		exit(1);
	}
	targ = *argv;
	if (targetshouldbedirectory)
		verifydir(targ);

	(void) atomicio(vwrite, remout, "", 1);
	if (stat(targ, &stb) == 0 && S_ISDIR(stb.st_mode))
		targisdir = 1;
	if (src != NULL && !iamrecursive && !Tflag) {
		/*
		 * Prepare to try to restrict incoming filenames to match
		 * the requested destination file glob.
		 */
		if (brace_expand(src, &patterns, &npatterns) != 0)
			fatal_f("could not expand pattern");
	}
	for (first = 1;; first = 0) {
		cp = buf;
		if (atomicio(read, remin, cp, 1) != 1)
			goto done;
		if (*cp++ == '\n')
			SCREWUP("unexpected <newline>");
		do {
			if (atomicio(read, remin, &ch, sizeof(ch)) != sizeof(ch))
				SCREWUP("lost connection");
			*cp++ = ch;
		} while (cp < &buf[sizeof(buf) - 1] && ch != '\n');
		*cp = 0;
		if (verbose_mode)
			fmprintf(stderr, "Sink: %s", buf);

		if (buf[0] == '\01' || buf[0] == '\02') {
			if (iamremote == 0) {
				(void) snmprintf(visbuf, sizeof(visbuf),
				    NULL, "%s", buf + 1);
				(void) atomicio(vwrite, STDERR_FILENO,
				    visbuf, strlen(visbuf));
			}
			if (buf[0] == '\02')
				exit(1);
			++errs;
			continue;
		}
		if (buf[0] == 'E') {
			(void) atomicio(vwrite, remout, "", 1);
			goto done;
		}
		if (ch == '\n')
			*--cp = 0;

		cp = buf;
		if (*cp == 'T') {
			setimes++;
			cp++;
			if (!isdigit((unsigned char)*cp))
				SCREWUP("mtime.sec not present");
			ull = strtoull(cp, &cp, 10);
			if (!cp || *cp++ != ' ')
				SCREWUP("mtime.sec not delimited");
			if (TYPE_OVERFLOW(time_t, ull))
				setimes = 0;	/* out of range */
			mtime.tv_sec = ull;
			mtime.tv_usec = strtol(cp, &cp, 10);
			if (!cp || *cp++ != ' ' || mtime.tv_usec < 0 ||
			    mtime.tv_usec > 999999)
				SCREWUP("mtime.usec not delimited");
			if (!isdigit((unsigned char)*cp))
				SCREWUP("atime.sec not present");
			ull = strtoull(cp, &cp, 10);
			if (!cp || *cp++ != ' ')
				SCREWUP("atime.sec not delimited");
			if (TYPE_OVERFLOW(time_t, ull))
				setimes = 0;	/* out of range */
			atime.tv_sec = ull;
			atime.tv_usec = strtol(cp, &cp, 10);
			if (!cp || *cp++ != '\0' || atime.tv_usec < 0 ||
			    atime.tv_usec > 999999)
				SCREWUP("atime.usec not delimited");
			(void) atomicio(vwrite, remout, "", 1);
			continue;
		}
		if (*cp != 'C' && *cp != 'D') {
			/*
			 * Check for the case "rcp remote:foo\* local:bar".
			 * In this case, the line "No match." can be returned
			 * by the shell before the rcp command on the remote is
			 * executed so the ^Aerror_message convention isn't
			 * followed.
			 */
			if (first) {
				run_err("%s", cp);
				exit(1);
			}
			SCREWUP("expected control record");
		}
		mode = 0;
		for (++cp; cp < buf + 5; cp++) {
			if (*cp < '0' || *cp > '7')
				SCREWUP("bad mode");
			mode = (mode << 3) | (*cp - '0');
		}
		if (!pflag)
			mode &= ~mask;
		if (*cp++ != ' ')
			SCREWUP("mode not delimited");

		if (!isdigit((unsigned char)*cp))
			SCREWUP("size not present");
		ull = strtoull(cp, &cp, 10);
		if (!cp || *cp++ != ' ')
			SCREWUP("size not delimited");
		if (TYPE_OVERFLOW(off_t, ull))
			SCREWUP("size out of range");
		size = (off_t)ull;

		if (*cp == '\0' || strchr(cp, '/') != NULL ||
		    strcmp(cp, ".") == 0 || strcmp(cp, "..") == 0) {
			run_err("error: unexpected filename: %s", cp);
			exit(1);
		}
		if (npatterns > 0) {
			for (n = 0; n < npatterns; n++) {
				if (fnmatch(patterns[n], cp, 0) == 0)
					break;
			}
			if (n >= npatterns)
				SCREWUP("filename does not match request");
		}
		if (targisdir) {
			static char *namebuf;
			static size_t cursize;
			size_t need;

			need = strlen(targ) + strlen(cp) + 250;
			if (need > cursize) {
				free(namebuf);
				namebuf = xmalloc(need);
				cursize = need;
			}
			(void) snprintf(namebuf, need, "%s%s%s", targ,
			    strcmp(targ, "/") ? "/" : "", cp);
			np = namebuf;
		} else
			np = targ;
		curfile = cp;
		exists = stat(np, &stb) == 0;
		if (buf[0] == 'D') {
			int mod_flag = pflag;
			if (!iamrecursive)
				SCREWUP("received directory without -r");
			if (exists) {
				if (!S_ISDIR(stb.st_mode)) {
					errno = ENOTDIR;
					goto bad;
				}
				if (pflag)
					(void) chmod(np, mode);
			} else {
				/* Handle copying from a read-only directory */
				mod_flag = 1;
				if (mkdir(np, mode | S_IRWXU) == -1)
					goto bad;
			}
			vect[0] = xstrdup(np);
			sink(1, vect, src);
			if (setimes) {
				setimes = 0;
				(void) utimes(vect[0], tv);
			}
			if (mod_flag)
				(void) chmod(vect[0], mode);
			free(vect[0]);
			continue;
		}
		omode = mode;
		mode |= S_IWUSR;
#ifdef WINDOWS
		// In windows, we would like to inherit the parent folder permissions by setting mode to USHRT_MAX.
		if ((ofd = open(np, O_WRONLY|O_CREAT, USHRT_MAX)) == -1) {
#else
		if ((ofd = open(np, O_WRONLY|O_CREAT, mode)) == -1) {
#endif // WINDOWS
bad:			run_err("%s: %s", np, strerror(errno));
			continue;
		}
		(void) atomicio(vwrite, remout, "", 1);
		if ((bp = allocbuf(&buffer, ofd, COPY_BUFLEN)) == NULL) {
			(void) close(ofd);
			continue;
		}
		cp = bp->buf;
		wrerr = 0;

		/*
		 * NB. do not use run_err() unless immediately followed by
		 * exit() below as it may send a spurious reply that might
		 * desyncronise us from the peer. Use note_err() instead.
		 */
		statbytes = 0;
		if (showprogress)
			start_progress_meter(curfile, size, &statbytes);
		set_nonblock(remin);
		for (count = i = 0; i < size; i += bp->cnt) {
			amt = bp->cnt;
			if (i + amt > size)
				amt = size - i;
			count += amt;
			do {
				j = atomicio6(read, remin, cp, amt,
				    scpio, &statbytes);
				if (j == 0) {
					run_err("%s", j != EPIPE ?
					    strerror(errno) :
					    "dropped connection");
					exit(1);
				}
				amt -= j;
				cp += j;
			} while (amt > 0);

			if (count == bp->cnt) {
				/* Keep reading so we stay sync'd up. */
				if (!wrerr) {
					if (atomicio(vwrite, ofd, bp->buf,
					    count) != count) {
						note_err("%s: %s", np,
						    strerror(errno));
						wrerr = 1;
					}
				}
				count = 0;
				cp = bp->buf;
			}
		}
		unset_nonblock(remin);
		if (count != 0 && !wrerr &&
		    atomicio(vwrite, ofd, bp->buf, count) != count) {
			note_err("%s: %s", np, strerror(errno));
			wrerr = 1;
		}
		if (!wrerr && (!exists || S_ISREG(stb.st_mode)) &&
		    ftruncate(ofd, size) != 0)
			note_err("%s: truncate: %s", np, strerror(errno));
#ifdef WINDOWS
		/* When p flag is used, set timestamps before setting the
		 * mode to avoid error caused by when the mode is set to
		 * "read-only" and timestamps can't be set.*/
		if (setimes && !wrerr) {
			setimes = 0;
			if (utimes(np, tv) == -1) {
				note_err("%s: set times: %s",
					np, strerror(errno));
			}
		}
		/* When the file descriptor (ofd) is closed, the Accessed
		 * timestamp gets updated. Therefore, when the p flag is 
		 * used, the inherited Accessed timestamp is overwritten.
		 * However, the Modify timestamp is inherited correctly.*/
#endif
		if (pflag) {
			if (exists || omode != mode)
#ifdef HAVE_FCHMOD
				if (fchmod(ofd, omode)) {
#else /* HAVE_FCHMOD */
				if (chmod(np, omode)) {
#endif /* HAVE_FCHMOD */
					note_err("%s: set mode: %s",
					    np, strerror(errno));
				}
		} else {
			if (!exists && omode != mode)
#ifdef HAVE_FCHMOD
				if (fchmod(ofd, omode & ~mask)) {
#else /* HAVE_FCHMOD */
				if (chmod(np, omode & ~mask)) {
#endif /* HAVE_FCHMOD */
					note_err("%s: set mode: %s",
					    np, strerror(errno));
				}
		}
		if (close(ofd) == -1)
			note_err("%s: close: %s", np, strerror(errno));
		(void) response();
		if (showprogress)
			stop_progress_meter();
#ifndef WINDOWS
		if (setimes && !wrerr) {
			setimes = 0;
			if (utimes(np, tv) == -1) {
				note_err("%s: set times: %s",
				    np, strerror(errno));
			}
		}
#endif
		/* If no error was noted then signal success for this file */
		if (note_err(NULL) == 0)
			(void) atomicio(vwrite, remout, "", 1);
	}
done:
	for (n = 0; n < npatterns; n++)
		free(patterns[n]);
	free(patterns);
	return;
screwup:
	for (n = 0; n < npatterns; n++)
		free(patterns[n]);
	free(patterns);
	run_err("protocol error: %s", why);
	exit(1);
}

void
throughlocal_sftp(struct sftp_conn *from, struct sftp_conn *to,
    char *src, char *targ)
{
	char *target = NULL, *filename = NULL, *abs_dst = NULL;
	char *abs_src = NULL, *tmp = NULL;
	glob_t g;
	int i, r, targetisdir, err = 0;

	if ((filename = basename(src)) == NULL)
		fatal("basename %s: %s", src, strerror(errno));

	if ((abs_src = prepare_remote_path(from, src)) == NULL ||
	    (target = prepare_remote_path(to, targ)) == NULL)
		cleanup_exit(255);
	memset(&g, 0, sizeof(g));

	targetisdir = remote_is_dir(to, target);
	if (!targetisdir && targetshouldbedirectory) {
		error("%s: destination is not a directory", targ);
		err = -1;
		goto out;
	}

	debug3_f("copying remote %s to remote %s", abs_src, target);
	if ((r = remote_glob(from, abs_src, GLOB_MARK, NULL, &g)) != 0) {
		if (r == GLOB_NOSPACE)
			error("%s: too many glob matches", src);
		else
			error("%s: %s", src, strerror(ENOENT));
		err = -1;
		goto out;
	}

	for (i = 0; g.gl_pathv[i] && !interrupted; i++) {
		tmp = xstrdup(g.gl_pathv[i]);
		if ((filename = basename(tmp)) == NULL) {
			error("basename %s: %s", tmp, strerror(errno));
			err = -1;
			goto out;
		}

		if (targetisdir)
			abs_dst = path_append(target, filename);
		else
			abs_dst = xstrdup(target);

		debug("Fetching %s to %s\n", g.gl_pathv[i], abs_dst);
		if (globpath_is_dir(g.gl_pathv[i]) && iamrecursive) {
			if (crossload_dir(from, to, g.gl_pathv[i], abs_dst,
			    NULL, pflag, SFTP_PROGRESS_ONLY, 1) == -1)
				err = -1;
		} else {
			if (do_crossload(from, to, g.gl_pathv[i], abs_dst, NULL,
			    pflag) == -1)
				err = -1;
		}
		free(abs_dst);
		abs_dst = NULL;
		free(tmp);
		tmp = NULL;
	}

out:
	free(abs_src);
	free(abs_dst);
	free(target);
	free(tmp);
	globfree(&g);
	if (err == -1)
		errs = 1;
}

int
response(void)
{
	char ch, *cp, resp, rbuf[2048], visbuf[2048];

	if (atomicio(read, remin, &resp, sizeof(resp)) != sizeof(resp))
		lostconn(0);

	cp = rbuf;
	switch (resp) {
	case 0:		/* ok */
		return (0);
	default:
		*cp++ = resp;
		/* FALLTHROUGH */
	case 1:		/* error, followed by error msg */
	case 2:		/* fatal error, "" */
		do {
			if (atomicio(read, remin, &ch, sizeof(ch)) != sizeof(ch))
				lostconn(0);
			*cp++ = ch;
		} while (cp < &rbuf[sizeof(rbuf) - 1] && ch != '\n');

		if (!iamremote) {
			cp[-1] = '\0';
			(void) snmprintf(visbuf, sizeof(visbuf),
			    NULL, "%s\n", rbuf);
			(void) atomicio(vwrite, STDERR_FILENO,
			    visbuf, strlen(visbuf));
		}
		++errs;
		if (resp == 1)
			return (-1);
		exit(1);
	}
	/* NOTREACHED */
}

void
usage(void)
{
	(void) fprintf(stderr,
	    "usage: scp [-346ABCOpqRrsTv] [-c cipher] [-D sftp_server_path] [-F ssh_config]\n"
	    "           [-i identity_file] [-J destination] [-l limit]\n"
	    "           [-o ssh_option] [-P port] [-S program] source ... target\n");
	exit(1);
}

void
run_err(const char *fmt,...)
{
	static FILE *fp;
	va_list ap;

	++errs;
	if (fp != NULL || (remout != -1 && (fp = fdopen(remout, "w")))) {
		(void) fprintf(fp, "%c", 0x01);
		(void) fprintf(fp, "scp: ");
		va_start(ap, fmt);
		(void) vfprintf(fp, fmt, ap);
		va_end(ap);
		(void) fprintf(fp, "\n");
		(void) fflush(fp);
	}

	if (!iamremote) {
		va_start(ap, fmt);
		vfmprintf(stderr, fmt, ap);
		va_end(ap);
		fprintf(stderr, "\n");
	}
}

/*
 * Notes a sink error for sending at the end of a file transfer. Returns 0 if
 * no error has been noted or -1 otherwise. Use note_err(NULL) to flush
 * any active error at the end of the transfer.
 */
int
note_err(const char *fmt, ...)
{
	static char *emsg;
	va_list ap;

	/* Replay any previously-noted error */
	if (fmt == NULL) {
		if (emsg == NULL)
			return 0;
		run_err("%s", emsg);
		free(emsg);
		emsg = NULL;
		return -1;
	}

	errs++;
	/* Prefer first-noted error */
	if (emsg != NULL)
		return -1;

	va_start(ap, fmt);
	vasnmprintf(&emsg, INT_MAX, NULL, fmt, ap);
	va_end(ap);
	return -1;
}

void
verifydir(char *cp)
{
	struct stat stb;

	if (!stat(cp, &stb)) {
		if (S_ISDIR(stb.st_mode))
			return;
		errno = ENOTDIR;
	}
	run_err("%s: %s", cp, strerror(errno));
	killchild(0);
}

int
okname(char *cp0)
{
	int c;
	char *cp;

	cp = cp0;
	do {
		c = (int)*cp;
		if (c & 0200)
			goto bad;
		if (!isalpha(c) && !isdigit((unsigned char)c)) {
			switch (c) {
			case '\'':
			case '"':
			case '`':
			case ' ':
			case '#':
				goto bad;
			default:
				break;
			}
		}
	} while (*++cp);
	return (1);

bad:	fmprintf(stderr, "%s: invalid user name\n", cp0);
	return (0);
}

BUF *
allocbuf(BUF *bp, int fd, int blksize)
{
	size_t size;
#ifdef HAVE_STRUCT_STAT_ST_BLKSIZE
	struct stat stb;

	if (fstat(fd, &stb) == -1) {
		run_err("fstat: %s", strerror(errno));
		return (0);
	}
	size = ROUNDUP(stb.st_blksize, blksize);
	if (size == 0)
		size = blksize;
#else /* HAVE_STRUCT_STAT_ST_BLKSIZE */
	size = blksize;
#endif /* HAVE_STRUCT_STAT_ST_BLKSIZE */
	if (bp->cnt >= size)
		return (bp);
	bp->buf = xrecallocarray(bp->buf, bp->cnt, size, 1);
	bp->cnt = size;
	return (bp);
}

void
lostconn(int signo)
{
	if (!iamremote)
		(void)write(STDERR_FILENO, "lost connection\n", 16);
	if (signo)
		_exit(1);
	else
		exit(1);
}

void
cleanup_exit(int i)
{
	if (remin > 0)
		close(remin);
	if (remout > 0)
		close(remout);
	if (remin2 > 0)
		close(remin2);
	if (remout2 > 0)
		close(remout2);
	if (do_cmd_pid > 0)
		waitpid(do_cmd_pid, NULL, 0);
	if (do_cmd_pid2 > 0)
		waitpid(do_cmd_pid2, NULL, 0);
	exit(i);
}<|MERGE_RESOLUTION|>--- conflicted
+++ resolved
@@ -353,7 +353,6 @@
 	ssh_signal(SIGTTOU, suspchild);
 
 	/* Fork a child to execute the command on the remote host using ssh. */
-<<<<<<< HEAD
 #ifdef FORK_NOT_SUPPORTED
 	replacearg(&args, 0, "%s", ssh_program);		
 	if (port != -1) {
@@ -382,13 +381,9 @@
 			posix_spawn_file_actions_destroy(&actions);
 	}
 
-#else 
-	do_cmd_pid = fork();
-	if (do_cmd_pid == 0) {
-=======
+#else
 	*pid = fork();
 	if (*pid == 0) {
->>>>>>> 2ebf4781
 		/* Child. */
 		close(pin[1]);
 		close(pout[0]);
