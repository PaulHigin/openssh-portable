#	$OpenBSD: scp3.sh,v 1.4 2023/01/13 04:47:34 dtucker Exp $
#	Placed in the Public Domain.

tid="scp3"

set -x

COPY2=${OBJ}/copy2
DIR=${COPY}.dd
DIR2=${COPY}.dd2

<<<<<<< HEAD
$SSH -F $OBJ/ssh_proxy somehost \
    'IFS=":"; for i in $PATH;do [ -x "$i/scp" ] && exit 0; done; exit 1'
if [ $? -eq 1 ]; then
	skip "No scp on remote path."
fi
=======
maybe_add_scp_path_to_sshd
>>>>>>> 6dfb65de

SRC=`dirname ${SCRIPT}`
cp ${SRC}/scp-ssh-wrapper.sh ${OBJ}/scp-ssh-wrapper.scp
chmod 755 ${OBJ}/scp-ssh-wrapper.scp
export SCP # used in scp-ssh-wrapper.scp

scpclean() {
	rm -rf ${COPY} ${COPY2} ${DIR} ${DIR2}
	mkdir ${DIR} ${DIR2}
	chmod 755 ${DIR} ${DIR2}
}

for mode in scp sftp ; do
	tag="$tid: $mode mode"

	# scpopts should be an array to preverse the double quotes
	if [ "$os" == "windows" ]; then
		if test $mode = scp ; then
			scpopts=(-F${OBJ}/ssh_proxy -S "$TEST_SHELL_PATH ${SSH}" -q -O)
		else
			scpopts=(-s -D ${SFTPSERVER})
		fi
	else
		scpopts="-F${OBJ}/ssh_proxy -S ${SSH} -q"
		if test $mode = scp ; then
			scpopts="$scpopts -O"
		else
			scpopts="-s -D ${SFTPSERVER}"
		fi
	fi

	verbose "$tag: simple copy remote file to remote file"
	scpclean
	$SCP "${scpopts[@]}" -3 hostA:${DATA} hostB:${COPY} || fail "copy failed"
	cmp ${DATA} ${COPY} || fail "corrupted copy"

	verbose "$tag: simple copy remote file to remote dir"
	scpclean
	cp ${DATA} ${COPY}
	$SCP "${scpopts[@]}" -3 hostA:${COPY} hostB:${DIR} || fail "copy failed"
	cmp ${COPY} ${DIR}/copy || fail "corrupted copy"

	verbose "$tag: recursive remote dir to remote dir"
	scpclean
	rm -rf ${DIR2}
	cp ${DATA} ${DIR}/copy
	$SCP "${scpopts[@]}" -3r hostA:${DIR} hostB:${DIR2} || fail "copy failed"
	diff -r ${DIR} ${DIR2} || fail "corrupted copy"
	diff -r ${DIR2} ${DIR} || fail "corrupted copy"

	verbose "$tag: detect non-directory target"
	scpclean
	echo a > ${COPY}
	echo b > ${COPY2}
	$SCP "${scpopts[@]}" -3 hostA:${DATA} hostA:${COPY} hostB:${COPY2}
	cmp ${COPY} ${COPY2} >/dev/null && fail "corrupt target"
done

scpclean
rm -f ${OBJ}/scp-ssh-wrapper.exe<|MERGE_RESOLUTION|>--- conflicted
+++ resolved
@@ -9,15 +9,7 @@
 DIR=${COPY}.dd
 DIR2=${COPY}.dd2
 
-<<<<<<< HEAD
-$SSH -F $OBJ/ssh_proxy somehost \
-    'IFS=":"; for i in $PATH;do [ -x "$i/scp" ] && exit 0; done; exit 1'
-if [ $? -eq 1 ]; then
-	skip "No scp on remote path."
-fi
-=======
 maybe_add_scp_path_to_sshd
->>>>>>> 6dfb65de
 
 SRC=`dirname ${SCRIPT}`
 cp ${SRC}/scp-ssh-wrapper.sh ${OBJ}/scp-ssh-wrapper.scp
