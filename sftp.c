/* $OpenBSD: sftp.c,v 1.222 2022/09/19 10:46:00 djm Exp $ */
/*
 * Copyright (c) 2001-2004 Damien Miller <djm@openbsd.org>
 *
 * Permission to use, copy, modify, and distribute this software for any
 * purpose with or without fee is hereby granted, provided that the above
 * copyright notice and this permission notice appear in all copies.
 *
 * THE SOFTWARE IS PROVIDED "AS IS" AND THE AUTHOR DISCLAIMS ALL WARRANTIES
 * WITH REGARD TO THIS SOFTWARE INCLUDING ALL IMPLIED WARRANTIES OF
 * MERCHANTABILITY AND FITNESS. IN NO EVENT SHALL THE AUTHOR BE LIABLE FOR
 * ANY SPECIAL, DIRECT, INDIRECT, OR CONSEQUENTIAL DAMAGES OR ANY DAMAGES
 * WHATSOEVER RESULTING FROM LOSS OF USE, DATA OR PROFITS, WHETHER IN AN
 * ACTION OF CONTRACT, NEGLIGENCE OR OTHER TORTIOUS ACTION, ARISING OUT OF
 * OR IN CONNECTION WITH THE USE OR PERFORMANCE OF THIS SOFTWARE.
 */

#include "includes.h"

#include <sys/types.h>
#include <sys/ioctl.h>
#ifdef HAVE_SYS_STAT_H
# include <sys/stat.h>
#endif
#include <sys/socket.h>
#include <sys/wait.h>
#ifdef HAVE_SYS_STATVFS_H
#include <sys/statvfs.h>
#endif

#include <ctype.h>
#include <errno.h>

#ifdef HAVE_PATHS_H
# include <paths.h>
#endif
#ifdef HAVE_LIBGEN_H
#include <libgen.h>
#endif
#ifdef HAVE_LOCALE_H
# include <locale.h>
#endif
#ifdef USE_LIBEDIT
#include <histedit.h>
#else
typedef void EditLine;
#endif
#include <limits.h>
#include <signal.h>
#include <stdarg.h>
#include <stdlib.h>
#include <stdio.h>
#include <string.h>
#include <unistd.h>
#include <fcntl.h>

#ifdef HAVE_UTIL_H
# include <util.h>
#endif

#include "xmalloc.h"
#include "log.h"
#include "pathnames.h"
#include "misc.h"
#include "utf8.h"

#include "sftp.h"
#include "ssherr.h"
#include "sshbuf.h"
#include "sftp-common.h"
#include "sftp-client.h"
<<<<<<< HEAD
#ifdef WINDOWS
#include "misc_internal.h"
#endif // WINDOWS
=======
#include "sftp-usergroup.h"
>>>>>>> 0ffb46f2

/* File to read commands from */
FILE* infile;

/* Are we in batchfile mode? */
int batchmode = 0;

/* PID of ssh transport process */
static volatile pid_t sshpid = -1;

/* Suppress diagnostic messages */
int quiet = 0;

/* This is set to 0 if the progressmeter is not desired. */
int showprogress = 1;

/* When this option is set, we always recursively download/upload directories */
int global_rflag = 0;

/* When this option is set, we resume download or upload if possible */
int global_aflag = 0;

/* When this option is set, the file transfers will always preserve times */
int global_pflag = 0;

/* When this option is set, transfers will have fsync() called on each file */
int global_fflag = 0;

/* SIGINT received during command processing */
volatile sig_atomic_t interrupted = 0;

/* I wish qsort() took a separate ctx for the comparison function...*/
int sort_flag;
glob_t *sort_glob;

/* Context used for commandline completion */
struct complete_ctx {
	struct sftp_conn *conn;
	char **remote_pathp;
};

int remote_glob(struct sftp_conn *, const char *, int,
    int (*)(const char *, int), glob_t *); /* proto for sftp-glob.c */

extern char *__progname;

/* Separators for interactive commands */
#define WHITESPACE " \t\r\n"

/* ls flags */
#define LS_LONG_VIEW	0x0001	/* Full view ala ls -l */
#define LS_SHORT_VIEW	0x0002	/* Single row view ala ls -1 */
#define LS_NUMERIC_VIEW	0x0004	/* Long view with numeric uid/gid */
#define LS_NAME_SORT	0x0008	/* Sort by name (default) */
#define LS_TIME_SORT	0x0010	/* Sort by mtime */
#define LS_SIZE_SORT	0x0020	/* Sort by file size */
#define LS_REVERSE_SORT	0x0040	/* Reverse sort order */
#define LS_SHOW_ALL	0x0080	/* Don't skip filenames starting with '.' */
#define LS_SI_UNITS	0x0100	/* Display sizes as K, M, G, etc. */

#define VIEW_FLAGS	(LS_LONG_VIEW|LS_SHORT_VIEW|LS_NUMERIC_VIEW|LS_SI_UNITS)
#define SORT_FLAGS	(LS_NAME_SORT|LS_TIME_SORT|LS_SIZE_SORT)

/* Commands for interactive mode */
enum sftp_command {
	I_CHDIR = 1,
	I_CHGRP,
	I_CHMOD,
	I_CHOWN,
	I_COPY,
	I_DF,
	I_GET,
	I_HELP,
	I_LCHDIR,
	I_LINK,
	I_LLS,
	I_LMKDIR,
	I_LPWD,
	I_LS,
	I_LUMASK,
	I_MKDIR,
	I_PUT,
	I_PWD,
	I_QUIT,
	I_REGET,
	I_RENAME,
	I_REPUT,
	I_RM,
	I_RMDIR,
	I_SHELL,
	I_SYMLINK,
	I_VERSION,
	I_PROGRESS,
};

struct CMD {
	const char *c;
	const int n;
	const int t;	/* Completion type for the first argument */
	const int t2;	/* completion type for the optional second argument */
};

/* Type of completion */
#define NOARGS	0
#define REMOTE	1
#define LOCAL	2

static const struct CMD cmds[] = {
	{ "bye",	I_QUIT,		NOARGS, 	NOARGS	},
	{ "cd",		I_CHDIR,	REMOTE, 	NOARGS	},
	{ "chdir",	I_CHDIR,	REMOTE, 	NOARGS	},
	{ "chgrp",	I_CHGRP,	REMOTE, 	NOARGS	},
	{ "chmod",	I_CHMOD,	REMOTE, 	NOARGS	},
	{ "chown",	I_CHOWN,	REMOTE, 	NOARGS	},
	{ "copy",	I_COPY,		REMOTE, 	LOCAL	},
	{ "cp",		I_COPY,		REMOTE, 	LOCAL	},
	{ "df",		I_DF,		REMOTE, 	NOARGS	},
	{ "dir",	I_LS,		REMOTE, 	NOARGS	},
	{ "exit",	I_QUIT,		NOARGS, 	NOARGS	},
	{ "get",	I_GET,		REMOTE, 	LOCAL	},
	{ "help",	I_HELP,		NOARGS, 	NOARGS	},
	{ "lcd",	I_LCHDIR,	LOCAL,		NOARGS	},
	{ "lchdir",	I_LCHDIR,	LOCAL,		NOARGS	},
	{ "lls",	I_LLS,		LOCAL,		NOARGS	},
	{ "lmkdir",	I_LMKDIR,	LOCAL,		NOARGS	},
	{ "ln",		I_LINK,		REMOTE, 	REMOTE	},
	{ "lpwd",	I_LPWD,		LOCAL,		NOARGS	},
	{ "ls",		I_LS,		REMOTE,		NOARGS	},
	{ "lumask",	I_LUMASK,	NOARGS,		NOARGS	},
	{ "mkdir",	I_MKDIR,	REMOTE,		NOARGS	},
	{ "mget",	I_GET,		REMOTE,		LOCAL	},
	{ "mput",	I_PUT,		LOCAL,		REMOTE	},
	{ "progress",	I_PROGRESS,	NOARGS,		NOARGS	},
	{ "put",	I_PUT,		LOCAL,		REMOTE	},
	{ "pwd",	I_PWD,		REMOTE, 	NOARGS	},
	{ "quit",	I_QUIT,		NOARGS, 	NOARGS	},
	{ "reget",	I_REGET,	REMOTE, 	LOCAL	},
	{ "rename",	I_RENAME,	REMOTE, 	REMOTE	},
	{ "reput",	I_REPUT,	LOCAL,		REMOTE	},
	{ "rm",		I_RM,		REMOTE,		NOARGS	},
	{ "rmdir",	I_RMDIR,	REMOTE,		NOARGS	},
	{ "symlink",	I_SYMLINK,	REMOTE,		REMOTE	},
	{ "version",	I_VERSION,	NOARGS, 	NOARGS	},
	{ "!",		I_SHELL,	NOARGS, 	NOARGS	},
	{ "?",		I_HELP,		NOARGS, 	NOARGS	},
	{ NULL,		-1,		-1,		-1	}
};

/* ARGSUSED */
static void
killchild(int signo)
{
	pid_t pid;

	pid = sshpid;
	if (pid > 1) {
		kill(pid, SIGTERM);
		waitpid(pid, NULL, 0);
	}

	_exit(1);
}

/* ARGSUSED */
static void
suspchild(int signo)
{
	if (sshpid > 1) {
		kill(sshpid, signo);
		while (waitpid(sshpid, NULL, WUNTRACED) == -1 && errno == EINTR)
			continue;
	}
	kill(getpid(), SIGSTOP);
}

/* ARGSUSED */
static void
cmd_interrupt(int signo)
{
	const char msg[] = "\rInterrupt  \n";
	int olderrno = errno;

	(void)write(STDERR_FILENO, msg, sizeof(msg) - 1);
	interrupted = 1;
	errno = olderrno;
}

/* ARGSUSED */
static void
read_interrupt(int signo)
{
	interrupted = 1;
}

/*ARGSUSED*/
static void
sigchld_handler(int sig)
{
	int save_errno = errno;
	pid_t pid;
	const char msg[] = "\rConnection closed.  \n";

	/* Report if ssh transport process dies. */
	while ((pid = waitpid(sshpid, NULL, WNOHANG)) == -1 && errno == EINTR)
		continue;
	if (pid == sshpid) {
		(void)write(STDERR_FILENO, msg, sizeof(msg) - 1);
		sshpid = -1;
	}

	errno = save_errno;
}

static void
help(void)
{
	printf("Available commands:\n"
	    "bye                                Quit sftp\n"
	    "cd path                            Change remote directory to 'path'\n"
	    "chgrp [-h] grp path                Change group of file 'path' to 'grp'\n"
	    "chmod [-h] mode path               Change permissions of file 'path' to 'mode'\n"
	    "chown [-h] own path                Change owner of file 'path' to 'own'\n"
	    "copy oldpath newpath               Copy remote file\n"
	    "cp oldpath newpath                 Copy remote file\n"
	    "df [-hi] [path]                    Display statistics for current directory or\n"
	    "                                   filesystem containing 'path'\n"
	    "exit                               Quit sftp\n"
	    "get [-afpR] remote [local]         Download file\n"
	    "help                               Display this help text\n"
	    "lcd path                           Change local directory to 'path'\n"
	    "lls [ls-options [path]]            Display local directory listing\n"
	    "lmkdir path                        Create local directory\n"
	    "ln [-s] oldpath newpath            Link remote file (-s for symlink)\n"
	    "lpwd                               Print local working directory\n"
	    "ls [-1afhlnrSt] [path]             Display remote directory listing\n"
	    "lumask umask                       Set local umask to 'umask'\n"
	    "mkdir path                         Create remote directory\n"
	    "progress                           Toggle display of progress meter\n"
	    "put [-afpR] local [remote]         Upload file\n"
	    "pwd                                Display remote working directory\n"
	    "quit                               Quit sftp\n"
	    "reget [-fpR] remote [local]        Resume download file\n"
	    "rename oldpath newpath             Rename remote file\n"
	    "reput [-fpR] local [remote]        Resume upload file\n"
	    "rm path                            Delete remote file\n"
	    "rmdir path                         Remove remote directory\n"
	    "symlink oldpath newpath            Symlink remote file\n"
	    "version                            Show SFTP version\n"
	    "!command                           Execute 'command' in local shell\n"
	    "!                                  Escape to local shell\n"
	    "?                                  Synonym for help\n");
}

static void
local_do_shell(const char *args)
{
  #ifdef WINDOWS
	/* execute via system call in Windows*/	
	if (!*args) {
		char cmd_path[PATH_MAX] = { 0, };
		if (!GetSystemDirectory(cmd_path, sizeof(cmd_path)))
			fatal("GetSystemDirectory failed");

		strcat_s(cmd_path, PATH_MAX, "\\cmd.exe");
		args = cmd_path;
	} else {
		if (is_bash_test_env()) {
			char *cygwin_path_prefix_start = NULL;
			if (cygwin_path_prefix_start = strstr(args, CYGWIN_PATH_PREFIX)) {
				int len = strlen(cygwin_path_prefix_start) + 1;
				char *tmp = malloc(len);
				memset(tmp, 0, len);

				bash_to_win_path(cygwin_path_prefix_start, tmp, len);
				strcpy_s(cygwin_path_prefix_start, len, tmp); /* override the original string */

				if (tmp)
					free(tmp);
			}
		}

		convertToBackslash((char *) args);
	}
	
	wchar_t* path_utf16 = utf8_to_utf16(args);
	_wsystem(path_utf16); // execute the shell or cmd given
	free(path_utf16);
  #else   /* !WINDOWS */
	int status;
	char *shell;
	pid_t pid;

	if (!*args)
		args = NULL;

	if ((shell = getenv("SHELL")) == NULL || *shell == '\0')
		shell = _PATH_BSHELL;

	if ((pid = fork()) == -1)
		fatal("Couldn't fork: %s", strerror(errno));

	if (pid == 0) {
		/* XXX: child has pipe fds to ssh subproc open - issue? */
		if (args) {
			debug3("Executing %s -c \"%s\"", shell, args);
			execl(shell, shell, "-c", args, (char *)NULL);
		} else {
			debug3("Executing %s", shell);
			execl(shell, shell, (char *)NULL);
		}
		fprintf(stderr, "Couldn't execute \"%s\": %s\n", shell,
		    strerror(errno));
		_exit(1);
	}
	while (waitpid(pid, &status, 0) == -1)
		if (errno != EINTR)
			fatal("Couldn't wait for child: %s", strerror(errno));
	if (!WIFEXITED(status))
		error("Shell exited abnormally");
	else if (WEXITSTATUS(status))
		error("Shell exited with status %d", WEXITSTATUS(status));
 #endif   /* !WINDOWS */
}

static void
local_do_ls(const char *args)
{
	if (!args || !*args)
		local_do_shell(_PATH_LS);
	else {
		int len = strlen(_PATH_LS " ") + strlen(args) + 1;
		char *buf = xmalloc(len);

		/* XXX: quoting - rip quoting code from ftp? */
		snprintf(buf, len, _PATH_LS " %s", args);
		local_do_shell(buf);
		free(buf);
	}
}

/* Strip one path (usually the pwd) from the start of another */
static char *
path_strip(const char *path, const char *strip)
{
	size_t len;

	if (strip == NULL)
		return (xstrdup(path));

	len = strlen(strip);
	if (strncmp(path, strip, len) == 0) {
		if (strip[len - 1] != '/' && path[len] == '/')
			len++;
		return (xstrdup(path + len));
	}

	return (xstrdup(path));
}

static int
parse_getput_flags(const char *cmd, char **argv, int argc,
    int *aflag, int *fflag, int *pflag, int *rflag)
{
	extern int opterr, optind, optopt, optreset;
	int ch;

	optind = optreset = 1;
	opterr = 0;

	*aflag = *fflag = *rflag = *pflag = 0;
	while ((ch = getopt(argc, argv, "afPpRr")) != -1) {
		switch (ch) {
		case 'a':
			*aflag = 1;
			break;
		case 'f':
			*fflag = 1;
			break;
		case 'p':
		case 'P':
			*pflag = 1;
			break;
		case 'r':
		case 'R':
			*rflag = 1;
			break;
		default:
			error("%s: Invalid flag -%c", cmd, optopt);
			return -1;
		}
	}

	return optind;
}

static int
parse_link_flags(const char *cmd, char **argv, int argc, int *sflag)
{
	extern int opterr, optind, optopt, optreset;
	int ch;

	optind = optreset = 1;
	opterr = 0;

	*sflag = 0;
	while ((ch = getopt(argc, argv, "s")) != -1) {
		switch (ch) {
		case 's':
			*sflag = 1;
			break;
		default:
			error("%s: Invalid flag -%c", cmd, optopt);
			return -1;
		}
	}

	return optind;
}

static int
parse_rename_flags(const char *cmd, char **argv, int argc, int *lflag)
{
	extern int opterr, optind, optopt, optreset;
	int ch;

	optind = optreset = 1;
	opterr = 0;

	*lflag = 0;
	while ((ch = getopt(argc, argv, "l")) != -1) {
		switch (ch) {
		case 'l':
			*lflag = 1;
			break;
		default:
			error("%s: Invalid flag -%c", cmd, optopt);
			return -1;
		}
	}

	return optind;
}

static int
parse_ls_flags(char **argv, int argc, int *lflag)
{
	extern int opterr, optind, optopt, optreset;
	int ch;

	optind = optreset = 1;
	opterr = 0;

	*lflag = LS_NAME_SORT;
	while ((ch = getopt(argc, argv, "1Safhlnrt")) != -1) {
		switch (ch) {
		case '1':
			*lflag &= ~VIEW_FLAGS;
			*lflag |= LS_SHORT_VIEW;
			break;
		case 'S':
			*lflag &= ~SORT_FLAGS;
			*lflag |= LS_SIZE_SORT;
			break;
		case 'a':
			*lflag |= LS_SHOW_ALL;
			break;
		case 'f':
			*lflag &= ~SORT_FLAGS;
			break;
		case 'h':
			*lflag |= LS_SI_UNITS;
			break;
		case 'l':
			*lflag &= ~LS_SHORT_VIEW;
			*lflag |= LS_LONG_VIEW;
			break;
		case 'n':
			*lflag &= ~LS_SHORT_VIEW;
			*lflag |= LS_NUMERIC_VIEW|LS_LONG_VIEW;
			break;
		case 'r':
			*lflag |= LS_REVERSE_SORT;
			break;
		case 't':
			*lflag &= ~SORT_FLAGS;
			*lflag |= LS_TIME_SORT;
			break;
		default:
			error("ls: Invalid flag -%c", optopt);
			return -1;
		}
	}

	return optind;
}

static int
parse_df_flags(const char *cmd, char **argv, int argc, int *hflag, int *iflag)
{
	extern int opterr, optind, optopt, optreset;
	int ch;

	optind = optreset = 1;
	opterr = 0;

	*hflag = *iflag = 0;
	while ((ch = getopt(argc, argv, "hi")) != -1) {
		switch (ch) {
		case 'h':
			*hflag = 1;
			break;
		case 'i':
			*iflag = 1;
			break;
		default:
			error("%s: Invalid flag -%c", cmd, optopt);
			return -1;
		}
	}

	return optind;
}

static int
parse_ch_flags(const char *cmd, char **argv, int argc, int *hflag)
{
	extern int opterr, optind, optopt, optreset;
	int ch;

	optind = optreset = 1;
	opterr = 0;

	*hflag = 0;
	while ((ch = getopt(argc, argv, "h")) != -1) {
		switch (ch) {
		case 'h':
			*hflag = 1;
			break;
		default:
			error("%s: Invalid flag -%c", cmd, optopt);
			return -1;
		}
	}

	return optind;
}

static int
parse_no_flags(const char *cmd, char **argv, int argc)
{
	extern int opterr, optind, optopt, optreset;
	int ch;

	optind = optreset = 1;
	opterr = 0;

	while ((ch = getopt(argc, argv, "")) != -1) {
		switch (ch) {
		default:
			error("%s: Invalid flag -%c", cmd, optopt);
			return -1;
		}
	}

	return optind;
}

static char *
escape_glob(const char *s)
{
	size_t i, o, len;
	char *ret;

	len = strlen(s);
	ret = xcalloc(2, len + 1);
	for (i = o = 0; i < len; i++) {
		if (strchr("[]?*\\", s[i]) != NULL)
			ret[o++] = '\\';
		ret[o++] = s[i];
	}
	ret[o++] = '\0';
	return ret;
}

static char *
make_absolute_pwd_glob(const char *p, const char *pwd)
{
	char *ret, *escpwd;

	escpwd = escape_glob(pwd);
	if (p == NULL)
		return escpwd;
	ret = make_absolute(xstrdup(p), escpwd);
	free(escpwd);
	return ret;
}

static int
process_get(struct sftp_conn *conn, const char *src, const char *dst,
    const char *pwd, int pflag, int rflag, int resume, int fflag)
{
	char *filename, *abs_src = NULL, *abs_dst = NULL, *tmp = NULL;
	glob_t g;
	int i, r, err = 0;

	abs_src = make_absolute_pwd_glob(src, pwd);
	memset(&g, 0, sizeof(g));

	debug3("Looking up %s", abs_src);
	if ((r = remote_glob(conn, abs_src, GLOB_MARK, NULL, &g)) != 0) {
		if (r == GLOB_NOSPACE) {
			error("Too many matches for \"%s\".", abs_src);
		} else {
			error("File \"%s\" not found.", abs_src);
		}
		err = -1;
		goto out;
	}

	/*
	 * If multiple matches then dst must be a directory or
	 * unspecified.
	 */
	if (g.gl_matchc > 1 && dst != NULL && !local_is_dir(dst)) {
		error("Multiple source paths, but destination "
		    "\"%s\" is not a directory", dst);
		err = -1;
		goto out;
	}

	for (i = 0; g.gl_pathv[i] && !interrupted; i++) {
		tmp = xstrdup(g.gl_pathv[i]);
		if ((filename = basename(tmp)) == NULL) {
			error("basename %s: %s", tmp, strerror(errno));
			free(tmp);
			err = -1;
			goto out;
		}

		if (g.gl_matchc == 1 && dst) {
			if (local_is_dir(dst)) {
				abs_dst = path_append(dst, filename);
			} else {
				abs_dst = xstrdup(dst);
			}
		} else if (dst) {
			abs_dst = path_append(dst, filename);
		} else {
			abs_dst = xstrdup(filename);
		}
		free(tmp);

		resume |= global_aflag;
		if (!quiet && resume)
			mprintf("Resuming %s to %s\n",
			    g.gl_pathv[i], abs_dst);
		else if (!quiet && !resume)
			mprintf("Fetching %s to %s\n",
			    g.gl_pathv[i], abs_dst);
		/* XXX follow link flag */
		if (globpath_is_dir(g.gl_pathv[i]) && (rflag || global_rflag)) {
			if (download_dir(conn, g.gl_pathv[i], abs_dst, NULL,
			    pflag || global_pflag, 1, resume,
			    fflag || global_fflag, 0, 0) == -1)
				err = -1;
		} else {
			if (do_download(conn, g.gl_pathv[i], abs_dst, NULL,
			    pflag || global_pflag, resume,
			    fflag || global_fflag, 0) == -1)
				err = -1;
		}
		free(abs_dst);
		abs_dst = NULL;
	}

out:
	free(abs_src);
	globfree(&g);
	return(err);
}

static int
process_put(struct sftp_conn *conn, const char *src, const char *dst,
    const char *pwd, int pflag, int rflag, int resume, int fflag)
{
	char *tmp_dst = NULL;
	char *abs_dst = NULL;
	char *tmp = NULL, *filename = NULL;
	glob_t g;
	int err = 0;
	int i, dst_is_dir = 1;
	struct stat sb;

	if (dst) {
		tmp_dst = xstrdup(dst);
		tmp_dst = make_absolute(tmp_dst, pwd);
	}

	memset(&g, 0, sizeof(g));
	debug3("Looking up %s", src);
	if (glob(src, GLOB_NOCHECK | GLOB_MARK, NULL, &g)) {
		error("File \"%s\" not found.", src);
		err = -1;
		goto out;
	}

	/* If we aren't fetching to pwd then stash this status for later */
	if (tmp_dst != NULL)
		dst_is_dir = remote_is_dir(conn, tmp_dst);

	/* If multiple matches, dst may be directory or unspecified */
	if (g.gl_matchc > 1 && tmp_dst && !dst_is_dir) {
		error("Multiple paths match, but destination "
		    "\"%s\" is not a directory", tmp_dst);
		err = -1;
		goto out;
	}

	for (i = 0; g.gl_pathv[i] && !interrupted; i++) {
		if (stat(g.gl_pathv[i], &sb) == -1) {
			err = -1;
			error("stat %s: %s", g.gl_pathv[i], strerror(errno));
			continue;
		}

		tmp = xstrdup(g.gl_pathv[i]);
		if ((filename = basename(tmp)) == NULL) {
			error("basename %s: %s", tmp, strerror(errno));
			free(tmp);
			err = -1;
			goto out;
		}

		if (g.gl_matchc == 1 && tmp_dst) {
			/* If directory specified, append filename */
			if (dst_is_dir)
				abs_dst = path_append(tmp_dst, filename);
			else
				abs_dst = xstrdup(tmp_dst);
		} else if (tmp_dst) {
			abs_dst = path_append(tmp_dst, filename);
		} else {
			abs_dst = make_absolute(xstrdup(filename), pwd);
		}
		free(tmp);

		resume |= global_aflag;
		if (!quiet && resume)
			mprintf("Resuming upload of %s to %s\n",
			    g.gl_pathv[i], abs_dst);
		else if (!quiet && !resume)
			mprintf("Uploading %s to %s\n",
			    g.gl_pathv[i], abs_dst);
		/* XXX follow_link_flag */
		if (globpath_is_dir(g.gl_pathv[i]) && (rflag || global_rflag)) {
			if (upload_dir(conn, g.gl_pathv[i], abs_dst,
			    pflag || global_pflag, 1, resume,
			    fflag || global_fflag, 0, 0) == -1)
				err = -1;
		} else {
			if (do_upload(conn, g.gl_pathv[i], abs_dst,
			    pflag || global_pflag, resume,
			    fflag || global_fflag, 0) == -1)
				err = -1;
		}
	}

out:
	free(abs_dst);
	free(tmp_dst);
	globfree(&g);
	return(err);
}

static int
sdirent_comp(const void *aa, const void *bb)
{
	SFTP_DIRENT *a = *(SFTP_DIRENT **)aa;
	SFTP_DIRENT *b = *(SFTP_DIRENT **)bb;
	int rmul = sort_flag & LS_REVERSE_SORT ? -1 : 1;

#define NCMP(a,b) (a == b ? 0 : (a < b ? 1 : -1))
	if (sort_flag & LS_NAME_SORT)
		return (rmul * strcmp(a->filename, b->filename));
	else if (sort_flag & LS_TIME_SORT)
		return (rmul * NCMP(a->a.mtime, b->a.mtime));
	else if (sort_flag & LS_SIZE_SORT)
		return (rmul * NCMP(a->a.size, b->a.size));

	fatal("Unknown ls sort type");
	return 0;
}

/* sftp ls.1 replacement for directories */
static int
do_ls_dir(struct sftp_conn *conn, const char *path,
    const char *strip_path, int lflag)
{
	int n;
	u_int c = 1, colspace = 0, columns = 1;
	SFTP_DIRENT **d;

	if ((n = do_readdir(conn, path, &d)) != 0)
		return (n);

	if (!(lflag & LS_SHORT_VIEW)) {
		u_int m = 0, width = 80;
		struct winsize ws;
		char *tmp;

		/* Count entries for sort and find longest filename */
		for (n = 0; d[n] != NULL; n++) {
			if (d[n]->filename[0] != '.' || (lflag & LS_SHOW_ALL))
				m = MAXIMUM(m, strlen(d[n]->filename));
		}

		/* Add any subpath that also needs to be counted */
		tmp = path_strip(path, strip_path);
		m += strlen(tmp);
		free(tmp);

		if (ioctl(fileno(stdin), TIOCGWINSZ, &ws) != -1)
			width = ws.ws_col;

		columns = width / (m + 2);
		columns = MAXIMUM(columns, 1);
		colspace = width / columns;
		colspace = MINIMUM(colspace, width);
	}

	if (lflag & SORT_FLAGS) {
		for (n = 0; d[n] != NULL; n++)
			;	/* count entries */
		sort_flag = lflag & (SORT_FLAGS|LS_REVERSE_SORT);
		qsort(d, n, sizeof(*d), sdirent_comp);
	}

	get_remote_user_groups_from_dirents(conn, d);
	for (n = 0; d[n] != NULL && !interrupted; n++) {
		char *tmp, *fname;

		if (d[n]->filename[0] == '.' && !(lflag & LS_SHOW_ALL))
			continue;

		tmp = path_append(path, d[n]->filename);
		fname = path_strip(tmp, strip_path);
		free(tmp);

		if (lflag & LS_LONG_VIEW) {
			if ((lflag & (LS_NUMERIC_VIEW|LS_SI_UNITS)) != 0 ||
			    can_get_users_groups_by_id(conn)) {
				char *lname;
				struct stat sb;

				memset(&sb, 0, sizeof(sb));
				attrib_to_stat(&d[n]->a, &sb);
				lname = ls_file(fname, &sb, 1,
				    (lflag & LS_SI_UNITS),
				    ruser_name(sb.st_uid),
				    rgroup_name(sb.st_gid));
				mprintf("%s\n", lname);
				free(lname);
			} else
				mprintf("%s\n", d[n]->longname);
		} else {
			mprintf("%-*s", colspace, fname);
			if (c >= columns) {
				printf("\n");
				c = 1;
			} else
				c++;
		}

		free(fname);
	}

	if (!(lflag & LS_LONG_VIEW) && (c != 1))
		printf("\n");

	free_sftp_dirents(d);
	return (0);
}

static int
sglob_comp(const void *aa, const void *bb)
{
	u_int a = *(const u_int *)aa;
	u_int b = *(const u_int *)bb;
	const char *ap = sort_glob->gl_pathv[a];
	const char *bp = sort_glob->gl_pathv[b];
	const struct stat *as = sort_glob->gl_statv[a];
	const struct stat *bs = sort_glob->gl_statv[b];
	int rmul = sort_flag & LS_REVERSE_SORT ? -1 : 1;

#define NCMP(a,b) (a == b ? 0 : (a < b ? 1 : -1))
	if (sort_flag & LS_NAME_SORT)
		return (rmul * strcmp(ap, bp));
	else if (sort_flag & LS_TIME_SORT) {
#if defined(HAVE_STRUCT_STAT_ST_MTIM)
		if (timespeccmp(&as->st_mtim, &bs->st_mtim, ==))
			return 0;
		return timespeccmp(&as->st_mtim, &bs->st_mtim, <) ?
		    rmul : -rmul;
#elif defined(HAVE_STRUCT_STAT_ST_MTIME)
		return (rmul * NCMP(as->st_mtime, bs->st_mtime));
#else
	return rmul * 1;
#endif
	} else if (sort_flag & LS_SIZE_SORT)
		return (rmul * NCMP(as->st_size, bs->st_size));

	fatal("Unknown ls sort type");
}

/* sftp ls.1 replacement which handles path globs */
static int
do_globbed_ls(struct sftp_conn *conn, const char *path,
    const char *strip_path, int lflag)
{
	char *fname, *lname;
	glob_t g;
	int err, r;
	struct winsize ws;
	u_int i, j, nentries, *indices = NULL, c = 1;
	u_int colspace = 0, columns = 1, m = 0, width = 80;

	memset(&g, 0, sizeof(g));

	if ((r = remote_glob(conn, path,
	    GLOB_MARK|GLOB_NOCHECK|GLOB_BRACE|GLOB_KEEPSTAT|GLOB_NOSORT,
	    NULL, &g)) != 0 ||
	    (g.gl_pathc && !g.gl_matchc)) {
		if (g.gl_pathc)
			globfree(&g);
		if (r == GLOB_NOSPACE) {
			error("Can't ls: Too many matches for \"%s\"", path);
		} else {
			error("Can't ls: \"%s\" not found", path);
		}
		return -1;
	}

	if (interrupted)
		goto out;

	/*
	 * If the glob returns a single match and it is a directory,
	 * then just list its contents.
	 */
	if (g.gl_matchc == 1 && g.gl_statv[0] != NULL &&
	    S_ISDIR(g.gl_statv[0]->st_mode)) {
		err = do_ls_dir(conn, g.gl_pathv[0], strip_path, lflag);
		globfree(&g);
		return err;
	}

	if (ioctl(fileno(stdin), TIOCGWINSZ, &ws) != -1)
		width = ws.ws_col;

	if (!(lflag & LS_SHORT_VIEW)) {
		/* Count entries for sort and find longest filename */
		for (i = 0; g.gl_pathv[i]; i++)
			m = MAXIMUM(m, strlen(g.gl_pathv[i]));

		columns = width / (m + 2);
		columns = MAXIMUM(columns, 1);
		colspace = width / columns;
	}

	/*
	 * Sorting: rather than mess with the contents of glob_t, prepare
	 * an array of indices into it and sort that. For the usual
	 * unsorted case, the indices are just the identity 1=1, 2=2, etc.
	 */
	for (nentries = 0; g.gl_pathv[nentries] != NULL; nentries++)
		;	/* count entries */
	indices = calloc(nentries, sizeof(*indices));
	for (i = 0; i < nentries; i++)
		indices[i] = i;

	if (lflag & SORT_FLAGS) {
		sort_glob = &g;
		sort_flag = lflag & (SORT_FLAGS|LS_REVERSE_SORT);
		qsort(indices, nentries, sizeof(*indices), sglob_comp);
		sort_glob = NULL;
	}

	get_remote_user_groups_from_glob(conn, &g);
	for (j = 0; j < nentries && !interrupted; j++) {
		i = indices[j];
		fname = path_strip(g.gl_pathv[i], strip_path);
		if (lflag & LS_LONG_VIEW) {
			if (g.gl_statv[i] == NULL) {
				error("no stat information for %s", fname);
				continue;
			}
			lname = ls_file(fname, g.gl_statv[i], 1,
			    (lflag & LS_SI_UNITS),
			    ruser_name(g.gl_statv[i]->st_uid),
			    rgroup_name(g.gl_statv[i]->st_gid));
			mprintf("%s\n", lname);
			free(lname);
		} else {
			mprintf("%-*s", colspace, fname);
			if (c >= columns) {
				printf("\n");
				c = 1;
			} else
				c++;
		}
		free(fname);
	}

	if (!(lflag & LS_LONG_VIEW) && (c != 1))
		printf("\n");

 out:
	if (g.gl_pathc)
		globfree(&g);
	free(indices);

	return 0;
}

static int
do_df(struct sftp_conn *conn, const char *path, int hflag, int iflag)
{
	struct sftp_statvfs st;
	char s_used[FMT_SCALED_STRSIZE], s_avail[FMT_SCALED_STRSIZE];
	char s_root[FMT_SCALED_STRSIZE], s_total[FMT_SCALED_STRSIZE];
	char s_icapacity[16], s_dcapacity[16];

	if (do_statvfs(conn, path, &st, 1) == -1)
		return -1;
	if (st.f_files == 0)
		strlcpy(s_icapacity, "ERR", sizeof(s_icapacity));
	else {
		snprintf(s_icapacity, sizeof(s_icapacity), "%3llu%%",
		    (unsigned long long)(100 * (st.f_files - st.f_ffree) /
		    st.f_files));
	}
	if (st.f_blocks == 0)
		strlcpy(s_dcapacity, "ERR", sizeof(s_dcapacity));
	else {
		snprintf(s_dcapacity, sizeof(s_dcapacity), "%3llu%%",
		    (unsigned long long)(100 * (st.f_blocks - st.f_bfree) /
		    st.f_blocks));
	}
	if (iflag) {
		printf("     Inodes        Used       Avail      "
		    "(root)    %%Capacity\n");
		printf("%11llu %11llu %11llu %11llu         %s\n",
		    (unsigned long long)st.f_files,
		    (unsigned long long)(st.f_files - st.f_ffree),
		    (unsigned long long)st.f_favail,
		    (unsigned long long)st.f_ffree, s_icapacity);
	} else if (hflag) {
		strlcpy(s_used, "error", sizeof(s_used));
		strlcpy(s_avail, "error", sizeof(s_avail));
		strlcpy(s_root, "error", sizeof(s_root));
		strlcpy(s_total, "error", sizeof(s_total));
		fmt_scaled((st.f_blocks - st.f_bfree) * st.f_frsize, s_used);
		fmt_scaled(st.f_bavail * st.f_frsize, s_avail);
		fmt_scaled(st.f_bfree * st.f_frsize, s_root);
		fmt_scaled(st.f_blocks * st.f_frsize, s_total);
		printf("    Size     Used    Avail   (root)    %%Capacity\n");
		printf("%7sB %7sB %7sB %7sB         %s\n",
		    s_total, s_used, s_avail, s_root, s_dcapacity);
	} else {
		printf("        Size         Used        Avail       "
		    "(root)    %%Capacity\n");
		printf("%12llu %12llu %12llu %12llu         %s\n",
		    (unsigned long long)(st.f_frsize * st.f_blocks / 1024),
		    (unsigned long long)(st.f_frsize *
		    (st.f_blocks - st.f_bfree) / 1024),
		    (unsigned long long)(st.f_frsize * st.f_bavail / 1024),
		    (unsigned long long)(st.f_frsize * st.f_bfree / 1024),
		    s_dcapacity);
	}
	return 0;
}

/*
 * Undo escaping of glob sequences in place. Used to undo extra escaping
 * applied in makeargv() when the string is destined for a function that
 * does not glob it.
 */
static void
undo_glob_escape(char *s)
{
	size_t i, j;

	for (i = j = 0;;) {
		if (s[i] == '\0') {
			s[j] = '\0';
			return;
		}
		if (s[i] != '\\') {
			s[j++] = s[i++];
			continue;
		}
		/* s[i] == '\\' */
		++i;
		switch (s[i]) {
		case '?':
		case '[':
		case '*':
		case '\\':
			s[j++] = s[i++];
			break;
		case '\0':
			s[j++] = '\\';
			s[j] = '\0';
			return;
		default:
			s[j++] = '\\';
			s[j++] = s[i++];
			break;
		}
	}
}

/*
 * Split a string into an argument vector using sh(1)-style quoting,
 * comment and escaping rules, but with some tweaks to handle glob(3)
 * wildcards.
 * The "sloppy" flag allows for recovery from missing terminating quote, for
 * use in parsing incomplete commandlines during tab autocompletion.
 *
 * Returns NULL on error or a NULL-terminated array of arguments.
 *
 * If "lastquote" is not NULL, the quoting character used for the last
 * argument is placed in *lastquote ("\0", "'" or "\"").
 *
 * If "terminated" is not NULL, *terminated will be set to 1 when the
 * last argument's quote has been properly terminated or 0 otherwise.
 * This parameter is only of use if "sloppy" is set.
 */
#define MAXARGS		128
#define MAXARGLEN	8192
static char **
makeargv(const char *arg, int *argcp, int sloppy, char *lastquote,
    u_int *terminated)
{
	int argc, quot;
	size_t i, j;
	static char argvs[MAXARGLEN];
	static char *argv[MAXARGS + 1];
	enum { MA_START, MA_SQUOTE, MA_DQUOTE, MA_UNQUOTED } state, q;

	*argcp = argc = 0;
	if (strlen(arg) > sizeof(argvs) - 1) {
 args_too_longs:
		error("string too long");
		return NULL;
	}
	if (terminated != NULL)
		*terminated = 1;
	if (lastquote != NULL)
		*lastquote = '\0';
	state = MA_START;
	i = j = 0;
	for (;;) {
		if ((size_t)argc >= sizeof(argv) / sizeof(*argv)){
			error("Too many arguments.");
			return NULL;
		}
		if (isspace((unsigned char)arg[i])) {
			if (state == MA_UNQUOTED) {
				/* Terminate current argument */
				argvs[j++] = '\0';
				argc++;
				state = MA_START;
			} else if (state != MA_START)
				argvs[j++] = arg[i];
		} else if (arg[i] == '"' || arg[i] == '\'') {
			q = arg[i] == '"' ? MA_DQUOTE : MA_SQUOTE;
			if (state == MA_START) {
				argv[argc] = argvs + j;
				state = q;
				if (lastquote != NULL)
					*lastquote = arg[i];
			} else if (state == MA_UNQUOTED)
				state = q;
			else if (state == q)
				state = MA_UNQUOTED;
			else
				argvs[j++] = arg[i];
		} else if (arg[i] == '\\') {
			if (state == MA_SQUOTE || state == MA_DQUOTE) {
				quot = state == MA_SQUOTE ? '\'' : '"';
				/* Unescape quote we are in */
				/* XXX support \n and friends? */
				if (arg[i + 1] == quot) {
					i++;
					argvs[j++] = arg[i];
				} else if (arg[i + 1] == '?' ||
				    arg[i + 1] == '[' || arg[i + 1] == '*') {
					/*
					 * Special case for sftp: append
					 * double-escaped glob sequence -
					 * glob will undo one level of
					 * escaping. NB. string can grow here.
					 */
					if (j >= sizeof(argvs) - 5)
						goto args_too_longs;
					argvs[j++] = '\\';
					argvs[j++] = arg[i++];
					argvs[j++] = '\\';
					argvs[j++] = arg[i];
				} else {
					argvs[j++] = arg[i++];
					argvs[j++] = arg[i];
				}
			} else {
				if (state == MA_START) {
					argv[argc] = argvs + j;
					state = MA_UNQUOTED;
					if (lastquote != NULL)
						*lastquote = '\0';
				}
				if (arg[i + 1] == '?' || arg[i + 1] == '[' ||
				    arg[i + 1] == '*' || arg[i + 1] == '\\') {
					/*
					 * Special case for sftp: append
					 * escaped glob sequence -
					 * glob will undo one level of
					 * escaping.
					 */
					argvs[j++] = arg[i++];
					argvs[j++] = arg[i];
				} else {
					/* Unescape everything */
					/* XXX support \n and friends? */
					i++;
					argvs[j++] = arg[i];
				}
			}
		} else if (arg[i] == '#') {
			if (state == MA_SQUOTE || state == MA_DQUOTE)
				argvs[j++] = arg[i];
			else
				goto string_done;
		} else if (arg[i] == '\0') {
			if (state == MA_SQUOTE || state == MA_DQUOTE) {
				if (sloppy) {
					state = MA_UNQUOTED;
					if (terminated != NULL)
						*terminated = 0;
					goto string_done;
				}
				error("Unterminated quoted argument");
				return NULL;
			}
 string_done:
			if (state == MA_UNQUOTED) {
				argvs[j++] = '\0';
				argc++;
			}
			break;
		} else {
			if (state == MA_START) {
				argv[argc] = argvs + j;
				state = MA_UNQUOTED;
				if (lastquote != NULL)
					*lastquote = '\0';
			}
			if ((state == MA_SQUOTE || state == MA_DQUOTE) &&
			    (arg[i] == '?' || arg[i] == '[' || arg[i] == '*')) {
				/*
				 * Special case for sftp: escape quoted
				 * glob(3) wildcards. NB. string can grow
				 * here.
				 */
				if (j >= sizeof(argvs) - 3)
					goto args_too_longs;
				argvs[j++] = '\\';
				argvs[j++] = arg[i];
			} else
				argvs[j++] = arg[i];
		}
		i++;
	}
	*argcp = argc;
	return argv;
}

static int
parse_args(const char **cpp, int *ignore_errors, int *disable_echo, int *aflag,
	  int *fflag, int *hflag, int *iflag, int *lflag, int *pflag,
	  int *rflag, int *sflag,
    unsigned long *n_arg, char **path1, char **path2)
{
	const char *cmd, *cp = *cpp;
	char *cp2, **argv;
	int base = 0;
	long long ll;
	int path1_mandatory = 0, i, cmdnum, optidx, argc;

	/* Skip leading whitespace */
	cp = cp + strspn(cp, WHITESPACE);

	/*
	 * Check for leading '-' (disable error processing) and '@' (suppress
	 * command echo)
	 */
	*ignore_errors = 0;
	*disable_echo = 0;
	for (;*cp != '\0'; cp++) {
		if (*cp == '-') {
			*ignore_errors = 1;
		} else if (*cp == '@') {
			*disable_echo = 1;
		} else {
			/* all other characters terminate prefix processing */
			break;
		}
	}
	cp = cp + strspn(cp, WHITESPACE);

	/* Ignore blank lines and lines which begin with comment '#' char */
	if (*cp == '\0' || *cp == '#')
		return (0);

	if ((argv = makeargv(cp, &argc, 0, NULL, NULL)) == NULL)
		return -1;

	/* Figure out which command we have */
	for (i = 0; cmds[i].c != NULL; i++) {
		if (argv[0] != NULL && strcasecmp(cmds[i].c, argv[0]) == 0)
			break;
	}
	cmdnum = cmds[i].n;
	cmd = cmds[i].c;

	/* Special case */
	if (*cp == '!') {
		cp++;
		cmdnum = I_SHELL;
	} else if (cmdnum == -1) {
		error("Invalid command.");
		return -1;
	}

	/* Get arguments and parse flags */
	*aflag = *fflag = *hflag = *iflag = *lflag = *pflag = 0;
	*rflag = *sflag = 0;
	*path1 = *path2 = NULL;
	optidx = 1;
	switch (cmdnum) {
	case I_GET:
	case I_REGET:
	case I_REPUT:
	case I_PUT:
		if ((optidx = parse_getput_flags(cmd, argv, argc,
		    aflag, fflag, pflag, rflag)) == -1)
			return -1;
		/* Get first pathname (mandatory) */
		if (argc - optidx < 1) {
			error("You must specify at least one path after a "
			    "%s command.", cmd);
			return -1;
		}
		*path1 = xstrdup(argv[optidx]);
		/* Get second pathname (optional) */
		if (argc - optidx > 1) {
			*path2 = xstrdup(argv[optidx + 1]);
			/* Destination is not globbed */
			undo_glob_escape(*path2);
		}
		break;
	case I_LINK:
		if ((optidx = parse_link_flags(cmd, argv, argc, sflag)) == -1)
			return -1;
		goto parse_two_paths;
	case I_COPY:
		if ((optidx = parse_no_flags(cmd, argv, argc)) == -1)
			return -1;
		goto parse_two_paths;
	case I_RENAME:
		if ((optidx = parse_rename_flags(cmd, argv, argc, lflag)) == -1)
			return -1;
		goto parse_two_paths;
	case I_SYMLINK:
		if ((optidx = parse_no_flags(cmd, argv, argc)) == -1)
			return -1;
 parse_two_paths:
		if (argc - optidx < 2) {
			error("You must specify two paths after a %s "
			    "command.", cmd);
			return -1;
		}
		*path1 = xstrdup(argv[optidx]);
		*path2 = xstrdup(argv[optidx + 1]);
		/* Paths are not globbed */
		undo_glob_escape(*path1);
		undo_glob_escape(*path2);
		break;
	case I_RM:
	case I_MKDIR:
	case I_RMDIR:
	case I_LMKDIR:
		path1_mandatory = 1;
		/* FALLTHROUGH */
	case I_CHDIR:
	case I_LCHDIR:
		if ((optidx = parse_no_flags(cmd, argv, argc)) == -1)
			return -1;
		/* Get pathname (mandatory) */
		if (argc - optidx < 1) {
			if (!path1_mandatory)
				break; /* return a NULL path1 */
			error("You must specify a path after a %s command.",
			    cmd);
			return -1;
		}
		*path1 = xstrdup(argv[optidx]);
		/* Only "rm" globs */
		if (cmdnum != I_RM)
			undo_glob_escape(*path1);
		break;
	case I_DF:
		if ((optidx = parse_df_flags(cmd, argv, argc, hflag,
		    iflag)) == -1)
			return -1;
		/* Default to current directory if no path specified */
		if (argc - optidx < 1)
			*path1 = NULL;
		else {
			*path1 = xstrdup(argv[optidx]);
			undo_glob_escape(*path1);
		}
		break;
	case I_LS:
		if ((optidx = parse_ls_flags(argv, argc, lflag)) == -1)
			return(-1);
		/* Path is optional */
		if (argc - optidx > 0)
			*path1 = xstrdup(argv[optidx]);
		break;
	case I_LLS:
		/* Skip ls command and following whitespace */
		cp = cp + strlen(cmd) + strspn(cp, WHITESPACE);
	case I_SHELL:
		/* Uses the rest of the line */
		break;
	case I_LUMASK:
	case I_CHMOD:
		base = 8;
		/* FALLTHROUGH */
	case I_CHOWN:
	case I_CHGRP:
		if ((optidx = parse_ch_flags(cmd, argv, argc, hflag)) == -1)
			return -1;
		/* Get numeric arg (mandatory) */
		if (argc - optidx < 1)
			goto need_num_arg;
		errno = 0;
		ll = strtoll(argv[optidx], &cp2, base);
		if (cp2 == argv[optidx] || *cp2 != '\0' ||
		    ((ll == LLONG_MIN || ll == LLONG_MAX) && errno == ERANGE) ||
		    ll < 0 || ll > UINT32_MAX) {
 need_num_arg:
			error("You must supply a numeric argument "
			    "to the %s command.", cmd);
			return -1;
		}
		*n_arg = ll;
		if (cmdnum == I_LUMASK)
			break;
		/* Get pathname (mandatory) */
		if (argc - optidx < 2) {
			error("You must specify a path after a %s command.",
			    cmd);
			return -1;
		}
		*path1 = xstrdup(argv[optidx + 1]);
		break;
	case I_QUIT:
	case I_PWD:
	case I_LPWD:
	case I_HELP:
	case I_VERSION:
	case I_PROGRESS:
		if ((optidx = parse_no_flags(cmd, argv, argc)) == -1)
			return -1;
		break;
	default:
		fatal("Command not implemented");
	}

	*cpp = cp;
	return(cmdnum);
}

static int
parse_dispatch_command(struct sftp_conn *conn, const char *cmd, char **pwd,
    const char *startdir, int err_abort, int echo_command)
{
	const char *ocmd = cmd;
	char *path1, *path2, *tmp;
	int ignore_errors = 0, disable_echo = 1;
	int aflag = 0, fflag = 0, hflag = 0, iflag = 0;
	int lflag = 0, pflag = 0, rflag = 0, sflag = 0;
	int cmdnum, i;
	unsigned long n_arg = 0;
	Attrib a, *aa;
	char path_buf[PATH_MAX];
	int err = 0;
	glob_t g;

	path1 = path2 = NULL;
#ifdef WINDOWS
	/* 
	 * convert '\\' to '/' in Windows styled paths. 
	 * else they get treated as escape sequence in makeargv 
	 */
	convertToForwardslash((char *)cmd);
#endif
	cmdnum = parse_args(&cmd, &ignore_errors, &disable_echo, &aflag, &fflag,
	    &hflag, &iflag, &lflag, &pflag, &rflag, &sflag, &n_arg,
	    &path1, &path2);
	if (ignore_errors != 0)
		err_abort = 0;

	if (echo_command && !disable_echo)
		mprintf("sftp> %s\n", ocmd);

	memset(&g, 0, sizeof(g));

	/* Perform command */
	switch (cmdnum) {
	case 0:
		/* Blank line */
		break;
	case -1:
		/* Unrecognized command */
		err = -1;
		break;
	case I_REGET:
		aflag = 1;
		/* FALLTHROUGH */
	case I_GET:
		err = process_get(conn, path1, path2, *pwd, pflag,
		    rflag, aflag, fflag);
		break;
	case I_REPUT:
		aflag = 1;
		/* FALLTHROUGH */
	case I_PUT:
		err = process_put(conn, path1, path2, *pwd, pflag,
		    rflag, aflag, fflag);
		break;
	case I_COPY:
		path1 = make_absolute(path1, *pwd);
		path2 = make_absolute(path2, *pwd);
		err = do_copy(conn, path1, path2);
		break;
	case I_RENAME:
		path1 = make_absolute(path1, *pwd);
		path2 = make_absolute(path2, *pwd);
		err = do_rename(conn, path1, path2, lflag);
		break;
	case I_SYMLINK:
		sflag = 1;
		/* FALLTHROUGH */
	case I_LINK:
		if (!sflag)
			path1 = make_absolute(path1, *pwd);
		path2 = make_absolute(path2, *pwd);
		err = (sflag ? do_symlink : do_hardlink)(conn, path1, path2);
		break;
	case I_RM:
		path1 = make_absolute_pwd_glob(path1, *pwd);
		remote_glob(conn, path1, GLOB_NOCHECK, NULL, &g);
		for (i = 0; g.gl_pathv[i] && !interrupted; i++) {
			if (!quiet)
				mprintf("Removing %s\n", g.gl_pathv[i]);
			err = do_rm(conn, g.gl_pathv[i]);
			if (err != 0 && err_abort)
				break;
		}
		break;
	case I_MKDIR:
		path1 = make_absolute(path1, *pwd);
		attrib_clear(&a);
		a.flags |= SSH2_FILEXFER_ATTR_PERMISSIONS;
		a.perm = 0777;
		err = do_mkdir(conn, path1, &a, 1);
		break;
	case I_RMDIR:
		path1 = make_absolute(path1, *pwd);
		err = do_rmdir(conn, path1);
		break;
	case I_CHDIR:
		if (path1 == NULL || *path1 == '\0')
			path1 = xstrdup(startdir);
		path1 = make_absolute(path1, *pwd);
		if ((tmp = do_realpath(conn, path1)) == NULL) {
			err = 1;
			break;
		}
		if ((aa = do_stat(conn, tmp, 0)) == NULL) {
			free(tmp);
			err = 1;
			break;
		}
		if (!(aa->flags & SSH2_FILEXFER_ATTR_PERMISSIONS)) {
			error("Can't change directory: Can't check target");
			free(tmp);
			err = 1;
			break;
		}
		if (!S_ISDIR(aa->perm)) {
			error("Can't change directory: \"%s\" is not "
			    "a directory", tmp);
			free(tmp);
			err = 1;
			break;
		}
		free(*pwd);
		*pwd = tmp;
		break;
	case I_LS:
		if (!path1) {
			do_ls_dir(conn, *pwd, *pwd, lflag);
			break;
		}

		/* Strip pwd off beginning of non-absolute paths */
		tmp = NULL;
		if (!path_absolute(path1))
			tmp = *pwd;

		path1 = make_absolute_pwd_glob(path1, *pwd);
		err = do_globbed_ls(conn, path1, tmp, lflag);
		break;
	case I_DF:
		/* Default to current directory if no path specified */
		if (path1 == NULL)
			path1 = xstrdup(*pwd);
		path1 = make_absolute(path1, *pwd);
		err = do_df(conn, path1, hflag, iflag);
		break;
	case I_LCHDIR:
		if (path1 == NULL || *path1 == '\0')
			path1 = xstrdup("~");
		tmp = tilde_expand_filename(path1, getuid());
		free(path1);
		path1 = tmp;
		if (chdir(path1) == -1) {
			error("Couldn't change local directory to "
			    "\"%s\": %s", path1, strerror(errno));
			err = 1;
		}
		break;
	case I_LMKDIR:
		if (mkdir(path1, 0777) == -1) {
			error("Couldn't create local directory "
			    "\"%s\": %s", path1, strerror(errno));
			err = 1;
		}
		break;
	case I_LLS:
		local_do_ls(cmd);
		break;
	case I_SHELL:
		local_do_shell(cmd);
		break;
	case I_LUMASK:
		umask(n_arg);
		printf("Local umask: %03lo\n", n_arg);
		break;
	case I_CHMOD:
		path1 = make_absolute_pwd_glob(path1, *pwd);
		attrib_clear(&a);
		a.flags |= SSH2_FILEXFER_ATTR_PERMISSIONS;
		a.perm = n_arg;
		remote_glob(conn, path1, GLOB_NOCHECK, NULL, &g);
		for (i = 0; g.gl_pathv[i] && !interrupted; i++) {
			if (!quiet)
				mprintf("Changing mode on %s\n",
				    g.gl_pathv[i]);
			err = (hflag ? do_lsetstat : do_setstat)(conn,
			    g.gl_pathv[i], &a);
			if (err != 0 && err_abort)
				break;
		}
		break;
	case I_CHOWN:
	case I_CHGRP:
		path1 = make_absolute_pwd_glob(path1, *pwd);
		remote_glob(conn, path1, GLOB_NOCHECK, NULL, &g);
		for (i = 0; g.gl_pathv[i] && !interrupted; i++) {
			if (!(aa = (hflag ? do_lstat : do_stat)(conn,
			    g.gl_pathv[i], 0))) {
				if (err_abort) {
					err = -1;
					break;
				} else
					continue;
			}
			if (!(aa->flags & SSH2_FILEXFER_ATTR_UIDGID)) {
				error("Can't get current ownership of "
				    "remote file \"%s\"", g.gl_pathv[i]);
				if (err_abort) {
					err = -1;
					break;
				} else
					continue;
			}
			aa->flags &= SSH2_FILEXFER_ATTR_UIDGID;
			if (cmdnum == I_CHOWN) {
				if (!quiet)
					mprintf("Changing owner on %s\n",
					    g.gl_pathv[i]);
				aa->uid = n_arg;
			} else {
				if (!quiet)
					mprintf("Changing group on %s\n",
					    g.gl_pathv[i]);
				aa->gid = n_arg;
			}
			err = (hflag ? do_lsetstat : do_setstat)(conn,
			    g.gl_pathv[i], aa);
			if (err != 0 && err_abort)
				break;
		}
		break;
	case I_PWD:
		mprintf("Remote working directory: %s\n", *pwd);
		break;
	case I_LPWD:
		if (!getcwd(path_buf, sizeof(path_buf))) {
			error("Couldn't get local cwd: %s", strerror(errno));
			err = -1;
			break;
		}
		mprintf("Local working directory: %s\n", path_buf);
		break;
	case I_QUIT:
		/* Processed below */
		break;
	case I_HELP:
		help();
		break;
	case I_VERSION:
		printf("SFTP protocol version %u\n", sftp_proto_version(conn));
		break;
	case I_PROGRESS:
		showprogress = !showprogress;
		if (showprogress)
			printf("Progress meter enabled\n");
		else
			printf("Progress meter disabled\n");
		break;
	default:
		fatal("%d is not implemented", cmdnum);
	}

	if (g.gl_pathc)
		globfree(&g);
	free(path1);
	free(path2);

	/* If an unignored error occurs in batch mode we should abort. */
	if (err_abort && err != 0)
		return (-1);
	else if (cmdnum == I_QUIT)
		return (1);

	return (0);
}

#ifdef USE_LIBEDIT
static char *
prompt(EditLine *el)
{
	return ("sftp> ");
}

/* Display entries in 'list' after skipping the first 'len' chars */
static void
complete_display(char **list, u_int len)
{
	u_int y, m = 0, width = 80, columns = 1, colspace = 0, llen;
	struct winsize ws;
	char *tmp;

	/* Count entries for sort and find longest */
	for (y = 0; list[y]; y++)
		m = MAXIMUM(m, strlen(list[y]));

	if (ioctl(fileno(stdin), TIOCGWINSZ, &ws) != -1)
		width = ws.ws_col;

	m = m > len ? m - len : 0;
	columns = width / (m + 2);
	columns = MAXIMUM(columns, 1);
	colspace = width / columns;
	colspace = MINIMUM(colspace, width);

	printf("\n");
	m = 1;
	for (y = 0; list[y]; y++) {
		llen = strlen(list[y]);
		tmp = llen > len ? list[y] + len : "";
		mprintf("%-*s", colspace, tmp);
		if (m >= columns) {
			printf("\n");
			m = 1;
		} else
			m++;
	}
	printf("\n");
}

/*
 * Given a "list" of words that begin with a common prefix of "word",
 * attempt to find an autocompletion to extends "word" by the next
 * characters common to all entries in "list".
 */
static char *
complete_ambiguous(const char *word, char **list, size_t count)
{
	if (word == NULL)
		return NULL;

	if (count > 0) {
		u_int y, matchlen = strlen(list[0]);

		/* Find length of common stem */
		for (y = 1; list[y]; y++) {
			u_int x;

			for (x = 0; x < matchlen; x++)
				if (list[0][x] != list[y][x])
					break;

			matchlen = x;
		}

		if (matchlen > strlen(word)) {
			char *tmp = xstrdup(list[0]);

			tmp[matchlen] = '\0';
			return tmp;
		}
	}

	return xstrdup(word);
}

/* Autocomplete a sftp command */
static int
complete_cmd_parse(EditLine *el, char *cmd, int lastarg, char quote,
    int terminated)
{
	u_int y, count = 0, cmdlen, tmplen;
	char *tmp, **list, argterm[3];
	const LineInfo *lf;

	list = xcalloc((sizeof(cmds) / sizeof(*cmds)) + 1, sizeof(char *));

	/* No command specified: display all available commands */
	if (cmd == NULL) {
		for (y = 0; cmds[y].c; y++)
			list[count++] = xstrdup(cmds[y].c);

		list[count] = NULL;
		complete_display(list, 0);

		for (y = 0; list[y] != NULL; y++)
			free(list[y]);
		free(list);
		return count;
	}

	/* Prepare subset of commands that start with "cmd" */
	cmdlen = strlen(cmd);
	for (y = 0; cmds[y].c; y++)  {
		if (!strncasecmp(cmd, cmds[y].c, cmdlen))
			list[count++] = xstrdup(cmds[y].c);
	}
	list[count] = NULL;

	if (count == 0) {
		free(list);
		return 0;
	}

	/* Complete ambiguous command */
	tmp = complete_ambiguous(cmd, list, count);
	if (count > 1)
		complete_display(list, 0);

	for (y = 0; list[y]; y++)
		free(list[y]);
	free(list);

	if (tmp != NULL) {
		tmplen = strlen(tmp);
		cmdlen = strlen(cmd);
		/* If cmd may be extended then do so */
		if (tmplen > cmdlen)
			if (el_insertstr(el, tmp + cmdlen) == -1)
				fatal("el_insertstr failed.");
		lf = el_line(el);
		/* Terminate argument cleanly */
		if (count == 1) {
			y = 0;
			if (!terminated)
				argterm[y++] = quote;
			if (lastarg || *(lf->cursor) != ' ')
				argterm[y++] = ' ';
			argterm[y] = '\0';
			if (y > 0 && el_insertstr(el, argterm) == -1)
				fatal("el_insertstr failed.");
		}
		free(tmp);
	}

	return count;
}

/*
 * Determine whether a particular sftp command's arguments (if any) represent
 * local or remote files. The "cmdarg" argument specifies the actual argument
 * and accepts values 1 or 2.
 */
static int
complete_is_remote(char *cmd, int cmdarg) {
	int i;

	if (cmd == NULL)
		return -1;

	for (i = 0; cmds[i].c; i++) {
		if (!strncasecmp(cmd, cmds[i].c, strlen(cmds[i].c))) {
			if (cmdarg == 1)
				return cmds[i].t;
			else if (cmdarg == 2)
				return cmds[i].t2;
			break;
		}
	}

	return -1;
}

/* Autocomplete a filename "file" */
static int
complete_match(EditLine *el, struct sftp_conn *conn, char *remote_path,
    char *file, int remote, int lastarg, char quote, int terminated)
{
	glob_t g;
	char *tmp, *tmp2, ins[8];
	u_int i, hadglob, pwdlen, len, tmplen, filelen, cesc, isesc, isabs;
	int clen;
	const LineInfo *lf;

	/* Glob from "file" location */
	if (file == NULL)
		tmp = xstrdup("*");
	else
		xasprintf(&tmp, "%s*", file);

	/* Check if the path is absolute. */
	isabs = path_absolute(tmp);

	memset(&g, 0, sizeof(g));
	if (remote != LOCAL) {
		tmp = make_absolute_pwd_glob(tmp, remote_path);
		remote_glob(conn, tmp, GLOB_DOOFFS|GLOB_MARK, NULL, &g);
	} else
		glob(tmp, GLOB_DOOFFS|GLOB_MARK, NULL, &g);

	/* Determine length of pwd so we can trim completion display */
	for (hadglob = tmplen = pwdlen = 0; tmp[tmplen] != 0; tmplen++) {
		/* Terminate counting on first unescaped glob metacharacter */
		if (tmp[tmplen] == '*' || tmp[tmplen] == '?') {
			if (tmp[tmplen] != '*' || tmp[tmplen + 1] != '\0')
				hadglob = 1;
			break;
		}
		if (tmp[tmplen] == '\\' && tmp[tmplen + 1] != '\0')
			tmplen++;
		if (tmp[tmplen] == '/')
			pwdlen = tmplen + 1;	/* track last seen '/' */
	}
	free(tmp);
	tmp = NULL;

	if (g.gl_matchc == 0)
		goto out;

	if (g.gl_matchc > 1)
		complete_display(g.gl_pathv, pwdlen);

	/* Don't try to extend globs */
	if (file == NULL || hadglob)
		goto out;

	tmp2 = complete_ambiguous(file, g.gl_pathv, g.gl_matchc);
	tmp = path_strip(tmp2, isabs ? NULL : remote_path);
	free(tmp2);

	if (tmp == NULL)
		goto out;

	tmplen = strlen(tmp);
	filelen = strlen(file);

	/* Count the number of escaped characters in the input string. */
	cesc = isesc = 0;
	for (i = 0; i < filelen; i++) {
		if (!isesc && file[i] == '\\' && i + 1 < filelen){
			isesc = 1;
			cesc++;
		} else
			isesc = 0;
	}

	if (tmplen > (filelen - cesc)) {
		tmp2 = tmp + filelen - cesc;
		len = strlen(tmp2);
		/* quote argument on way out */
		for (i = 0; i < len; i += clen) {
			if ((clen = mblen(tmp2 + i, len - i)) < 0 ||
			    (size_t)clen > sizeof(ins) - 2)
				fatal("invalid multibyte character");
			ins[0] = '\\';
			memcpy(ins + 1, tmp2 + i, clen);
			ins[clen + 1] = '\0';
			switch (tmp2[i]) {
			case '\'':
			case '"':
			case '\\':
			case '\t':
			case '[':
			case ' ':
			case '#':
			case '*':
				if (quote == '\0' || tmp2[i] == quote) {
					if (el_insertstr(el, ins) == -1)
						fatal("el_insertstr "
						    "failed.");
					break;
				}
				/* FALLTHROUGH */
			default:
				if (el_insertstr(el, ins + 1) == -1)
					fatal("el_insertstr failed.");
				break;
			}
		}
	}

	lf = el_line(el);
	if (g.gl_matchc == 1) {
		i = 0;
		if (!terminated && quote != '\0')
			ins[i++] = quote;
		if (*(lf->cursor - 1) != '/' &&
		    (lastarg || *(lf->cursor) != ' '))
			ins[i++] = ' ';
		ins[i] = '\0';
		if (i > 0 && el_insertstr(el, ins) == -1)
			fatal("el_insertstr failed.");
	}
	free(tmp);

 out:
	globfree(&g);
	return g.gl_matchc;
}

/* tab-completion hook function, called via libedit */
static unsigned char
complete(EditLine *el, int ch)
{
	char **argv, *line, quote;
	int argc, carg;
	u_int cursor, len, terminated, ret = CC_ERROR;
	const LineInfo *lf;
	struct complete_ctx *complete_ctx;

	lf = el_line(el);
	if (el_get(el, EL_CLIENTDATA, (void**)&complete_ctx) != 0)
		fatal_f("el_get failed");

	/* Figure out which argument the cursor points to */
	cursor = lf->cursor - lf->buffer;
	line = xmalloc(cursor + 1);
	memcpy(line, lf->buffer, cursor);
	line[cursor] = '\0';
	argv = makeargv(line, &carg, 1, &quote, &terminated);
	free(line);

	/* Get all the arguments on the line */
	len = lf->lastchar - lf->buffer;
	line = xmalloc(len + 1);
	memcpy(line, lf->buffer, len);
	line[len] = '\0';
	argv = makeargv(line, &argc, 1, NULL, NULL);

	/* Ensure cursor is at EOL or a argument boundary */
	if (line[cursor] != ' ' && line[cursor] != '\0' &&
	    line[cursor] != '\n') {
		free(line);
		return ret;
	}

	if (carg == 0) {
		/* Show all available commands */
		complete_cmd_parse(el, NULL, argc == carg, '\0', 1);
		ret = CC_REDISPLAY;
	} else if (carg == 1 && cursor > 0 && line[cursor - 1] != ' ')  {
		/* Handle the command parsing */
		if (complete_cmd_parse(el, argv[0], argc == carg,
		    quote, terminated) != 0)
			ret = CC_REDISPLAY;
	} else if (carg >= 1) {
		/* Handle file parsing */
		int remote = 0;
		int i = 0, cmdarg = 0;
		char *filematch = NULL;

		if (carg > 1 && line[cursor-1] != ' ')
			filematch = argv[carg - 1];

		for (i = 1; i < carg; i++) {
			/* Skip flags */
			if (argv[i][0] != '-')
				cmdarg++;
		}

		/*
		 * If previous argument is complete, then offer completion
		 * on the next one.
		 */
		if (line[cursor - 1] == ' ')
			cmdarg++;

		remote = complete_is_remote(argv[0], cmdarg);

		if ((remote == REMOTE || remote == LOCAL) &&
		    complete_match(el, complete_ctx->conn,
		    *complete_ctx->remote_pathp, filematch,
		    remote, carg == argc, quote, terminated) != 0)
			ret = CC_REDISPLAY;
	}

	free(line);
	return ret;
}
#endif /* USE_LIBEDIT */

static int
interactive_loop(struct sftp_conn *conn, char *file1, char *file2)
{
	char *remote_path;
	char *dir = NULL, *startdir = NULL;
	char cmd[2048];
	int err, interactive;
	EditLine *el = NULL;
#ifdef USE_LIBEDIT
	History *hl = NULL;
	HistEvent hev;
	extern char *__progname;
	struct complete_ctx complete_ctx;

	if (!batchmode && isatty(STDIN_FILENO)) {
		if ((el = el_init(__progname, stdin, stdout, stderr)) == NULL)
			fatal("Couldn't initialise editline");
		if ((hl = history_init()) == NULL)
			fatal("Couldn't initialise editline history");
		history(hl, &hev, H_SETSIZE, 100);
		el_set(el, EL_HIST, history, hl);

		el_set(el, EL_PROMPT, prompt);
		el_set(el, EL_EDITOR, "emacs");
		el_set(el, EL_TERMINAL, NULL);
		el_set(el, EL_SIGNAL, 1);
		el_source(el, NULL);

		/* Tab Completion */
		el_set(el, EL_ADDFN, "ftp-complete",
		    "Context sensitive argument completion", complete);
		complete_ctx.conn = conn;
		complete_ctx.remote_pathp = &remote_path;
		el_set(el, EL_CLIENTDATA, (void*)&complete_ctx);
		el_set(el, EL_BIND, "^I", "ftp-complete", NULL);
		/* enable ctrl-left-arrow and ctrl-right-arrow */
		el_set(el, EL_BIND, "\\e[1;5C", "em-next-word", NULL);
		el_set(el, EL_BIND, "\\e\\e[C", "em-next-word", NULL);
		el_set(el, EL_BIND, "\\e[1;5D", "ed-prev-word", NULL);
		el_set(el, EL_BIND, "\\e\\e[D", "ed-prev-word", NULL);
		/* make ^w match ksh behaviour */
		el_set(el, EL_BIND, "^w", "ed-delete-prev-word", NULL);
	}
#endif /* USE_LIBEDIT */

	remote_path = do_realpath(conn, ".");
	if (remote_path == NULL)
		fatal("Need cwd");
	startdir = xstrdup(remote_path);

	if (file1 != NULL) {
		dir = xstrdup(file1);
		dir = make_absolute(dir, remote_path);

		if (remote_is_dir(conn, dir) && file2 == NULL) {
			if (!quiet)
				mprintf("Changing to: %s\n", dir);
			snprintf(cmd, sizeof cmd, "cd \"%s\"", dir);
			if (parse_dispatch_command(conn, cmd,
			    &remote_path, startdir, 1, 0) != 0) {
				free(dir);
				free(startdir);
				free(remote_path);
				free(conn);
				return (-1);
			}
		} else {
			/* XXX this is wrong wrt quoting */
			snprintf(cmd, sizeof cmd, "get%s %s%s%s",
			    global_aflag ? " -a" : "", dir,
			    file2 == NULL ? "" : " ",
			    file2 == NULL ? "" : file2);
			err = parse_dispatch_command(conn, cmd,
			    &remote_path, startdir, 1, 0);
			free(dir);
			free(startdir);
			free(remote_path);
			free(conn);
			return (err);
		}
		free(dir);
	}

	setvbuf(stdout, NULL, _IOLBF, 0);
	setvbuf(infile, NULL, _IOLBF, 0);

	interactive = !batchmode && isatty(STDIN_FILENO);
	err = 0;
	for (;;) {
#ifdef WINDOWS
	void (*handler)(int);
	handler = interactive ? read_interrupt : killchild;
	ssh_signal(SIGINT, handler); 
#else
		struct sigaction sa;

		memset(&sa, 0, sizeof(sa));
		sa.sa_handler = interactive ? read_interrupt : killchild;
		if (sigaction(SIGINT, &sa, NULL) == -1) {
			debug3("sigaction(%s): %s", strsignal(SIGINT),
			    strerror(errno));
			break;
		}
#endif
		interrupted = 0;
		if (el == NULL) {
			if (interactive)
				printf("sftp> ");
			if (fgets(cmd, sizeof(cmd), infile) == NULL) {
				if (interactive)
					printf("\n");
				if (interrupted)
					continue;
				break;
			}
		} else {
#ifdef USE_LIBEDIT
			const char *line;
			int count = 0;

			if ((line = el_gets(el, &count)) == NULL ||
			    count <= 0) {
				printf("\n");
				if (interrupted)
					continue;
				break;
			}
			history(hl, &hev, H_ENTER, line);
			if (strlcpy(cmd, line, sizeof(cmd)) >= sizeof(cmd)) {
				fprintf(stderr, "Error: input line too long\n");
				continue;
			}
#endif /* USE_LIBEDIT */
		}

		cmd[strcspn(cmd, "\n")] = '\0';

		/* Handle user interrupts gracefully during commands */
		interrupted = 0;
		ssh_signal(SIGINT, cmd_interrupt);

		err = parse_dispatch_command(conn, cmd, &remote_path,
		    startdir, batchmode, !interactive && el == NULL);
		if (err != 0)
			break;
	}
	ssh_signal(SIGCHLD, SIG_DFL);
	free(remote_path);
	free(startdir);
	free(conn);

#ifdef USE_LIBEDIT
	if (el != NULL)
		el_end(el);
#endif /* USE_LIBEDIT */

	/* err == 1 signifies normal "quit" exit */
	return (err >= 0 ? 0 : -1);
}

static void
connect_to_server(char *path, char **args, int *in, int *out)
{
	int c_in, c_out;
#ifdef USE_PIPES
	int pin[2], pout[2];

	if ((pipe(pin) == -1) || (pipe(pout) == -1))
		fatal("pipe: %s", strerror(errno));
	*in = pin[0];
	*out = pout[1];
	c_in = pout[0];
	c_out = pin[1];
	fcntl(pout[0], F_SETFD, FD_CLOEXEC);
	fcntl(pout[1], F_SETFD, FD_CLOEXEC);
	fcntl(pin[0], F_SETFD, FD_CLOEXEC);
	fcntl(pin[1], F_SETFD, FD_CLOEXEC);
#else /* USE_PIPES */
	int inout[2];

	if (socketpair(AF_UNIX, SOCK_STREAM, 0, inout) == -1)
		fatal("socketpair: %s", strerror(errno));
	*in = *out = inout[0];
	c_in = c_out = inout[1];
	fcntl(inout[0], F_SETFD, FD_CLOEXEC);
	fcntl(inout[1], F_SETFD, FD_CLOEXEC);
#endif /* USE_PIPES */


#ifdef FORK_NOT_SUPPORTED
	{
		posix_spawn_file_actions_t actions;
		sshpid = -1;

		if (posix_spawn_file_actions_init(&actions) != 0 ||
		    posix_spawn_file_actions_adddup2(&actions, c_in, STDIN_FILENO) != 0 ||
		    posix_spawn_file_actions_adddup2(&actions, c_out, STDOUT_FILENO) != 0 ) 
			fatal("posix_spawn initialization failed");
		else if (posix_spawn((pid_t*)&sshpid, path, &actions, NULL, args, NULL) != 0) 
			fatal("posix_spawn: %s", strerror(errno));
		
		posix_spawn_file_actions_destroy(&actions);
	}
#else 
	if ((sshpid = fork()) == -1)
		fatal("fork: %s", strerror(errno));
	else if (sshpid == 0) {
		if ((dup2(c_in, STDIN_FILENO) == -1) ||
		    (dup2(c_out, STDOUT_FILENO) == -1)) {
			fprintf(stderr, "dup2: %s\n", strerror(errno));
			_exit(1);
		}
		close(*in);
		close(*out);
		close(c_in);
		close(c_out);

		/*
		 * The underlying ssh is in the same process group, so we must
		 * ignore SIGINT if we want to gracefully abort commands,
		 * otherwise the signal will make it to the ssh process and
		 * kill it too.  Contrawise, since sftp sends SIGTERMs to the
		 * underlying ssh, it must *not* ignore that signal.
		 */
		ssh_signal(SIGINT, SIG_IGN);
		ssh_signal(SIGTERM, SIG_DFL);
		execvp(path, args);
		fprintf(stderr, "exec: %s: %s\n", path, strerror(errno));
		_exit(1);
	}
#endif
	ssh_signal(SIGTERM, killchild);
	ssh_signal(SIGINT, killchild);
	ssh_signal(SIGHUP, killchild);
	ssh_signal(SIGTSTP, suspchild);
	ssh_signal(SIGTTIN, suspchild);
	ssh_signal(SIGTTOU, suspchild);
	ssh_signal(SIGCHLD, sigchld_handler);
	close(c_in);
	close(c_out);
}

static void
usage(void)
{
	extern char *__progname;

	fprintf(stderr,
	    "usage: %s [-46AaCfNpqrv] [-B buffer_size] [-b batchfile] [-c cipher]\n"
	    "          [-D sftp_server_command] [-F ssh_config] [-i identity_file]\n"
	    "          [-J destination] [-l limit] [-o ssh_option] [-P port]\n"
	    "          [-R num_requests] [-S program] [-s subsystem | sftp_server]\n"
	    "          destination\n",
	    __progname);
	exit(1);
}

int
main(int argc, char **argv)
{
	int r, in, out, ch, err, tmp, port = -1, noisy = 0;
	char *host = NULL, *user, *cp, **cpp, *file2 = NULL;
	int debug_level = 0;
	char *file1 = NULL, *sftp_server = NULL;
	char *ssh_program = _PATH_SSH_PROGRAM, *sftp_direct = NULL;
	const char *errstr;
	LogLevel ll = SYSLOG_LEVEL_INFO;
	arglist args;
	extern int optind;
	extern char *optarg;
	struct sftp_conn *conn;
	size_t copy_buffer_len = 0;
	size_t num_requests = 0;
	long long limit_kbps = 0;

	/* Ensure that fds 0, 1 and 2 are open or directed to /dev/null */
	sanitise_stdfd();
	msetlocale();

	__progname = ssh_get_progname(argv[0]);
	memset(&args, '\0', sizeof(args));
	args.list = NULL;
	addargs(&args, "%s", ssh_program);
	addargs(&args, "-oForwardX11 no");
	addargs(&args, "-oPermitLocalCommand no");
	addargs(&args, "-oClearAllForwardings yes");

	ll = SYSLOG_LEVEL_INFO;
	infile = stdin;

	while ((ch = getopt(argc, argv,
	    "1246AafhNpqrvCc:D:i:l:o:s:S:b:B:F:J:P:R:")) != -1) {
		switch (ch) {
		/* Passed through to ssh(1) */
		case 'A':
		case '4':
		case '6':
		case 'C':
			addargs(&args, "-%c", ch);
			break;
		/* Passed through to ssh(1) with argument */
		case 'F':
		case 'J':
		case 'c':
		case 'i':
		case 'o':
			addargs(&args, "-%c", ch);
			addargs(&args, "%s", optarg);
			break;
		case 'q':
			ll = SYSLOG_LEVEL_ERROR;
			quiet = 1;
			showprogress = 0;
			addargs(&args, "-%c", ch);
			break;
		case 'P':
			port = a2port(optarg);
			if (port <= 0)
				fatal("Bad port \"%s\"\n", optarg);
			break;
		case 'v':
			if (debug_level < 3) {
				addargs(&args, "-v");
				ll = SYSLOG_LEVEL_DEBUG1 + debug_level;
			}
			debug_level++;
			break;
		case '1':
			fatal("SSH protocol v.1 is no longer supported");
			break;
		case '2':
			/* accept silently */
			break;
		case 'a':
			global_aflag = 1;
			break;
		case 'B':
			copy_buffer_len = strtol(optarg, &cp, 10);
			if (copy_buffer_len == 0 || *cp != '\0')
				fatal("Invalid buffer size \"%s\"", optarg);
			break;
		case 'b':
			if (batchmode)
				fatal("Batch file already specified.");

			/* Allow "-" as stdin */
			if (strcmp(optarg, "-") != 0 &&
			    (infile = fopen(optarg, "r")) == NULL)
				fatal("%s (%s).", strerror(errno), optarg);
			showprogress = 0;
			quiet = batchmode = 1;
			addargs(&args, "-obatchmode yes");
			break;
		case 'f':
			global_fflag = 1;
			break;
		case 'N':
			noisy = 1; /* Used to clear quiet mode after getopt */
			break;
		case 'p':
			global_pflag = 1;
			break;
		case 'D':
			sftp_direct = optarg;
			break;
		case 'l':
			limit_kbps = strtonum(optarg, 1, 100 * 1024 * 1024,
			    &errstr);
			if (errstr != NULL)
				usage();
			limit_kbps *= 1024; /* kbps */
			break;
		case 'r':
			global_rflag = 1;
			break;
		case 'R':
			num_requests = strtol(optarg, &cp, 10);
			if (num_requests == 0 || *cp != '\0')
				fatal("Invalid number of requests \"%s\"",
				    optarg);
			break;
		case 's':
			sftp_server = optarg;
			break;
		case 'S':
			ssh_program = optarg;
			replacearg(&args, 0, "%s", ssh_program);
			break;
		case 'h':
		default:
			usage();
		}
	}

	/* Do this last because we want the user to be able to override it */
	addargs(&args, "-oForwardAgent no");

	if (!isatty(STDERR_FILENO))
		showprogress = 0;

	if (noisy)
		quiet = 0;

	log_init(argv[0], ll, SYSLOG_FACILITY_USER, 1);

	if (sftp_direct == NULL) {
		if (optind == argc || argc > (optind + 2))
			usage();
		argv += optind;

		switch (parse_uri("sftp", *argv, &user, &host, &tmp, &file1)) {
		case -1:
			usage();
			break;
		case 0:
			if (tmp != -1)
				port = tmp;
			break;
		default:
			/* Try with user, host and path. */
			if (parse_user_host_path(*argv, &user, &host,
			    &file1) == 0)
				break;
			/* Try with user and host. */
			if (parse_user_host_port(*argv, &user, &host, NULL)
			    == 0)
				break;
			/* Treat as a plain hostname. */
			host = xstrdup(*argv);
			host = cleanhostname(host);
			break;
		}

#ifdef WINDOWS
		if (argc == (optind + 2))
			file2 = *(argv + 1);
#else
		file2 = *(argv + 1);
#endif
		if (!*host) {
			fprintf(stderr, "Missing hostname\n");
			usage();
		}

		if (port != -1)
			addargs(&args, "-oPort %d", port);
		if (user != NULL) {
			addargs(&args, "-l");
			addargs(&args, "%s", user);
		}

		/* no subsystem if the server-spec contains a '/' */
		if (sftp_server == NULL || strchr(sftp_server, '/') == NULL)
			addargs(&args, "-s");

		addargs(&args, "--");
		addargs(&args, "%s", host);
		addargs(&args, "%s", (sftp_server != NULL ?
		    sftp_server : "sftp"));

		connect_to_server(ssh_program, args.list, &in, &out);
	} else {
<<<<<<< HEAD
		args.list = NULL;

#ifdef WINDOWS
		addargs(&args, "sftp-server.exe");
#else
		addargs(&args, "sftp-server");
#endif // WINDOWS

		connect_to_server(sftp_direct, args.list, &in, &out);
=======
		if ((r = argv_split(sftp_direct, &tmp, &cpp, 1)) != 0)
			fatal_r(r, "Parse -D arguments");
		if (cpp[0] == 0)
			fatal("No sftp server specified via -D");
		connect_to_server(cpp[0], cpp, &in, &out);
		argv_free(cpp, tmp);
>>>>>>> 0ffb46f2
	}
	freeargs(&args);

	conn = do_init(in, out, copy_buffer_len, num_requests, limit_kbps);
#ifdef WINDOWS
	get_zone_identifier(host);
#endif //WINDOWS
	if (conn == NULL)
		fatal("Couldn't initialise connection to server");

	if (!quiet) {
		if (sftp_direct == NULL)
			fprintf(stderr, "Connected to %s.\n", host);
		else
			fprintf(stderr, "Attached to %s.\n", sftp_direct);
	}

	err = interactive_loop(conn, file1, file2);

#if !defined(USE_PIPES)
	shutdown(in, SHUT_RDWR);
	shutdown(out, SHUT_RDWR);
#endif

	close(in);
	close(out);
	if (batchmode)
		fclose(infile);

	while (waitpid(sshpid, NULL, 0) == -1 && sshpid > 1)
		if (errno != EINTR)
			fatal("Couldn't wait for ssh process: %s",
			    strerror(errno));

	exit(err == 0 ? 0 : 1);
}<|MERGE_RESOLUTION|>--- conflicted
+++ resolved
@@ -69,13 +69,10 @@
 #include "sshbuf.h"
 #include "sftp-common.h"
 #include "sftp-client.h"
-<<<<<<< HEAD
+#include "sftp-usergroup.h"
 #ifdef WINDOWS
 #include "misc_internal.h"
 #endif // WINDOWS
-=======
-#include "sftp-usergroup.h"
->>>>>>> 0ffb46f2
 
 /* File to read commands from */
 FILE* infile;
@@ -2696,24 +2693,12 @@
 
 		connect_to_server(ssh_program, args.list, &in, &out);
 	} else {
-<<<<<<< HEAD
-		args.list = NULL;
-
-#ifdef WINDOWS
-		addargs(&args, "sftp-server.exe");
-#else
-		addargs(&args, "sftp-server");
-#endif // WINDOWS
-
-		connect_to_server(sftp_direct, args.list, &in, &out);
-=======
 		if ((r = argv_split(sftp_direct, &tmp, &cpp, 1)) != 0)
 			fatal_r(r, "Parse -D arguments");
 		if (cpp[0] == 0)
 			fatal("No sftp server specified via -D");
 		connect_to_server(cpp[0], cpp, &in, &out);
 		argv_free(cpp, tmp);
->>>>>>> 0ffb46f2
 	}
 	freeargs(&args);
 
