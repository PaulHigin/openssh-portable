<<<<<<< HEAD
.\"	$OpenBSD: ssh-keyscan.1,v 1.46 2022/06/03 04:00:15 dtucker Exp $
=======
.\"	$OpenBSD: ssh-keyscan.1,v 1.47 2022/10/28 02:29:34 djm Exp $
>>>>>>> 6dfb65de
.\"
.\" Copyright 1995, 1996 by David Mazieres <dm@lcs.mit.edu>.
.\"
.\" Modification and redistribution in source and binary forms is
.\" permitted provided that due credit is given to the author and the
.\" OpenBSD project by leaving this copyright notice intact.
.\"
<<<<<<< HEAD
.Dd $Mdocdate: June 3 2022 $
=======
.Dd $Mdocdate: October 28 2022 $
>>>>>>> 6dfb65de
.Dt SSH-KEYSCAN 1
.Os
.Sh NAME
.Nm ssh-keyscan
.Nd gather SSH public keys from servers
.Sh SYNOPSIS
.Nm ssh-keyscan
.Op Fl 46cDHv
.Op Fl f Ar file
.Op Fl p Ar port
.Op Fl T Ar timeout
.Op Fl t Ar type
.Op Ar host | addrlist namelist
.Sh DESCRIPTION
.Nm
is a utility for gathering the public SSH host keys of a number of
hosts.
It was designed to aid in building and verifying
.Pa ssh_known_hosts
files,
the format of which is documented in
.Xr sshd 8 .
.Nm
provides a minimal interface suitable for use by shell and perl
scripts.
.Pp
.Nm
uses non-blocking socket I/O to contact as many hosts as possible in
parallel, so it is very efficient.
The keys from a domain of 1,000
hosts can be collected in tens of seconds, even when some of those
hosts are down or do not run
.Xr sshd 8 .
For scanning, one does not need
login access to the machines that are being scanned, nor does the
scanning process involve any encryption.
.Pp
Hosts to be scanned may be specified by hostname, address or by CIDR
network range (e.g. 192.168.16/28).
If a network range is specified, then all addresses in that range will
be scanned.
.Pp
The options are as follows:
.Bl -tag -width Ds
.It Fl 4
Force
.Nm
to use IPv4 addresses only.
.It Fl 6
Force
.Nm
to use IPv6 addresses only.
.It Fl c
Request certificates from target hosts instead of plain keys.
.It Fl D
Print keys found as SSHFP DNS records.
The default is to print keys in a format usable as a
.Xr ssh 1
.Pa known_hosts
file.
.It Fl f Ar file
Read hosts or
.Dq addrlist namelist
pairs from
.Ar file ,
one per line.
If
.Sq -
is supplied instead of a filename,
.Nm
will read from the standard input.
Names read from a file must start with an address, hostname or CIDR network
range to be scanned.
Addresses and hostnames may optionally be followed by comma-separated name
or address aliases that will be copied to the output.
For example:
.Bd -literal
192.168.11.0/24
10.20.1.1
happy.example.org
10.0.0.1,sad.example.org
.Ed
.It Fl H
Hash all hostnames and addresses in the output.
Hashed names may be used normally by
.Xr ssh 1
and
.Xr sshd 8 ,
but they do not reveal identifying information should the file's contents
be disclosed.
.It Fl p Ar port
Connect to
.Ar port
on the remote host.
.It Fl T Ar timeout
Set the timeout for connection attempts.
If
.Ar timeout
seconds have elapsed since a connection was initiated to a host or since the
last time anything was read from that host, the connection is
closed and the host in question considered unavailable.
The default is 5 seconds.
.It Fl t Ar type
Specify the type of the key to fetch from the scanned hosts.
The possible values are
.Dq dsa ,
.Dq ecdsa ,
.Dq ed25519 ,
.Dq ecdsa-sk ,
.Dq ed25519-sk ,
or
.Dq rsa .
Multiple values may be specified by separating them with commas.
The default is to fetch
.Dq rsa ,
.Dq ecdsa ,
.Dq ed25519 ,
.Dq ecdsa-sk ,
and
.Dq ed25519-sk
keys.
.It Fl v
Verbose mode:
print debugging messages about progress.
.El
.Pp
If an ssh_known_hosts file is constructed using
.Nm
without verifying the keys, users will be vulnerable to
.Em man in the middle
attacks.
On the other hand, if the security model allows such a risk,
.Nm
can help in the detection of tampered keyfiles or man in the middle
attacks which have begun after the ssh_known_hosts file was created.
.Sh FILES
.Pa /etc/ssh/ssh_known_hosts
.Sh EXAMPLES
Print the RSA host key for machine
.Ar hostname :
.Pp
.Dl $ ssh-keyscan -t rsa hostname
.Pp
Search a network range, printing all supported key types:
.Pp
.Dl $ ssh-keyscan 192.168.0.64/25
.Pp
Find all hosts from the file
.Pa ssh_hosts
which have new or different keys from those in the sorted file
.Pa ssh_known_hosts :
.Bd -literal -offset indent
$ ssh-keyscan -t rsa,dsa,ecdsa,ed25519 -f ssh_hosts | \e
	sort -u - ssh_known_hosts | diff ssh_known_hosts -
.Ed
.Sh SEE ALSO
.Xr ssh 1 ,
.Xr sshd 8
.Rs
.%D 2006
.%R RFC 4255
.%T Using DNS to Securely Publish Secure Shell (SSH) Key Fingerprints
.Re
.Sh AUTHORS
.An -nosplit
.An David Mazieres Aq Mt dm@lcs.mit.edu
wrote the initial version, and
.An Wayne Davison Aq Mt wayned@users.sourceforge.net
added support for protocol version 2.<|MERGE_RESOLUTION|>--- conflicted
+++ resolved
@@ -1,8 +1,4 @@
-<<<<<<< HEAD
-.\"	$OpenBSD: ssh-keyscan.1,v 1.46 2022/06/03 04:00:15 dtucker Exp $
-=======
 .\"	$OpenBSD: ssh-keyscan.1,v 1.47 2022/10/28 02:29:34 djm Exp $
->>>>>>> 6dfb65de
 .\"
 .\" Copyright 1995, 1996 by David Mazieres <dm@lcs.mit.edu>.
 .\"
@@ -10,11 +6,7 @@
 .\" permitted provided that due credit is given to the author and the
 .\" OpenBSD project by leaving this copyright notice intact.
 .\"
-<<<<<<< HEAD
-.Dd $Mdocdate: June 3 2022 $
-=======
 .Dd $Mdocdate: October 28 2022 $
->>>>>>> 6dfb65de
 .Dt SSH-KEYSCAN 1
 .Os
 .Sh NAME
