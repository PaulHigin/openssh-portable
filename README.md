# Portable OpenSSH

[![C/C++ CI](https://github.com/openssh/openssh-portable/actions/workflows/c-cpp.yml/badge.svg)](https://github.com/openssh/openssh-portable/actions/workflows/c-cpp.yml)
[![Fuzzing Status](https://oss-fuzz-build-logs.storage.googleapis.com/badges/openssh.svg)](https://bugs.chromium.org/p/oss-fuzz/issues/list?sort=-opened&can=1&q=proj:openssh)

OpenSSH is a complete implementation of the SSH protocol (version 2) for secure remote login, command execution and file transfer. It includes a client ``ssh`` and server ``sshd``, file transfer utilities ``scp`` and ``sftp`` as well as tools for key generation (``ssh-keygen``), run-time key storage (``ssh-agent``) and a number of supporting programs.

This is a port of OpenBSD's [OpenSSH](https://openssh.com) to most Unix-like operating systems, including Linux, OS X and Cygwin. Portable OpenSSH polyfills OpenBSD APIs that are not available elsewhere, adds sshd sandboxing for more operating systems and includes support for OS-native authentication and auditing (e.g. using PAM).

## Documentation

The official documentation for OpenSSH are the man pages for each tool:

* [ssh(1)](https://man.openbsd.org/ssh.1)
* [sshd(8)](https://man.openbsd.org/sshd.8)
* [ssh-keygen(1)](https://man.openbsd.org/ssh-keygen.1)
* [ssh-agent(1)](https://man.openbsd.org/ssh-agent.1)
* [scp(1)](https://man.openbsd.org/scp.1)
* [sftp(1)](https://man.openbsd.org/sftp.1)
* [ssh-keyscan(8)](https://man.openbsd.org/ssh-keyscan.8)
* [sftp-server(8)](https://man.openbsd.org/sftp-server.8)

## Stable Releases

Stable release tarballs are available from a number of [download mirrors](https://www.openssh.com/portable.html#downloads). We recommend the use of a stable release for most users. Please read the [release notes](https://www.openssh.com/releasenotes.html) for details of recent changes and potential incompatibilities.

## Building Portable OpenSSH

### Dependencies

Portable OpenSSH is built using autoconf and make. It requires a working C compiler, standard library and headers.

``libcrypto`` from either [LibreSSL](https://www.libressl.org/) or [OpenSSL](https://www.openssl.org) may also be used.  OpenSSH may be built without either of these, but the resulting binaries will have only a subset of the cryptographic algorithms normally available.

[zlib](https://www.zlib.net/) is optional; without it transport compression is not supported.

<<<<<<< HEAD
FIDO security token support needs [libfido2](https://github.com/Yubico/libfido2) and its dependencies.
=======
FIDO security token support needs [libfido2](https://github.com/Yubico/libfido2) and its dependencies and will be enabled automatically if they are found.
>>>>>>> 6dfb65de

In addition, certain platforms and build-time options may require additional dependencies; see README.platform for details about your platform.

### Building a release

Releases include a pre-built copy of the ``configure`` script and may be built using:

```
tar zxvf openssh-X.YpZ.tar.gz
cd openssh
./configure # [options]
make && make tests
```

See the [Build-time Customisation](#build-time-customisation) section below for configure options. If you plan on installing OpenSSH to your system, then you will usually want to specify destination paths.

### Building from git

If building from git, you'll need [autoconf](https://www.gnu.org/software/autoconf/) installed to build the ``configure`` script. The following commands will check out and build portable OpenSSH from git:

```
git clone https://github.com/openssh/openssh-portable # or https://anongit.mindrot.org/openssh.git
cd openssh-portable
autoreconf
./configure
make && make tests
```

### Build-time Customisation

There are many build-time customisation options available. All Autoconf destination path flags (e.g. ``--prefix``) are supported (and are usually required if you want to install OpenSSH).

For a full list of available flags, run ``./configure --help`` but a few of the more frequently-used ones are described below. Some of these flags will require additional libraries and/or headers be installed.

Flag | Meaning
--- | ---
``--with-pam`` | Enable [PAM](https://en.wikipedia.org/wiki/Pluggable_authentication_module) support. [OpenPAM](https://www.openpam.org/), [Linux PAM](http://www.linux-pam.org/) and Solaris PAM are supported.
``--with-libedit`` | Enable [libedit](https://www.thrysoee.dk/editline/) support for sftp.
``--with-kerberos5`` | Enable Kerberos/GSSAPI support. Both [Heimdal](https://www.h5l.org/) and [MIT](https://web.mit.edu/kerberos/) Kerberos implementations are supported.
``--with-selinux`` | Enable [SELinux](https://en.wikipedia.org/wiki/Security-Enhanced_Linux) support.

## Development

Portable OpenSSH development is discussed on the [openssh-unix-dev mailing list](https://lists.mindrot.org/mailman/listinfo/openssh-unix-dev) ([archive mirror](https://marc.info/?l=openssh-unix-dev)). Bugs and feature requests are tracked on our [Bugzilla](https://bugzilla.mindrot.org/).

## Reporting bugs

_Non-security_ bugs may be reported to the developers via [Bugzilla](https://bugzilla.mindrot.org/) or via the mailing list above. Security bugs should be reported to [openssh@openssh.com](mailto:openssh.openssh.com).<|MERGE_RESOLUTION|>--- conflicted
+++ resolved
@@ -34,11 +34,7 @@
 
 [zlib](https://www.zlib.net/) is optional; without it transport compression is not supported.
 
-<<<<<<< HEAD
-FIDO security token support needs [libfido2](https://github.com/Yubico/libfido2) and its dependencies.
-=======
 FIDO security token support needs [libfido2](https://github.com/Yubico/libfido2) and its dependencies and will be enabled automatically if they are found.
->>>>>>> 6dfb65de
 
 In addition, certain platforms and build-time options may require additional dependencies; see README.platform for details about your platform.
 
