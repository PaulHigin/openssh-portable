--- conflicted
+++ resolved
@@ -44,14 +44,6 @@
 #ifndef HAVE_ARC4RANDOM
 
 /*
-<<<<<<< HEAD
- * If we're not using a native getentropy, use the one from bsd-getentropy.c
- * under a different name, so that if in future these binaries are run on
- * a system that has a native getentropy OpenSSL cannot call the wrong one.
- */
-#ifndef HAVE_GETENTROPY
-# define getentropy(x, y) (_ssh_compat_getentropy((x), (y)))
-=======
  * Always use the getentropy implementation from bsd-getentropy.c, which
  * will call a native getentropy if available then fall back as required.
  * We use a different name so that OpenSSL cannot call the wrong getentropy.
@@ -59,7 +51,6 @@
 int _ssh_compat_getentropy(void *, size_t);
 #ifdef getentropy
 # undef getentropy
->>>>>>> 6dfb65de
 #endif
 #define getentropy(x, y) (_ssh_compat_getentropy((x), (y)))
 
@@ -106,7 +97,6 @@
 {
 	if (n < KEYSZ + IVSZ)
 		return;
-<<<<<<< HEAD
 
 	if (rs == NULL) {
 		if (_rs_allocate(&rs, &rsx) == -1)
@@ -149,22 +139,11 @@
 			return;
 		fatal("Couldn't open %s: %s", SSH_RANDOM_DEV,
 		    strerror(save_errno));
-=======
-
-	if (rs == NULL) {
-		if (_rs_allocate(&rs, &rsx) == -1)
-			_exit(1);
->>>>>>> 6dfb65de
 	}
 
 	chacha_keysetup(&rsx->rs_chacha, buf, KEYSZ * 8);
 	chacha_ivsetup(&rsx->rs_chacha, buf + KEYSZ);
 }
-<<<<<<< HEAD
-#endif /* !WINDOWS */
-#endif /* WITH_OPENSSL */
-=======
->>>>>>> 6dfb65de
 
 static void
 _rs_stir(void)
