--- conflicted
+++ resolved
@@ -13,11 +13,7 @@
 
 Summary:	OpenSSH, a free Secure Shell (SSH) protocol implementation
 Name:		openssh
-<<<<<<< HEAD
-Version:	9.1p1
-=======
 Version:	9.2p1
->>>>>>> 6dfb65de
 URL:		https://www.openssh.com/
 Release:	1
 Source0:	openssh-%{version}.tar.gz
