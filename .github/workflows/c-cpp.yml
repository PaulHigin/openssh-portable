--- conflicted
+++ resolved
@@ -2,17 +2,9 @@
 
 on:
   push:
-<<<<<<< HEAD
-    branches: [ master, ci, V_9_0 ]
-    paths: [ '**.c', '**.h', '**.m4', '**.sh', '.github/**', 'Makefile.in', 'configure.ac' ]
-  pull_request:
-    branches: [ master ]
-    paths: [ '**.c', '**.h', '**.m4', '**.sh', '.github/**', 'Makefile.in', 'configure.ac' ]
-=======
     paths: [ '**.c', '**.h', '**.m4', '**.sh', '.github/**', '**/Makefile.in', 'configure.ac' ]
   pull_request:
     paths: [ '**.c', '**.h', '**.m4', '**.sh', '.github/**', '**/Makefile.in', 'configure.ac' ]
->>>>>>> 6dfb65de
 
 jobs:
   ci:
@@ -21,87 +13,6 @@
       fail-fast: false
       matrix:
         # First we test all OSes in the default configuration.
-<<<<<<< HEAD
-        os: [ubuntu-20.04, ubuntu-22.04, macos-11, macos-12, windows-2019, windows-2022]
-        configs: [default]
-        # Then we include any extra configs we want to test for specific VMs.
-        # Valgrind slows things down quite a bit, so start them first.
-        include:
-          - { os: windows-2019, configs: cygwin-release }
-          - { os: windows-2022, configs: cygwin-release }
-          - { os: ubuntu-20.04, configs: valgrind-1 }
-          - { os: ubuntu-20.04, configs: valgrind-2 }
-          - { os: ubuntu-20.04, configs: valgrind-3 }
-          - { os: ubuntu-20.04, configs: valgrind-4 }
-          - { os: ubuntu-20.04, configs: valgrind-unit }
-          - { os: ubuntu-20.04, configs: c89 }
-          - { os: ubuntu-20.04, configs: clang-6.0 }
-          - { os: ubuntu-20.04, configs: clang-8 }
-          - { os: ubuntu-20.04, configs: clang-9 }
-          - { os: ubuntu-20.04, configs: clang-10 }
-          - { os: ubuntu-20.04, configs: clang-11 }
-          - { os: ubuntu-20.04, configs: clang-12-Werror }
-          - { os: ubuntu-20.04, configs: clang-sanitize-address }
-          - { os: ubuntu-20.04, configs: clang-sanitize-undefined }
-          - { os: ubuntu-20.04, configs: gcc-sanitize-address }
-          - { os: ubuntu-20.04, configs: gcc-sanitize-undefined }
-          - { os: ubuntu-20.04, configs: gcc-7 }
-          - { os: ubuntu-20.04, configs: gcc-8 }
-          - { os: ubuntu-20.04, configs: gcc-10 }
-          - { os: ubuntu-20.04, configs: gcc-11-Werror }
-          - { os: ubuntu-20.04, configs: pam }
-          - { os: ubuntu-20.04, configs: kitchensink }
-          - { os: ubuntu-20.04, configs: hardenedmalloc }
-          - { os: ubuntu-20.04, configs: tcmalloc }
-          - { os: ubuntu-20.04, configs: musl }
-          - { os: ubuntu-latest, configs: libressl-master }
-          - { os: ubuntu-latest, configs: libressl-2.2.9 }
-          - { os: ubuntu-latest, configs: libressl-2.8.3 }
-          - { os: ubuntu-latest, configs: libressl-3.0.2 }
-          - { os: ubuntu-latest, configs: libressl-3.2.6 }
-          - { os: ubuntu-latest, configs: libressl-3.3.6 }
-          - { os: ubuntu-latest, configs: libressl-3.4.3 }
-          - { os: ubuntu-latest, configs: libressl-3.5.3 }
-          - { os: ubuntu-latest, configs: openssl-master }
-          - { os: ubuntu-latest, configs: openssl-noec }
-          - { os: ubuntu-latest, configs: openssl-1.0.1 }
-          - { os: ubuntu-latest, configs: openssl-1.0.1u }
-          - { os: ubuntu-latest, configs: openssl-1.0.2u }
-          - { os: ubuntu-latest, configs: openssl-1.1.0h }
-          - { os: ubuntu-latest, configs: openssl-1.1.1 }
-          - { os: ubuntu-latest, configs: openssl-1.1.1k }
-          - { os: ubuntu-latest, configs: openssl-1.1.1n }
-          - { os: ubuntu-latest, configs: openssl-1.1.1p }
-          - { os: ubuntu-latest, configs: openssl-3.0.0 }
-          - { os: ubuntu-latest, configs: openssl-3.0.5 }
-          - { os: ubuntu-latest, configs: openssl-1.1.1_stable } # stable branch
-          - { os: ubuntu-latest, configs: openssl-3.0 }          # stable branch
-          - { os: ubuntu-22.04, configs: pam }
-          - { os: ubuntu-22.04, configs: krb5 }
-          - { os: ubuntu-22.04, configs: heimdal }
-          - { os: ubuntu-22.04, configs: libedit }
-          - { os: ubuntu-22.04, configs: sk }
-          - { os: ubuntu-22.04, configs: selinux }
-          - { os: ubuntu-22.04, configs: kitchensink }
-          - { os: ubuntu-22.04, configs: without-openssl }
-          - { os: macos-11, configs: pam }
-          - { os: macos-12, configs: pam }
-    runs-on: ${{ matrix.os }}
-    steps:
-    - name: set cygwin git params
-      if: ${{ startsWith(matrix.os, 'windows') }}
-      run: git config --global core.autocrlf input
-    - name: install cygwin
-      if: ${{ startsWith(matrix.os, 'windows') }}
-      uses: cygwin/cygwin-install-action@master
-    - uses: actions/checkout@v2
-    - name: setup CI system
-      run: sh ./.github/setup_ci.sh ${{ matrix.configs }}
-    - name: autoreconf
-      run: sh -c autoreconf
-    - name: configure
-      run: sh ./.github/configure.sh ${{ matrix.configs }}
-=======
         target: [ubuntu-20.04, ubuntu-22.04, macos-11, macos-12, windows-2019, windows-2022]
         config: [default]
         # Then we include any extra configs we want to test for specific VMs.
@@ -186,7 +97,6 @@
       run: sh -c autoreconf
     - name: configure
       run: sh ./.github/configure.sh ${{ matrix.config }}
->>>>>>> 6dfb65de
     - name: save config
       uses: actions/upload-artifact@main
       with:
@@ -197,11 +107,7 @@
     - name: make
       run: make -j2
     - name: make tests
-<<<<<<< HEAD
-      run: sh ./.github/run_test.sh ${{ matrix.configs }}
-=======
       run: sh ./.github/run_test.sh ${{ matrix.config }}
->>>>>>> 6dfb65de
       env:
         TEST_SSH_UNSAFE_PERMISSIONS: 1
         TEST_SSH_HOSTBASED_AUTH: yes
