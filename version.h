/* $OpenBSD: version.h,v 1.89 2021/03/02 01:48:18 djm Exp $ */

<<<<<<< HEAD
#define SSH_VERSION	"OpenSSH_for_Windows_8.1"
=======
#define SSH_VERSION	"OpenSSH_8.5"
>>>>>>> d2afd717

#define SSH_PORTABLE	"p1"
#define SSH_RELEASE	SSH_VERSION SSH_PORTABLE<|MERGE_RESOLUTION|>--- conflicted
+++ resolved
@@ -1,10 +1,6 @@
 /* $OpenBSD: version.h,v 1.89 2021/03/02 01:48:18 djm Exp $ */
 
-<<<<<<< HEAD
 #define SSH_VERSION	"OpenSSH_for_Windows_8.1"
-=======
-#define SSH_VERSION	"OpenSSH_8.5"
->>>>>>> d2afd717
 
 #define SSH_PORTABLE	"p1"
 #define SSH_RELEASE	SSH_VERSION SSH_PORTABLE