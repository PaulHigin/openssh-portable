#	$OpenBSD: limit-keytype.sh,v 1.10 2021/02/25 03:27:34 djm Exp $
#	Placed in the Public Domain.

tid="restrict pubkey type"

# XXX sk-* keys aren't actually tested ATM.

rm -f $OBJ/authorized_keys_$USER $OBJ/user_ca_key* $OBJ/user_key*
rm -f $OBJ/authorized_principals_$USER $OBJ/cert_user_key*

mv $OBJ/sshd_proxy $OBJ/sshd_proxy.orig
mv $OBJ/ssh_proxy $OBJ/ssh_proxy.orig

ktype1=ed25519; ktype2=ed25519; ktype3=ed25519;
ktype4=ed25519; ktype5=ed25519; ktype6=ed25519;
for t in $SSH_KEYTYPES ; do 
	case "$t" in
		ssh-rsa)	ktype2=rsa ;;
		ecdsa*)		ktype3=ecdsa ;;  # unused
		ssh-dss)	ktype4=dsa ;;
		sk-ssh-ed25519@openssh.com)		ktype5=ed25519-sk ;;
		sk-ecdsa-sha2-nistp256@openssh.com)	ktype6=ecdsa-sk ;;
	esac
done

# Create a CA key
${SSHKEYGEN} -q -N '' -t $ktype1 -f $OBJ/user_ca_key ||\
	fatal "ssh-keygen failed"

# Make some keys and a certificate.
${SSHKEYGEN} -q -N '' -t $ktype1 -f $OBJ/user_key1 || \
	fatal "ssh-keygen failed"
${SSHKEYGEN} -q -N '' -t $ktype2 -f $OBJ/user_key2 || \
	fatal "ssh-keygen failed"
${SSHKEYGEN} -q -N '' -t $ktype2 -f $OBJ/user_key3 || \
	fatal "ssh-keygen failed"
${SSHKEYGEN} -q -N '' -t $ktype4 -f $OBJ/user_key4 || \
	fatal "ssh-keygen failed"
${SSHKEYGEN} -q -N '' -t $ktype5 -f $OBJ/user_key5 || \
	fatal "ssh-keygen failed"
${SSHKEYGEN} -q -N '' -t $ktype6 -f $OBJ/user_key6 || \
	fatal "ssh-keygen failed"
${SSHKEYGEN} -q -s $OBJ/user_ca_key -I "regress user key for $USER" \
	-z $$ -n ${USER},mekmitasdigoat $OBJ/user_key3 ||
		fatal "couldn't sign user_key1"
# Copy the private key alongside the cert to allow better control of when
# it is offered.
mv $OBJ/user_key3-cert.pub $OBJ/cert_user_key3.pub

grep -v IdentityFile $OBJ/ssh_proxy.orig > $OBJ/ssh_proxy

opts="-oProtocol=2 -F $OBJ/ssh_proxy -oIdentitiesOnly=yes"
certopts="$opts -i $OBJ/user_key3 -oCertificateFile=$OBJ/cert_user_key3.pub"

echo mekmitasdigoat > $OBJ/authorized_principals_$USER
cat $OBJ/user_key1.pub > $OBJ/authorized_keys_$USER
cat $OBJ/user_key2.pub >> $OBJ/authorized_keys_$USER

prepare_config() {
	(
		grep -v "Protocol"  $OBJ/sshd_proxy.orig
		echo "Protocol 2"
		echo "AuthenticationMethods publickey"
		echo "TrustedUserCAKeys $OBJ/user_ca_key.pub"
		echo "AuthorizedPrincipalsFile $OBJ/authorized_principals_%u"
		for x in "$@" ; do
			echo "$x"
		done
 	) > $OBJ/sshd_proxy
}

# Return the required parameter for PubkeyAcceptedAlgorithms corresponding to
# the supplied key type.
keytype() {
	case "$1" in
		ecdsa)		printf "ecdsa-sha2-*" ;;
		ed25519)	printf "ssh-ed25519" ;;
		dsa)		printf "ssh-dss" ;;
		rsa)		printf "rsa-sha2-256,rsa-sha2-512,ssh-rsa" ;;
		sk-ecdsa)	printf "sk-ecdsa-*" ;;
		sk-ssh-ed25519)	printf "sk-ssh-ed25519-*" ;;
	esac
}

prepare_config

# Check we can log in with all key types.
${SSH} $certopts proxy true || fatal "cert failed"
${SSH} $opts -i $OBJ/user_key1 proxy true || fatal "key1 failed"
${SSH} $opts -i $OBJ/user_key2 proxy true || fatal "key2 failed"

# Allow plain Ed25519 and RSA. The certificate should fail.
verbose "allow $ktype2,$ktype1"
prepare_config \
	"PubkeyAcceptedAlgorithms `keytype $ktype2`,`keytype $ktype1`"
${SSH} $certopts proxy true && fatal "cert succeeded"
${SSH} $opts -i $OBJ/user_key1 proxy true || fatal "key1 failed"
${SSH} $opts -i $OBJ/user_key2 proxy true || fatal "key2 failed"

# Allow Ed25519 only.
verbose "allow $ktype1"
prepare_config "PubkeyAcceptedAlgorithms `keytype $ktype1`"
${SSH} $certopts proxy true && fatal "cert succeeded"
${SSH} $opts -i $OBJ/user_key1 proxy true || fatal "key1 failed"
if [ "$ktype1" != "$ktype2" ]; then
	${SSH} $opts -i $OBJ/user_key2 proxy true && fatal "key2 succeeded"
fi

# Allow all certs. Plain keys should fail.
verbose "allow cert only"
prepare_config "PubkeyAcceptedAlgorithms *-cert-v01@openssh.com"
${SSH} $certopts proxy true || fatal "cert failed"
${SSH} $opts -i $OBJ/user_key1 proxy true && fatal "key1 succeeded"
${SSH} $opts -i $OBJ/user_key2 proxy true && fatal "key2 succeeded"

# Allow RSA in main config, Ed25519 for non-existent user.
verbose "match w/ no match"
prepare_config "PubkeyAcceptedAlgorithms `keytype $ktype2`" \
	"Match user x$USER" "PubkeyAcceptedAlgorithms +`keytype $ktype1`"
${SSH} $certopts proxy true && fatal "cert succeeded"
if [ "$ktype1" != "$ktype2" ]; then
	${SSH} $opts -i $OBJ/user_key1 proxy true && fatal "key1 succeeded"
fi
${SSH} $opts -i $OBJ/user_key2 proxy true || fatal "key2 failed"

# Allow only DSA in main config, Ed25519 for user.
verbose "match w/ matching"
<<<<<<< HEAD
if [ "$os" == "windows" ]; then
	# If User is domainuser then it will be in "domain/user" so convert it to "domain\user"
	prepare_config "PubkeyAcceptedKeyTypes `keytype $ktype4`" \
		"Match user ${USER//\//\\}" "PubkeyAcceptedKeyTypes +`keytype $ktype1`"
else
	prepare_config "PubkeyAcceptedKeyTypes `keytype $ktype4`" \
		"Match user $USER" "PubkeyAcceptedKeyTypes +`keytype $ktype1`"
fi
=======
prepare_config "PubkeyAcceptedAlgorithms `keytype $ktype4`" \
	"Match user $USER" "PubkeyAcceptedAlgorithms +`keytype $ktype1`"
>>>>>>> d2afd717
${SSH} $certopts proxy true || fatal "cert failed"
${SSH} $opts -i $OBJ/user_key1 proxy true || fatal "key1 failed"
${SSH} $opts -i $OBJ/user_key4 proxy true && fatal "key4 succeeded"
<|MERGE_RESOLUTION|>--- conflicted
+++ resolved
@@ -125,19 +125,14 @@
 
 # Allow only DSA in main config, Ed25519 for user.
 verbose "match w/ matching"
-<<<<<<< HEAD
 if [ "$os" == "windows" ]; then
 	# If User is domainuser then it will be in "domain/user" so convert it to "domain\user"
-	prepare_config "PubkeyAcceptedKeyTypes `keytype $ktype4`" \
-		"Match user ${USER//\//\\}" "PubkeyAcceptedKeyTypes +`keytype $ktype1`"
+	prepare_config "PubkeyAcceptedAlgorithms `keytype $ktype4`" \
+		"Match user ${USER//\//\\}" "PubkeyAcceptedAlgorithms +`keytype $ktype1`"
 else
-	prepare_config "PubkeyAcceptedKeyTypes `keytype $ktype4`" \
-		"Match user $USER" "PubkeyAcceptedKeyTypes +`keytype $ktype1`"
+	prepare_config "PubkeyAcceptedAlgorithms `keytype $ktype4`" \
+		"Match user $USER" "PubkeyAcceptedAlgorithms +`keytype $ktype1`"
 fi
-=======
-prepare_config "PubkeyAcceptedAlgorithms `keytype $ktype4`" \
-	"Match user $USER" "PubkeyAcceptedAlgorithms +`keytype $ktype1`"
->>>>>>> d2afd717
 ${SSH} $certopts proxy true || fatal "cert failed"
 ${SSH} $opts -i $OBJ/user_key1 proxy true || fatal "key1 failed"
 ${SSH} $opts -i $OBJ/user_key4 proxy true && fatal "key4 succeeded"
