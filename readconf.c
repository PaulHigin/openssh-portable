--- conflicted
+++ resolved
@@ -1,8 +1,4 @@
-<<<<<<< HEAD
-/* $OpenBSD: readconf.c,v 1.369 2022/09/17 10:33:18 djm Exp $ */
-=======
 /* $OpenBSD: readconf.c,v 1.372 2023/01/13 02:58:20 dtucker Exp $ */
->>>>>>> 6dfb65de
 /*
  * Author: Tatu Ylonen <ylo@cs.hut.fi>
  * Copyright (c) 1995 Tatu Ylonen <ylo@cs.hut.fi>, Espoo, Finland
@@ -180,10 +176,7 @@
 	oFingerprintHash, oUpdateHostkeys, oHostbasedAcceptedAlgorithms,
 	oPubkeyAcceptedAlgorithms, oCASignatureAlgorithms, oProxyJump,
 	oSecurityKeyProvider, oKnownHostsCommand, oRequiredRSASize,
-<<<<<<< HEAD
-=======
 	oEnableEscapeCommandline,
->>>>>>> 6dfb65de
 	oIgnore, oIgnoredUnknownOption, oDeprecated, oUnsupported
 } OpCodes;
 
@@ -330,10 +323,7 @@
 	{ "securitykeyprovider", oSecurityKeyProvider },
 	{ "knownhostscommand", oKnownHostsCommand },
 	{ "requiredrsasize", oRequiredRSASize },
-<<<<<<< HEAD
-=======
 	{ "enableescapecommandline", oEnableEscapeCommandline },
->>>>>>> 6dfb65de
 
 	{ NULL, oBadOption }
 };
@@ -2204,13 +2194,10 @@
 			*charptr = xstrdup(arg);
 		break;
 
-<<<<<<< HEAD
-=======
 	case oEnableEscapeCommandline:
 		intptr = &options->enable_escape_commandline;
 		goto parse_flag;
 
->>>>>>> 6dfb65de
 	case oRequiredRSASize:
 		intptr = &options->required_rsa_size;
 		goto parse_int;
@@ -2475,10 +2462,7 @@
 	options->pubkey_accepted_algos = NULL;
 	options->known_hosts_command = NULL;
 	options->required_rsa_size = -1;
-<<<<<<< HEAD
-=======
 	options->enable_escape_commandline = -1;
->>>>>>> 6dfb65de
 }
 
 /*
@@ -2677,11 +2661,8 @@
 #endif
 	if (options->required_rsa_size == -1)
 		options->required_rsa_size = SSH_RSA_MINIMUM_MODULUS_SIZE;
-<<<<<<< HEAD
-=======
 	if (options->enable_escape_commandline == -1)
 		options->enable_escape_commandline = 0;
->>>>>>> 6dfb65de
 
 	/* Expand KEX name lists */
 	all_cipher = cipher_alg_list(',', 0);
