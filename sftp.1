<<<<<<< HEAD
.\" $OpenBSD: sftp.1,v 1.142 2022/09/19 21:39:16 djm Exp $
=======
.\" $OpenBSD: sftp.1,v 1.143 2022/12/16 03:40:03 djm Exp $
>>>>>>> 6dfb65de
.\"
.\" Copyright (c) 2001 Damien Miller.  All rights reserved.
.\"
.\" Redistribution and use in source and binary forms, with or without
.\" modification, are permitted provided that the following conditions
.\" are met:
.\" 1. Redistributions of source code must retain the above copyright
.\"    notice, this list of conditions and the following disclaimer.
.\" 2. Redistributions in binary form must reproduce the above copyright
.\"    notice, this list of conditions and the following disclaimer in the
.\"    documentation and/or other materials provided with the distribution.
.\"
.\" THIS SOFTWARE IS PROVIDED BY THE AUTHOR ``AS IS'' AND ANY EXPRESS OR
.\" IMPLIED WARRANTIES, INCLUDING, BUT NOT LIMITED TO, THE IMPLIED WARRANTIES
.\" OF MERCHANTABILITY AND FITNESS FOR A PARTICULAR PURPOSE ARE DISCLAIMED.
.\" IN NO EVENT SHALL THE AUTHOR BE LIABLE FOR ANY DIRECT, INDIRECT,
.\" INCIDENTAL, SPECIAL, EXEMPLARY, OR CONSEQUENTIAL DAMAGES (INCLUDING, BUT
.\" NOT LIMITED TO, PROCUREMENT OF SUBSTITUTE GOODS OR SERVICES; LOSS OF USE,
.\" DATA, OR PROFITS; OR BUSINESS INTERRUPTION) HOWEVER CAUSED AND ON ANY
.\" THEORY OF LIABILITY, WHETHER IN CONTRACT, STRICT LIABILITY, OR TORT
.\" (INCLUDING NEGLIGENCE OR OTHERWISE) ARISING IN ANY WAY OUT OF THE USE OF
.\" THIS SOFTWARE, EVEN IF ADVISED OF THE POSSIBILITY OF SUCH DAMAGE.
.\"
<<<<<<< HEAD
.Dd $Mdocdate: September 19 2022 $
=======
.Dd $Mdocdate: December 16 2022 $
>>>>>>> 6dfb65de
.Dt SFTP 1
.Os
.Sh NAME
.Nm sftp
.Nd OpenSSH secure file transfer
.Sh SYNOPSIS
.Nm sftp
.Op Fl 46AaCfNpqrv
.Op Fl B Ar buffer_size
.Op Fl b Ar batchfile
.Op Fl c Ar cipher
.Op Fl D Ar sftp_server_command
.Op Fl F Ar ssh_config
.Op Fl i Ar identity_file
.Op Fl J Ar destination
.Op Fl l Ar limit
.Op Fl o Ar ssh_option
.Op Fl P Ar port
.Op Fl R Ar num_requests
.Op Fl S Ar program
.Op Fl s Ar subsystem | sftp_server
.Op Fl X Ar sftp_option
.Ar destination
.Sh DESCRIPTION
.Nm
is a file transfer program, similar to
.Xr ftp 1 ,
which performs all operations over an encrypted
.Xr ssh 1
transport.
It may also use many features of ssh, such as public key authentication and
compression.
.Pp
The
.Ar destination
may be specified either as
.Sm off
.Oo user @ Oc host Op : path
.Sm on
or as a URI in the form
.Sm off
.No sftp:// Oo user @ Oc host Oo : port Oc Op / path .
.Sm on
.Pp
If the
.Ar destination
includes a
.Ar path
and it is not a directory,
.Nm
will retrieve files automatically if a non-interactive
authentication method is used; otherwise it will do so after
successful interactive authentication.
.Pp
If no
.Ar path
is specified, or if the
.Ar path
is a directory,
.Nm
will log in to the specified
.Ar host
and enter interactive command mode, changing to the remote directory
if one was specified.
An optional trailing slash can be used to force the
.Ar path
to be interpreted as a directory.
.Pp
Since the destination formats use colon characters to delimit host
names from path names or port numbers, IPv6 addresses must be
enclosed in square brackets to avoid ambiguity.
.Pp
The options are as follows:
.Bl -tag -width Ds
.It Fl 4
Forces
.Nm
to use IPv4 addresses only.
.It Fl 6
Forces
.Nm
to use IPv6 addresses only.
.It Fl A
Allows forwarding of
.Xr ssh-agent 1
to the remote system.
The default is not to forward an authentication agent.
.It Fl a
Attempt to continue interrupted transfers rather than overwriting
existing partial or complete copies of files.
If the partial contents differ from those being transferred,
then the resultant file is likely to be corrupt.
.It Fl B Ar buffer_size
Specify the size of the buffer that
.Nm
uses when transferring files.
Larger buffers require fewer round trips at the cost of higher
memory consumption.
The default is 32768 bytes.
.It Fl b Ar batchfile
Batch mode reads a series of commands from an input
.Ar batchfile
instead of
.Em stdin .
Since it lacks user interaction, it should be used in conjunction with
non-interactive authentication to obviate the need to enter a password
at connection time (see
.Xr sshd 8
and
.Xr ssh-keygen 1
for details).
.Pp
A
.Ar batchfile
of
.Sq \-
may be used to indicate standard input.
.Nm
will abort if any of the following
commands fail:
.Ic get , put , reget , reput , rename , ln ,
.Ic rm , mkdir , chdir , ls ,
.Ic lchdir , copy , cp , chmod , chown ,
.Ic chgrp , lpwd , df , symlink ,
and
.Ic lmkdir .
.Pp
Termination on error can be suppressed on a command by command basis by
prefixing the command with a
.Sq \-
character (for example,
.Ic -rm /tmp/blah* ) .
Echo of the command may be suppressed by prefixing the command with a
.Sq @
character.
These two prefixes may be combined in any order, for example
.Ic -@ls /bsd .
.It Fl C
Enables compression (via ssh's
.Fl C
flag).
.It Fl c Ar cipher
Selects the cipher to use for encrypting the data transfers.
This option is directly passed to
.Xr ssh 1 .
.It Fl D Ar sftp_server_command
Connect directly to a local sftp server
(rather than via
.Xr ssh 1 ) .
A command and arguments may be specified, for example
.Qq /path/sftp-server -el debug3 .
This option may be useful in debugging the client and server.
.It Fl F Ar ssh_config
Specifies an alternative
per-user configuration file for
.Xr ssh 1 .
This option is directly passed to
.Xr ssh 1 .
.It Fl f
Requests that files be flushed to disk immediately after transfer.
When uploading files, this feature is only enabled if the server
implements the "fsync@openssh.com" extension.
.It Fl i Ar identity_file
Selects the file from which the identity (private key) for public key
authentication is read.
This option is directly passed to
.Xr ssh 1 .
.It Fl J Ar destination
Connect to the target host by first making an
.Nm
connection to the jump host described by
.Ar destination
and then establishing a TCP forwarding to the ultimate destination from
there.
Multiple jump hops may be specified separated by comma characters.
This is a shortcut to specify a
.Cm ProxyJump
configuration directive.
This option is directly passed to
.Xr ssh 1 .
.It Fl l Ar limit
Limits the used bandwidth, specified in Kbit/s.
.It Fl N
Disables quiet mode, e.g. to override the implicit quiet mode set by the
.Fl b
flag.
.It Fl o Ar ssh_option
Can be used to pass options to
.Nm ssh
in the format used in
.Xr ssh_config 5 .
This is useful for specifying options
for which there is no separate
.Nm sftp
command-line flag.
For example, to specify an alternate port use:
.Ic sftp -oPort=24 .
For full details of the options listed below, and their possible values, see
.Xr ssh_config 5 .
.Pp
.Bl -tag -width Ds -offset indent -compact
.It AddressFamily
.It BatchMode
.It BindAddress
.It BindInterface
.It CanonicalDomains
.It CanonicalizeFallbackLocal
.It CanonicalizeHostname
.It CanonicalizeMaxDots
.It CanonicalizePermittedCNAMEs
.It CASignatureAlgorithms
.It CertificateFile
.It CheckHostIP
.It Ciphers
.It Compression
.It ConnectionAttempts
.It ConnectTimeout
.It ControlMaster
.It ControlPath
.It ControlPersist
.It GlobalKnownHostsFile
.It GSSAPIAuthentication
.It GSSAPIDelegateCredentials
.It HashKnownHosts
.It Host
.It HostbasedAcceptedAlgorithms
.It HostbasedAuthentication
.It HostKeyAlgorithms
.It HostKeyAlias
.It Hostname
.It IdentitiesOnly
.It IdentityAgent
.It IdentityFile
.It IPQoS
.It KbdInteractiveAuthentication
.It KbdInteractiveDevices
.It KexAlgorithms
.It KnownHostsCommand
.It LogLevel
.It MACs
.It NoHostAuthenticationForLocalhost
.It NumberOfPasswordPrompts
.It PasswordAuthentication
.It PKCS11Provider
.It Port
.It PreferredAuthentications
.It ProxyCommand
.It ProxyJump
.It PubkeyAcceptedAlgorithms
.It PubkeyAuthentication
.It RekeyLimit
.It RequiredRSASize
.It SendEnv
.It ServerAliveInterval
.It ServerAliveCountMax
.It SetEnv
.It StrictHostKeyChecking
.It TCPKeepAlive
.It UpdateHostKeys
.It User
.It UserKnownHostsFile
.It VerifyHostKeyDNS
.El
.It Fl P Ar port
Specifies the port to connect to on the remote host.
.It Fl p
Preserves modification times, access times, and modes from the
original files transferred.
.It Fl q
Quiet mode: disables the progress meter as well as warning and
diagnostic messages from
.Xr ssh 1 .
.It Fl R Ar num_requests
Specify how many requests may be outstanding at any one time.
Increasing this may slightly improve file transfer speed
but will increase memory usage.
The default is 64 outstanding requests.
.It Fl r
Recursively copy entire directories when uploading and downloading.
Note that
.Nm
does not follow symbolic links encountered in the tree traversal.
.It Fl S Ar program
Name of the
.Ar program
to use for the encrypted connection.
The program must understand
.Xr ssh 1
options.
.It Fl s Ar subsystem | sftp_server
Specifies the SSH2 subsystem or the path for an sftp server
on the remote host.
A path is useful when the remote
.Xr sshd 8
does not have an sftp subsystem configured.
.It Fl v
Raise logging level.
This option is also passed to ssh.
.It Fl X Ar sftp_option
Specify an option that controls aspects of SFTP protocol behaviour.
The valid options are:
.Bl -tag -width Ds
.It Cm nrequests Ns = Ns Ar value
Controls how many concurrent SFTP read or write requests may be in progress
at any point in time during a download or upload.
By default 64 requests may be active concurrently.
.It Cm buffer Ns = Ns Ar value
Controls the maximum buffer size for a single SFTP read/write operation used
during download or upload.
By default a 32KB buffer is used.
.El
.El
.Sh INTERACTIVE COMMANDS
Once in interactive mode,
.Nm
understands a set of commands similar to those of
.Xr ftp 1 .
Commands are case insensitive.
Pathnames that contain spaces must be enclosed in quotes.
Any special characters contained within pathnames that are recognized by
.Xr glob 3
must be escaped with backslashes
.Pq Sq \e .
.Bl -tag -width Ds
.It Ic bye
Quit
.Nm sftp .
.It Ic cd Op Ar path
Change remote directory to
.Ar path .
If
.Ar path
is not specified, then change directory to the one the session started in.
.It Xo Ic chgrp
.Op Fl h
.Ar grp
.Ar path
.Xc
Change group of file
.Ar path
to
.Ar grp .
.Ar path
may contain
.Xr glob 7
characters and may match multiple files.
.Ar grp
must be a numeric GID.
.Pp
If the
.Fl h
flag is specified, then symlinks will not be followed.
Note that this is only supported by servers that implement
the "lsetstat@openssh.com" extension.
.It Xo Ic chmod
.Op Fl h
.Ar mode
.Ar path
.Xc
Change permissions of file
.Ar path
to
.Ar mode .
.Ar path
may contain
.Xr glob 7
characters and may match multiple files.
.Pp
If the
.Fl h
flag is specified, then symlinks will not be followed.
Note that this is only supported by servers that implement
the "lsetstat@openssh.com" extension.
.It Xo Ic chown
.Op Fl h
.Ar own
.Ar path
.Xc
Change owner of file
.Ar path
to
.Ar own .
.Ar path
may contain
.Xr glob 7
characters and may match multiple files.
.Ar own
must be a numeric UID.
.Pp
If the
.Fl h
flag is specified, then symlinks will not be followed.
Note that this is only supported by servers that implement
the "lsetstat@openssh.com" extension.
.It Ic copy Ar oldpath Ar newpath
Copy remote file from
.Ar oldpath
to
.Ar newpath .
.Pp
Note that this is only supported by servers that implement the "copy-data"
extension.
.It Ic cp Ar oldpath Ar newpath
Alias to
.Ic copy
command.
.It Xo Ic df
.Op Fl hi
.Op Ar path
.Xc
Display usage information for the filesystem holding the current directory
(or
.Ar path
if specified).
If the
.Fl h
flag is specified, the capacity information will be displayed using
"human-readable" suffixes.
The
.Fl i
flag requests display of inode information in addition to capacity information.
This command is only supported on servers that implement the
.Dq statvfs@openssh.com
extension.
.It Ic exit
Quit
.Nm sftp .
.It Xo Ic get
.Op Fl afpR
.Ar remote-path
.Op Ar local-path
.Xc
Retrieve the
.Ar remote-path
and store it on the local machine.
If the local
path name is not specified, it is given the same name it has on the
remote machine.
.Ar remote-path
may contain
.Xr glob 7
characters and may match multiple files.
If it does and
.Ar local-path
is specified, then
.Ar local-path
must specify a directory.
.Pp
If the
.Fl a
flag is specified, then attempt to resume partial transfers of existing files.
Note that resumption assumes that any partial copy of the local file matches
the remote copy.
If the remote file contents differ from the partial local copy then the
resultant file is likely to be corrupt.
.Pp
If the
.Fl f
flag is specified, then
.Xr fsync 2
will be called after the file transfer has completed to flush the file
to disk.
.Pp
If the
.Fl p
.\" undocumented redundant alias
.\" or
.\" .Fl P
flag is specified, then full file permissions and access times are
copied too.
.Pp
If the
.Fl R
.\" undocumented redundant alias
.\" or
.\" .Fl r
flag is specified then directories will be copied recursively.
Note that
.Nm
does not follow symbolic links when performing recursive transfers.
.It Ic help
Display help text.
.It Ic lcd Op Ar path
Change local directory to
.Ar path .
If
.Ar path
is not specified, then change directory to the local user's home directory.
.It Ic lls Op Ar ls-options Op Ar path
Display local directory listing of either
.Ar path
or current directory if
.Ar path
is not specified.
.Ar ls-options
may contain any flags supported by the local system's
.Xr ls 1
command.
.Ar path
may contain
.Xr glob 7
characters and may match multiple files.
.It Ic lmkdir Ar path
Create local directory specified by
.Ar path .
.It Xo Ic ln
.Op Fl s
.Ar oldpath
.Ar newpath
.Xc
Create a link from
.Ar oldpath
to
.Ar newpath .
If the
.Fl s
flag is specified the created link is a symbolic link, otherwise it is
a hard link.
.It Ic lpwd
Print local working directory.
.It Xo Ic ls
.Op Fl 1afhlnrSt
.Op Ar path
.Xc
Display a remote directory listing of either
.Ar path
or the current directory if
.Ar path
is not specified.
.Ar path
may contain
.Xr glob 7
characters and may match multiple files.
.Pp
The following flags are recognized and alter the behaviour of
.Ic ls
accordingly:
.Bl -tag -width Ds
.It Fl 1
Produce single columnar output.
.It Fl a
List files beginning with a dot
.Pq Sq \&. .
.It Fl f
Do not sort the listing.
The default sort order is lexicographical.
.It Fl h
When used with a long format option, use unit suffixes: Byte, Kilobyte,
Megabyte, Gigabyte, Terabyte, Petabyte, and Exabyte in order to reduce
the number of digits to four or fewer using powers of 2 for sizes (K=1024,
M=1048576, etc.).
.It Fl l
Display additional details including permissions
and ownership information.
.It Fl n
Produce a long listing with user and group information presented
numerically.
.It Fl r
Reverse the sort order of the listing.
.It Fl S
Sort the listing by file size.
.It Fl t
Sort the listing by last modification time.
.El
.It Ic lumask Ar umask
Set local umask to
.Ar umask .
.It Ic mkdir Ar path
Create remote directory specified by
.Ar path .
.It Ic progress
Toggle display of progress meter.
.It Xo Ic put
.Op Fl afpR
.Ar local-path
.Op Ar remote-path
.Xc
Upload
.Ar local-path
and store it on the remote machine.
If the remote path name is not specified, it is given the same name it has
on the local machine.
.Ar local-path
may contain
.Xr glob 7
characters and may match multiple files.
If it does and
.Ar remote-path
is specified, then
.Ar remote-path
must specify a directory.
.Pp
If the
.Fl a
flag is specified, then attempt to resume partial
transfers of existing files.
Note that resumption assumes that any partial copy of the remote file
matches the local copy.
If the local file contents differ from the remote local copy then
the resultant file is likely to be corrupt.
.Pp
If the
.Fl f
flag is specified, then a request will be sent to the server to call
.Xr fsync 2
after the file has been transferred.
Note that this is only supported by servers that implement
the "fsync@openssh.com" extension.
.Pp
If the
.Fl p
.\" undocumented redundant alias
.\" or
.\" .Fl P
flag is specified, then full file permissions and access times are
copied too.
.Pp
If the
.Fl R
.\" undocumented redundant alias
.\" or
.\" .Fl r
flag is specified then directories will be copied recursively.
Note that
.Nm
does not follow symbolic links when performing recursive transfers.
.It Ic pwd
Display remote working directory.
.It Ic quit
Quit
.Nm sftp .
.It Xo Ic reget
.Op Fl fpR
.Ar remote-path
.Op Ar local-path
.Xc
Resume download of
.Ar remote-path .
Equivalent to
.Ic get
with the
.Fl a
flag set.
.It Xo Ic reput
.Op Fl fpR
.Ar local-path
.Op Ar remote-path
.Xc
Resume upload of
.Ar local-path .
Equivalent to
.Ic put
with the
.Fl a
flag set.
.It Ic rename Ar oldpath newpath
Rename remote file from
.Ar oldpath
to
.Ar newpath .
.It Ic rm Ar path
Delete remote file specified by
.Ar path .
.It Ic rmdir Ar path
Remove remote directory specified by
.Ar path .
.It Ic symlink Ar oldpath newpath
Create a symbolic link from
.Ar oldpath
to
.Ar newpath .
.It Ic version
Display the
.Nm
protocol version.
.It Ic \&! Ns Ar command
Execute
.Ar command
in local shell.
.It Ic \&!
Escape to local shell.
.It Ic \&?
Synonym for help.
.El
.Sh SEE ALSO
.Xr ftp 1 ,
.Xr ls 1 ,
.Xr scp 1 ,
.Xr ssh 1 ,
.Xr ssh-add 1 ,
.Xr ssh-keygen 1 ,
.Xr ssh_config 5 ,
.Xr glob 7 ,
.Xr sftp-server 8 ,
.Xr sshd 8
.Rs
.%A T. Ylonen
.%A S. Lehtinen
.%T "SSH File Transfer Protocol"
.%N draft-ietf-secsh-filexfer-00.txt
.%D January 2001
.%O work in progress material
.Re<|MERGE_RESOLUTION|>--- conflicted
+++ resolved
@@ -1,8 +1,4 @@
-<<<<<<< HEAD
-.\" $OpenBSD: sftp.1,v 1.142 2022/09/19 21:39:16 djm Exp $
-=======
 .\" $OpenBSD: sftp.1,v 1.143 2022/12/16 03:40:03 djm Exp $
->>>>>>> 6dfb65de
 .\"
 .\" Copyright (c) 2001 Damien Miller.  All rights reserved.
 .\"
@@ -26,11 +22,7 @@
 .\" (INCLUDING NEGLIGENCE OR OTHERWISE) ARISING IN ANY WAY OUT OF THE USE OF
 .\" THIS SOFTWARE, EVEN IF ADVISED OF THE POSSIBILITY OF SUCH DAMAGE.
 .\"
-<<<<<<< HEAD
-.Dd $Mdocdate: September 19 2022 $
-=======
 .Dd $Mdocdate: December 16 2022 $
->>>>>>> 6dfb65de
 .Dt SFTP 1
 .Os
 .Sh NAME
