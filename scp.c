--- conflicted
+++ resolved
@@ -389,11 +389,7 @@
 }
 
 /*
-<<<<<<< HEAD
- * This functions executes a command similar to do_cmd(), but expects the
-=======
  * This function executes a command similar to do_cmd(), but expects the
->>>>>>> 71508e06
  * input and output descriptors to be setup by a previous call to do_cmd().
  * This way the input and output of two commands can be connected.
  */
