/* $OpenBSD: auth.c,v 1.151 2020/12/22 00:12:22 djm Exp $ */
/*
 * Copyright (c) 2000 Markus Friedl.  All rights reserved.
 *
 * Redistribution and use in source and binary forms, with or without
 * modification, are permitted provided that the following conditions
 * are met:
 * 1. Redistributions of source code must retain the above copyright
 *    notice, this list of conditions and the following disclaimer.
 * 2. Redistributions in binary form must reproduce the above copyright
 *    notice, this list of conditions and the following disclaimer in the
 *    documentation and/or other materials provided with the distribution.
 *
 * THIS SOFTWARE IS PROVIDED BY THE AUTHOR ``AS IS'' AND ANY EXPRESS OR
 * IMPLIED WARRANTIES, INCLUDING, BUT NOT LIMITED TO, THE IMPLIED WARRANTIES
 * OF MERCHANTABILITY AND FITNESS FOR A PARTICULAR PURPOSE ARE DISCLAIMED.
 * IN NO EVENT SHALL THE AUTHOR BE LIABLE FOR ANY DIRECT, INDIRECT,
 * INCIDENTAL, SPECIAL, EXEMPLARY, OR CONSEQUENTIAL DAMAGES (INCLUDING, BUT
 * NOT LIMITED TO, PROCUREMENT OF SUBSTITUTE GOODS OR SERVICES; LOSS OF USE,
 * DATA, OR PROFITS; OR BUSINESS INTERRUPTION) HOWEVER CAUSED AND ON ANY
 * THEORY OF LIABILITY, WHETHER IN CONTRACT, STRICT LIABILITY, OR TORT
 * (INCLUDING NEGLIGENCE OR OTHERWISE) ARISING IN ANY WAY OUT OF THE USE OF
 * THIS SOFTWARE, EVEN IF ADVISED OF THE POSSIBILITY OF SUCH DAMAGE.
 */

#include "includes.h"

#include <sys/types.h>
#include <sys/stat.h>
#include <sys/socket.h>
#include <sys/wait.h>

#include <netinet/in.h>

#include <stdlib.h>
#include <errno.h>
#include <fcntl.h>
#ifdef HAVE_PATHS_H
# include <paths.h>
#endif
#include <pwd.h>
#ifdef HAVE_LOGIN_H
#include <login.h>
#endif
#ifdef USE_SHADOW
#include <shadow.h>
#endif
#include <stdarg.h>
#include <stdio.h>
#include <string.h>
#include <unistd.h>
#include <limits.h>
#include <netdb.h>
#include <time.h>

#include "xmalloc.h"
#include "match.h"
#include "groupaccess.h"
#include "log.h"
#include "sshbuf.h"
#include "misc.h"
#include "servconf.h"
#include "sshkey.h"
#include "hostfile.h"
#include "auth.h"
#include "auth-options.h"
#include "canohost.h"
#include "uidswap.h"
#include "packet.h"
#include "loginrec.h"
#ifdef GSSAPI
#include "ssh-gss.h"
#endif
#include "authfile.h"
#include "monitor_wrap.h"
#include "ssherr.h"
#include "compat.h"
#include "channels.h"
#include "sshfileperm.h"
#ifdef WINDOWS
#include <Windows.h>
#include "misc_internal.h"
#endif // WINDOWS

/* import */
extern ServerOptions options;
extern struct include_list includes;
extern int use_privsep;
extern struct sshbuf *loginmsg;
extern struct passwd *privsep_pw;
extern struct sshauthopt *auth_opts;

/* Debugging messages */
static struct sshbuf *auth_debug;

/*
 * Check if the user is allowed to log in via ssh. If user is listed
 * in DenyUsers or one of user's groups is listed in DenyGroups, false
 * will be returned. If AllowUsers isn't empty and user isn't listed
 * there, or if AllowGroups isn't empty and one of user's groups isn't
 * listed there, false will be returned.
 * If the user's shell is not executable, false will be returned.
 * Otherwise true is returned.
 */
int
allowed_user(struct ssh *ssh, struct passwd * pw)
{
	struct stat st;
	const char *hostname = NULL, *ipaddr = NULL, *passwd = NULL;
	u_int i;
	int r;
#ifdef USE_SHADOW
	struct spwd *spw = NULL;
#endif

	/* Shouldn't be called if pw is NULL, but better safe than sorry... */
	if (!pw || !pw->pw_name)
		return 0;

#ifdef USE_SHADOW
	if (!options.use_pam)
		spw = getspnam(pw->pw_name);
#ifdef HAS_SHADOW_EXPIRE
	if (!options.use_pam && spw != NULL && auth_shadow_acctexpired(spw))
		return 0;
#endif /* HAS_SHADOW_EXPIRE */
#endif /* USE_SHADOW */

	/* grab passwd field for locked account check */
	passwd = pw->pw_passwd;
#ifdef USE_SHADOW
	if (spw != NULL)
#ifdef USE_LIBIAF
		passwd = get_iaf_password(pw);
#else
		passwd = spw->sp_pwdp;
#endif /* USE_LIBIAF */
#endif

	/* check for locked account */
	if (!options.use_pam && passwd && *passwd) {
		int locked = 0;

#ifdef LOCKED_PASSWD_STRING
		if (strcmp(passwd, LOCKED_PASSWD_STRING) == 0)
			 locked = 1;
#endif
#ifdef LOCKED_PASSWD_PREFIX
		if (strncmp(passwd, LOCKED_PASSWD_PREFIX,
		    strlen(LOCKED_PASSWD_PREFIX)) == 0)
			 locked = 1;
#endif
#ifdef LOCKED_PASSWD_SUBSTR
		if (strstr(passwd, LOCKED_PASSWD_SUBSTR))
			locked = 1;
#endif
#ifdef USE_LIBIAF
		free((void *) passwd);
#endif /* USE_LIBIAF */
		if (locked) {
			logit("User %.100s not allowed because account is locked",
			    pw->pw_name);
			return 0;
		}
	}

	/*
	 * Deny if shell does not exist or is not executable unless we
	 * are chrooting.
	 */
	if (options.chroot_directory == NULL ||
	    strcasecmp(options.chroot_directory, "none") == 0) {
		char *shell = xstrdup((pw->pw_shell[0] == '\0') ?
		    _PATH_BSHELL : pw->pw_shell); /* empty = /bin/sh */

		if (stat(shell, &st) == -1) {
			logit("User %.100s not allowed because shell %.100s "
			    "does not exist", pw->pw_name, shell);
			free(shell);
			return 0;
		}
		if (S_ISREG(st.st_mode) == 0 ||
		    (st.st_mode & (S_IXOTH|S_IXUSR|S_IXGRP)) == 0) {
			logit("User %.100s not allowed because shell %.100s "
			    "is not executable", pw->pw_name, shell);
			free(shell);
			return 0;
		}
		free(shell);
	}

	if (options.num_deny_users > 0 || options.num_allow_users > 0 ||
	    options.num_deny_groups > 0 || options.num_allow_groups > 0) {
		hostname = auth_get_canonical_hostname(ssh, options.use_dns);
		ipaddr = ssh_remote_ipaddr(ssh);
	}

	/* Return false if user is listed in DenyUsers */
	if (options.num_deny_users > 0) {
		for (i = 0; i < options.num_deny_users; i++) {
			r = match_user(pw->pw_name, hostname, ipaddr,
			    options.deny_users[i]);
			if (r < 0) {
				fatal("Invalid DenyUsers pattern \"%.100s\"",
				    options.deny_users[i]);
			} else if (r != 0) {
				logit("User %.100s from %.100s not allowed "
				    "because listed in DenyUsers",
				    pw->pw_name, hostname);
				return 0;
			}
		}
	}
	/* Return false if AllowUsers isn't empty and user isn't listed there */
	if (options.num_allow_users > 0) {
		for (i = 0; i < options.num_allow_users; i++) {
			r = match_user(pw->pw_name, hostname, ipaddr,
			    options.allow_users[i]);
			if (r < 0) {
				fatal("Invalid AllowUsers pattern \"%.100s\"",
				    options.allow_users[i]);
			} else if (r == 1)
				break;
		}
		/* i < options.num_allow_users iff we break for loop */
		if (i >= options.num_allow_users) {
			logit("User %.100s from %.100s not allowed because "
			    "not listed in AllowUsers", pw->pw_name, hostname);
			return 0;
		}
	}
	if (options.num_deny_groups > 0 || options.num_allow_groups > 0) {
		/* Get the user's group access list (primary and supplementary) */
		if (ga_init(pw->pw_name, pw->pw_gid) == 0) {
			logit("User %.100s from %.100s not allowed because "
			    "not in any group", pw->pw_name, hostname);
			return 0;
		}

		/* Return false if one of user's groups is listed in DenyGroups */
		if (options.num_deny_groups > 0)
			if (ga_match(options.deny_groups,
			    options.num_deny_groups)) {
				ga_free();
				logit("User %.100s from %.100s not allowed "
				    "because a group is listed in DenyGroups",
				    pw->pw_name, hostname);
				return 0;
			}
		/*
		 * Return false if AllowGroups isn't empty and one of user's groups
		 * isn't listed there
		 */
		if (options.num_allow_groups > 0)
			if (!ga_match(options.allow_groups,
			    options.num_allow_groups)) {
				ga_free();
				logit("User %.100s from %.100s not allowed "
				    "because none of user's groups are listed "
				    "in AllowGroups", pw->pw_name, hostname);
				return 0;
			}
		ga_free();
	}

#ifdef CUSTOM_SYS_AUTH_ALLOWED_USER
	if (!sys_auth_allowed_user(pw, loginmsg))
		return 0;
#endif

	/* We found no reason not to let this user try to log on... */
	return 1;
}

/*
 * Formats any key left in authctxt->auth_method_key for inclusion in
 * auth_log()'s message. Also includes authxtct->auth_method_info if present.
 */
static char *
format_method_key(Authctxt *authctxt)
{
	const struct sshkey *key = authctxt->auth_method_key;
	const char *methinfo = authctxt->auth_method_info;
	char *fp, *cafp, *ret = NULL;

	if (key == NULL)
		return NULL;

	if (sshkey_is_cert(key)) {
		fp = sshkey_fingerprint(key,
		    options.fingerprint_hash, SSH_FP_DEFAULT);
		cafp = sshkey_fingerprint(key->cert->signature_key,
		    options.fingerprint_hash, SSH_FP_DEFAULT);
		xasprintf(&ret, "%s %s ID %s (serial %llu) CA %s %s%s%s",
		    sshkey_type(key), fp == NULL ? "(null)" : fp,
		    key->cert->key_id,
		    (unsigned long long)key->cert->serial,
		    sshkey_type(key->cert->signature_key),
		    cafp == NULL ? "(null)" : cafp,
		    methinfo == NULL ? "" : ", ",
		    methinfo == NULL ? "" : methinfo);
		free(fp);
		free(cafp);
	} else {
		fp = sshkey_fingerprint(key, options.fingerprint_hash,
		    SSH_FP_DEFAULT);
		xasprintf(&ret, "%s %s%s%s", sshkey_type(key),
		    fp == NULL ? "(null)" : fp,
		    methinfo == NULL ? "" : ", ",
		    methinfo == NULL ? "" : methinfo);
		free(fp);
	}
	return ret;
}

void
auth_log(struct ssh *ssh, int authenticated, int partial,
    const char *method, const char *submethod)
{
	Authctxt *authctxt = (Authctxt *)ssh->authctxt;
	int level = SYSLOG_LEVEL_VERBOSE;
	const char *authmsg;
	char *extra = NULL;

	if (use_privsep && !mm_is_monitor() && !authctxt->postponed)
		return;

	/* Raise logging level */
	if (authenticated == 1 ||
	    !authctxt->valid ||
	    authctxt->failures >= options.max_authtries / 2 ||
	    strcmp(method, "password") == 0)
		level = SYSLOG_LEVEL_INFO;

	if (authctxt->postponed)
		authmsg = "Postponed";
	else if (partial)
		authmsg = "Partial";
	else
		authmsg = authenticated ? "Accepted" : "Failed";

	if ((extra = format_method_key(authctxt)) == NULL) {
		if (authctxt->auth_method_info != NULL)
			extra = xstrdup(authctxt->auth_method_info);
	}

	do_log2(level, "%s %s%s%s for %s%.100s from %.200s port %d ssh2%s%s",
	    authmsg,
	    method,
	    submethod != NULL ? "/" : "", submethod == NULL ? "" : submethod,
	    authctxt->valid ? "" : "invalid user ",
	    authctxt->user,
	    ssh_remote_ipaddr(ssh),
	    ssh_remote_port(ssh),
	    extra != NULL ? ": " : "",
	    extra != NULL ? extra : "");

	free(extra);

#ifdef CUSTOM_FAILED_LOGIN
	if (authenticated == 0 && !authctxt->postponed &&
	    (strcmp(method, "password") == 0 ||
	    strncmp(method, "keyboard-interactive", 20) == 0 ||
	    strcmp(method, "challenge-response") == 0))
		record_failed_login(ssh, authctxt->user,
		    auth_get_canonical_hostname(ssh, options.use_dns), "ssh");
# ifdef WITH_AIXAUTHENTICATE
	if (authenticated)
		sys_auth_record_login(authctxt->user,
		    auth_get_canonical_hostname(ssh, options.use_dns), "ssh",
		    loginmsg);
# endif
#endif
#ifdef SSH_AUDIT_EVENTS
	if (authenticated == 0 && !authctxt->postponed)
		audit_event(ssh, audit_classify_auth(method));
#endif
}


void
auth_maxtries_exceeded(struct ssh *ssh)
{
	Authctxt *authctxt = (Authctxt *)ssh->authctxt;

	error("maximum authentication attempts exceeded for "
	    "%s%.100s from %.200s port %d ssh2",
	    authctxt->valid ? "" : "invalid user ",
	    authctxt->user,
	    ssh_remote_ipaddr(ssh),
	    ssh_remote_port(ssh));
	ssh_packet_disconnect(ssh, "Too many authentication failures");
	/* NOTREACHED */
}

/*
 * Check whether root logins are disallowed.
 */
int
auth_root_allowed(struct ssh *ssh, const char *method)
{
	switch (options.permit_root_login) {
	case PERMIT_YES:
		return 1;
	case PERMIT_NO_PASSWD:
		if (strcmp(method, "publickey") == 0 ||
		    strcmp(method, "hostbased") == 0 ||
		    strcmp(method, "gssapi-with-mic") == 0)
			return 1;
		break;
	case PERMIT_FORCED_ONLY:
		if (auth_opts->force_command != NULL) {
			logit("Root login accepted for forced command.");
			return 1;
		}
		break;
	}
	logit("ROOT LOGIN REFUSED FROM %.200s port %d",
	    ssh_remote_ipaddr(ssh), ssh_remote_port(ssh));
	return 0;
}


/*
 * Given a template and a passwd structure, build a filename
 * by substituting % tokenised options. Currently, %% becomes '%',
 * %h becomes the home directory and %u the username.
 *
 * This returns a buffer allocated by xmalloc.
 */
char *
expand_authorized_keys(const char *filename, struct passwd *pw)
{
	char *file, uidstr[32], ret[PATH_MAX];
	int i;

	snprintf(uidstr, sizeof(uidstr), "%llu",
	    (unsigned long long)pw->pw_uid);
	file = percent_expand(filename, "h", pw->pw_dir,
	    "u", pw->pw_name, "U", uidstr, (char *)NULL);

#ifdef WINDOWS
	/* Return if the path is absolute. If not, prepend the '%h\\' */
	if(is_absolute_path(file))
		return (file);

	i = snprintf(ret, sizeof(ret), "%s\\%s", pw->pw_dir, file);
#else
	/*
	 * Ensure that filename starts anchored. If not, be backward
	 * compatible and prepend the '%h/'
	 */
	if (path_absolute(file))
		return (file);

	i = snprintf(ret, sizeof(ret), "%s/%s", pw->pw_dir, file);
#endif // WINDOWS

	if (i < 0 || (size_t)i >= sizeof(ret))
		fatal("expand_authorized_keys: path too long");
	free(file);
	return (xstrdup(ret));
}

char *
authorized_principals_file(struct passwd *pw)
{
	if (options.authorized_principals_file == NULL)
		return NULL;
	return expand_authorized_keys(options.authorized_principals_file, pw);
}

/* return ok if key exists in sysfile or userfile */
HostStatus
check_key_in_hostfiles(struct passwd *pw, struct sshkey *key, const char *host,
    const char *sysfile, const char *userfile)
{
	char *user_hostfile;
	struct stat st;
	HostStatus host_status;
	struct hostkeys *hostkeys;
	const struct hostkey_entry *found;

	hostkeys = init_hostkeys();
	load_hostkeys(hostkeys, host, sysfile, 0);
	if (userfile != NULL) {
		user_hostfile = tilde_expand_filename(userfile, pw->pw_uid);
		if (options.strict_modes &&
		    (stat(user_hostfile, &st) == 0) &&
		    ((st.st_uid != 0 && st.st_uid != pw->pw_uid) ||
		    (st.st_mode & 022) != 0)) {
			logit("Authentication refused for %.100s: "
			    "bad owner or modes for %.200s",
			    pw->pw_name, user_hostfile);
			auth_debug_add("Ignored %.200s: bad ownership or modes",
			    user_hostfile);
		} else {
			temporarily_use_uid(pw);
			load_hostkeys(hostkeys, host, user_hostfile, 0);
			restore_uid();
		}
		free(user_hostfile);
	}
	host_status = check_key_in_hostkeys(hostkeys, key, &found);
	if (host_status == HOST_REVOKED)
		error("WARNING: revoked key for %s attempted authentication",
		    host);
	else if (host_status == HOST_OK)
		debug_f("key for %s found at %s:%ld",
		    found->host, found->file, found->line);
	else
		debug_f("key for host %s not found", host);

	free_hostkeys(hostkeys);

	return host_status;
}

static FILE *
auth_openfile(const char *file, struct passwd *pw, int strict_modes,
    int log_missing, char *file_type)
{
	char line[1024];
	struct stat st;
	int fd;
	FILE *f;

#ifdef WINDOWS
	/* Windows POSIX adapter does not support fdopen() on open(file)*/
	if ((f = fopen(file, "r")) == NULL) {
		debug("Could not open %s '%s': %s", file_type, file,
			strerror(errno));
		return NULL;
	}

	// read permissions for non-admin/non-system accounts are allowed.
	// Unix does safe_path_fd() which allows 022 file permissions i.e., allowing read for other users.
	if (strict_modes && check_secure_file_permission(file, pw, 1) != 0) {
		fclose(f);
		logit("Authentication refused.");
		auth_debug_add("Ignored %s", file_type);
		return NULL;
	}
#else  /* !WINDOWS */
	if ((fd = open(file, O_RDONLY|O_NONBLOCK)) == -1) {
		if (log_missing || errno != ENOENT)
			debug("Could not open %s '%s': %s", file_type, file,
			   strerror(errno));
		return NULL;
	}

	if (fstat(fd, &st) == -1) {
		close(fd);
		return NULL;
	}
	if (!S_ISREG(st.st_mode)) {
		logit("User %s %s %s is not a regular file",
		    pw->pw_name, file_type, file);
		close(fd);
		return NULL;
	}
	unset_nonblock(fd);
	if ((f = fdopen(fd, "r")) == NULL) {
		close(fd);
		return NULL;
	}
	if (strict_modes &&
	    safe_path_fd(fileno(f), file, pw, line, sizeof(line)) != 0) {
		fclose(f);
		logit("Authentication refused: %s", line);
		auth_debug_add("Ignored %s: %s", file_type, line);
		return NULL;
	}
#endif  /* !WINDOWS */

	return f;
}


FILE *
auth_openkeyfile(const char *file, struct passwd *pw, int strict_modes)
{
	return auth_openfile(file, pw, strict_modes, 1, "authorized keys");
}

FILE *
auth_openprincipals(const char *file, struct passwd *pw, int strict_modes)
{
	return auth_openfile(file, pw, strict_modes, 0,
	    "authorized principals");
}

struct passwd *
getpwnamallow(struct ssh *ssh, const char *user)
{
#ifdef HAVE_LOGIN_CAP
	extern login_cap_t *lc;
#ifdef BSD_AUTH
	auth_session_t *as;
#endif
#endif
	struct passwd *pw;
	struct connection_info *ci;
	u_int i;

	ci = get_connection_info(ssh, 1, options.use_dns);
#ifdef WINDOWS
	/* getpwname - normalizes the incoming user and makes it lowercase
	/* it must be duped as the server matching routines may use getpwnam() and
	 * and free the name being assigned to the connection info structure 
	 */
	pw = getpwnam(user);
	ci->user = pw? xstrdup(pw->pw_name): user;
#else
	ci->user = user;
<<<<<<< HEAD
#endif // WINDOWS
	parse_server_match_config(&options, ci);
=======
	parse_server_match_config(&options, &includes, ci);
>>>>>>> d2afd717
	log_change_level(options.log_level);
	log_verbose_reset();
	for (i = 0; i < options.num_log_verbose; i++)
		log_verbose_add(options.log_verbose[i]);
	process_permitopen(ssh, &options);

#if defined(_AIX) && defined(HAVE_SETAUTHDB)
	aix_setauthdb(user);
#endif
#ifndef WINDOWS
	pw = getpwnam(user);
#endif

#if defined(_AIX) && defined(HAVE_SETAUTHDB)
	aix_restoreauthdb();
#endif
	if (pw == NULL) {
		logit("Invalid user %.100s from %.100s port %d",
		    user, ssh_remote_ipaddr(ssh), ssh_remote_port(ssh));
#ifdef CUSTOM_FAILED_LOGIN
		record_failed_login(ssh, user,
		    auth_get_canonical_hostname(ssh, options.use_dns), "ssh");
#endif
#ifdef SSH_AUDIT_EVENTS
		audit_event(ssh, SSH_INVALID_USER);
#endif /* SSH_AUDIT_EVENTS */
		return (NULL);
	}
	if (!allowed_user(ssh, pw))
		return (NULL);
#ifdef HAVE_LOGIN_CAP
	if ((lc = login_getpwclass(pw)) == NULL) {
		debug("unable to get login class: %s", user);
		return (NULL);
	}
#ifdef BSD_AUTH
	if ((as = auth_open()) == NULL || auth_setpwd(as, pw) != 0 ||
	    auth_approval(as, lc, pw->pw_name, "ssh") <= 0) {
		debug("Approval failure for %s", user);
		pw = NULL;
	}
	if (as != NULL)
		auth_close(as);
#endif
#endif
	if (pw != NULL)
		return (pwcopy(pw));
	return (NULL);
}

/* Returns 1 if key is revoked by revoked_keys_file, 0 otherwise */
int
auth_key_is_revoked(struct sshkey *key)
{
	char *fp = NULL;
	int r;

	if (options.revoked_keys_file == NULL)
		return 0;
	if ((fp = sshkey_fingerprint(key, options.fingerprint_hash,
	    SSH_FP_DEFAULT)) == NULL) {
		r = SSH_ERR_ALLOC_FAIL;
		error_fr(r, "fingerprint key");
		goto out;
	}

	r = sshkey_check_revoked(key, options.revoked_keys_file);
	switch (r) {
	case 0:
		break; /* not revoked */
	case SSH_ERR_KEY_REVOKED:
		error("Authentication key %s %s revoked by file %s",
		    sshkey_type(key), fp, options.revoked_keys_file);
		goto out;
	default:
		error_r(r, "Error checking authentication key %s %s in "
		    "revoked keys file %s", sshkey_type(key), fp,
		    options.revoked_keys_file);
		goto out;
	}

	/* Success */
	r = 0;

 out:
	free(fp);
	return r == 0 ? 0 : 1;
}

void
auth_debug_add(const char *fmt,...)
{
	char buf[1024];
	va_list args;
	int r;

	if (auth_debug == NULL)
		return;

	va_start(args, fmt);
	vsnprintf(buf, sizeof(buf), fmt, args);
	va_end(args);
	if ((r = sshbuf_put_cstring(auth_debug, buf)) != 0)
		fatal_fr(r, "sshbuf_put_cstring");
}

void
auth_debug_send(struct ssh *ssh)
{
	char *msg;
	int r;

	if (auth_debug == NULL)
		return;
	while (sshbuf_len(auth_debug) != 0) {
		if ((r = sshbuf_get_cstring(auth_debug, &msg, NULL)) != 0)
			fatal_fr(r, "sshbuf_get_cstring");
		ssh_packet_send_debug(ssh, "%s", msg);
		free(msg);
	}
}

void
auth_debug_reset(void)
{
	if (auth_debug != NULL)
		sshbuf_reset(auth_debug);
	else if ((auth_debug = sshbuf_new()) == NULL)
		fatal_f("sshbuf_new failed");
}

struct passwd *
fakepw(void)
{
	static struct passwd fake;

	memset(&fake, 0, sizeof(fake));
	fake.pw_name = "NOUSER";
	fake.pw_passwd =
	    "$2a$06$r3.juUaHZDlIbQaO2dS9FuYxL1W9M81R1Tc92PoSNmzvpEqLkLGrK";
#ifdef HAVE_STRUCT_PASSWD_PW_GECOS
	fake.pw_gecos = "NOUSER";
#endif
	fake.pw_uid = privsep_pw == NULL ? (uid_t)-1 : privsep_pw->pw_uid;
	fake.pw_gid = privsep_pw == NULL ? (gid_t)-1 : privsep_pw->pw_gid;
#ifdef HAVE_STRUCT_PASSWD_PW_CLASS
	fake.pw_class = "";
#endif
	fake.pw_dir = "/nonexist";
	fake.pw_shell = "/nonexist";

	return (&fake);
}

/*
 * Returns the remote DNS hostname as a string. The returned string must not
 * be freed. NB. this will usually trigger a DNS query the first time it is
 * called.
 * This function does additional checks on the hostname to mitigate some
 * attacks on legacy rhosts-style authentication.
 * XXX is RhostsRSAAuthentication vulnerable to these?
 * XXX Can we remove these checks? (or if not, remove RhostsRSAAuthentication?)
 */

static char *
remote_hostname(struct ssh *ssh)
{
	struct sockaddr_storage from;
	socklen_t fromlen;
	struct addrinfo hints, *ai, *aitop;
	char name[NI_MAXHOST], ntop2[NI_MAXHOST];
	const char *ntop = ssh_remote_ipaddr(ssh);

	/* Get IP address of client. */
	fromlen = sizeof(from);
	memset(&from, 0, sizeof(from));
	if (getpeername(ssh_packet_get_connection_in(ssh),
	    (struct sockaddr *)&from, &fromlen) == -1) {
		debug("getpeername failed: %.100s", strerror(errno));
		return xstrdup(ntop);
	}

	ipv64_normalise_mapped(&from, &fromlen);
	if (from.ss_family == AF_INET6)
		fromlen = sizeof(struct sockaddr_in6);

	debug3("Trying to reverse map address %.100s.", ntop);
	/* Map the IP address to a host name. */
	if (getnameinfo((struct sockaddr *)&from, fromlen, name, sizeof(name),
	    NULL, 0, NI_NAMEREQD) != 0) {
		/* Host name not found.  Use ip address. */
		return xstrdup(ntop);
	}

	/*
	 * if reverse lookup result looks like a numeric hostname,
	 * someone is trying to trick us by PTR record like following:
	 *	1.1.1.10.in-addr.arpa.	IN PTR	2.3.4.5
	 */
	memset(&hints, 0, sizeof(hints));
	hints.ai_socktype = SOCK_DGRAM;	/*dummy*/
	hints.ai_flags = AI_NUMERICHOST;
	if (getaddrinfo(name, NULL, &hints, &ai) == 0) {
		logit("Nasty PTR record \"%s\" is set up for %s, ignoring",
		    name, ntop);
		freeaddrinfo(ai);
		return xstrdup(ntop);
	}

	/* Names are stored in lowercase. */
	lowercase(name);

	/*
	 * Map it back to an IP address and check that the given
	 * address actually is an address of this host.  This is
	 * necessary because anyone with access to a name server can
	 * define arbitrary names for an IP address. Mapping from
	 * name to IP address can be trusted better (but can still be
	 * fooled if the intruder has access to the name server of
	 * the domain).
	 */
	memset(&hints, 0, sizeof(hints));
	hints.ai_family = from.ss_family;
	hints.ai_socktype = SOCK_STREAM;
	if (getaddrinfo(name, NULL, &hints, &aitop) != 0) {
		logit("reverse mapping checking getaddrinfo for %.700s "
		    "[%s] failed.", name, ntop);
		return xstrdup(ntop);
	}
	/* Look for the address from the list of addresses. */
	for (ai = aitop; ai; ai = ai->ai_next) {
		if (getnameinfo(ai->ai_addr, ai->ai_addrlen, ntop2,
		    sizeof(ntop2), NULL, 0, NI_NUMERICHOST) == 0 &&
		    (strcmp(ntop, ntop2) == 0))
				break;
	}
	freeaddrinfo(aitop);
	/* If we reached the end of the list, the address was not there. */
	if (ai == NULL) {
		/* Address not found for the host name. */
		logit("Address %.100s maps to %.600s, but this does not "
		    "map back to the address.", ntop, name);
		return xstrdup(ntop);
	}
	return xstrdup(name);
}

/*
 * Return the canonical name of the host in the other side of the current
 * connection.  The host name is cached, so it is efficient to call this
 * several times.
 */

const char *
auth_get_canonical_hostname(struct ssh *ssh, int use_dns)
{
	static char *dnsname;

	if (!use_dns)
		return ssh_remote_ipaddr(ssh);
	else if (dnsname != NULL)
		return dnsname;
	else {
		dnsname = remote_hostname(ssh);
		return dnsname;
	}
}

<<<<<<< HEAD
/*
 * Runs command in a subprocess with a minimal environment.
 * Returns pid on success, 0 on failure.
 * The child stdout and stderr maybe captured, left attached or sent to
 * /dev/null depending on the contents of flags.
 * "tag" is prepended to log messages.
 * NB. "command" is only used for logging; the actual command executed is
 * av[0].
 */
pid_t
subprocess(const char *tag, struct passwd *pw, const char *command,
    int ac, char **av, FILE **child, u_int flags)
{
	FILE *f = NULL;
	struct stat st;
	int fd, devnull, p[2], i;
	pid_t pid;
	char *cp, errmsg[512];
	u_int envsize;
	char **child_env;

	if (child != NULL)
		*child = NULL;

	debug3("%s: %s command \"%s\" running as %s (flags 0x%x)", __func__,
	    tag, command, pw->pw_name, flags);

	/* Check consistency */
	if ((flags & SSH_SUBPROCESS_STDOUT_DISCARD) != 0 &&
	    (flags & SSH_SUBPROCESS_STDOUT_CAPTURE) != 0) {
		error("%s: inconsistent flags", __func__);
		return 0;
	}
	if (((flags & SSH_SUBPROCESS_STDOUT_CAPTURE) == 0) != (child == NULL)) {
		error("%s: inconsistent flags/output", __func__);
		return 0;
	}

	/*
	 * If executing an explicit binary, then verify the it exists
	 * and appears safe-ish to execute
	 */
	if (!path_absolute(av[0])) {
		error("%s path is not absolute", tag);
		return 0;
	}
	temporarily_use_uid(pw);
	if (stat(av[0], &st) == -1) {
		error("Could not stat %s \"%s\": %s", tag,
		    av[0], strerror(errno));
		restore_uid();
		return 0;
	}
#ifdef WINDOWS
	if (check_secure_file_permission(av[0], pw, 1) != 0) {
		error("Permissions on %s:\"%s\" are too open", tag, av[0]);
		restore_uid();
		return 0;
	}
#else
	if (safe_path(av[0], &st, NULL, 0, errmsg, sizeof(errmsg)) != 0) {
		error("Unsafe %s \"%s\": %s", tag, av[0], errmsg);
		restore_uid();
		return 0;
	}
#endif

	/* Prepare to keep the child's stdout if requested */
	if (pipe(p) == -1) {
		error("%s: pipe: %s", tag, strerror(errno));
		restore_uid();
		return 0;
	}
	restore_uid();

#ifdef FORK_NOT_SUPPORTED
	{
		posix_spawn_file_actions_t actions;
		pid = -1;

		if (posix_spawn_file_actions_init(&actions) != 0 ||
			posix_spawn_file_actions_adddup2(&actions, p[1], STDOUT_FILENO) != 0)
			fatal("posix_spawn initialization failed");
		else {
			/* If the user's SID is the System SID and sshd is running as system,
			 * launch as a child process.
			 */
			if (IsWellKnownSid(get_sid(pw->pw_name), WinLocalSystemSid) && am_system()) {
				debug("starting subprocess using posix_spawnp");
				if (posix_spawnp((pid_t*)&pid, av[0], &actions, NULL, av, NULL) != 0)
					fatal("posix_spawnp: %s", strerror(errno));
			}
			else {
				debug("starting subprocess as user using __posix_spawn_asuser");
				if (__posix_spawn_asuser((pid_t*)&pid, av[0], &actions, NULL, av, NULL, pw->pw_name) != 0)
					fatal("posix_spawn_user: %s", strerror(errno));
			}
		}

		posix_spawn_file_actions_destroy(&actions);
	}
#else 
	switch ((pid = fork())) {
	case -1: /* error */
		error("%s: fork: %s", tag, strerror(errno));
		close(p[0]);
		close(p[1]);
		return 0;
	case 0: /* child */
		/* Prepare a minimal environment for the child. */
		envsize = 5;
		child_env = xcalloc(sizeof(*child_env), envsize);
		child_set_env(&child_env, &envsize, "PATH", _PATH_STDPATH);
		child_set_env(&child_env, &envsize, "USER", pw->pw_name);
		child_set_env(&child_env, &envsize, "LOGNAME", pw->pw_name);
		child_set_env(&child_env, &envsize, "HOME", pw->pw_dir);
		if ((cp = getenv("LANG")) != NULL)
			child_set_env(&child_env, &envsize, "LANG", cp);

		for (i = 0; i < NSIG; i++)
			signal(i, SIG_DFL);

		if ((devnull = open(_PATH_DEVNULL, O_RDWR)) == -1) {
			error("%s: open %s: %s", tag, _PATH_DEVNULL,
			    strerror(errno));
			_exit(1);
		}
		if (dup2(devnull, STDIN_FILENO) == -1) {
			error("%s: dup2: %s", tag, strerror(errno));
			_exit(1);
		}

		/* Set up stdout as requested; leave stderr in place for now. */
		fd = -1;
		if ((flags & SSH_SUBPROCESS_STDOUT_CAPTURE) != 0)
			fd = p[1];
		else if ((flags & SSH_SUBPROCESS_STDOUT_DISCARD) != 0)
			fd = devnull;
		if (fd != -1 && dup2(fd, STDOUT_FILENO) == -1) {
			error("%s: dup2: %s", tag, strerror(errno));
			_exit(1);
		}
		closefrom(STDERR_FILENO + 1);

		/* Don't use permanently_set_uid() here to avoid fatal() */
		if (setresgid(pw->pw_gid, pw->pw_gid, pw->pw_gid) == -1) {
			error("%s: setresgid %u: %s", tag, (u_int)pw->pw_gid,
			    strerror(errno));
			_exit(1);
		}
		if (setresuid(pw->pw_uid, pw->pw_uid, pw->pw_uid) == -1) {
			error("%s: setresuid %u: %s", tag, (u_int)pw->pw_uid,
			    strerror(errno));
			_exit(1);
		}
		/* stdin is pointed to /dev/null at this point */
		if ((flags & SSH_SUBPROCESS_STDOUT_DISCARD) != 0 &&
		    dup2(STDIN_FILENO, STDERR_FILENO) == -1) {
			error("%s: dup2: %s", tag, strerror(errno));
			_exit(1);
		}

		execve(av[0], av, child_env);
		error("%s exec \"%s\": %s", tag, command, strerror(errno));
		_exit(127);
	default: /* parent */
		break;
	}
#endif

	close(p[1]);
	if ((flags & SSH_SUBPROCESS_STDOUT_CAPTURE) == 0)
		close(p[0]);
	else if ((f = fdopen(p[0], "r")) == NULL) {
		error("%s: fdopen: %s", tag, strerror(errno));
		close(p[0]);
		/* Don't leave zombie child */
		kill(pid, SIGTERM);
		while (waitpid(pid, NULL, 0) == -1 && errno == EINTR)
			;
		return 0;
	}
	/* Success */
	debug3("%s: %s pid %ld", __func__, tag, (long)pid);
	if (child != NULL)
		*child = f;
	return pid;
}

=======
>>>>>>> d2afd717
/* These functions link key/cert options to the auth framework */

/* Log sshauthopt options locally and (optionally) for remote transmission */
void
auth_log_authopts(const char *loc, const struct sshauthopt *opts, int do_remote)
{
	int do_env = options.permit_user_env && opts->nenv > 0;
	int do_permitopen = opts->npermitopen > 0 &&
	    (options.allow_tcp_forwarding & FORWARD_LOCAL) != 0;
	int do_permitlisten = opts->npermitlisten > 0 &&
	    (options.allow_tcp_forwarding & FORWARD_REMOTE) != 0;
	size_t i;
	char msg[1024], buf[64];

	snprintf(buf, sizeof(buf), "%d", opts->force_tun_device);
	/* Try to keep this alphabetically sorted */
	snprintf(msg, sizeof(msg), "key options:%s%s%s%s%s%s%s%s%s%s%s%s%s%s%s",
	    opts->permit_agent_forwarding_flag ? " agent-forwarding" : "",
	    opts->force_command == NULL ? "" : " command",
	    do_env ?  " environment" : "",
	    opts->valid_before == 0 ? "" : "expires",
	    opts->no_require_user_presence ? " no-touch-required" : "",
	    do_permitopen ?  " permitopen" : "",
	    do_permitlisten ?  " permitlisten" : "",
	    opts->permit_port_forwarding_flag ? " port-forwarding" : "",
	    opts->cert_principals == NULL ? "" : " principals",
	    opts->permit_pty_flag ? " pty" : "",
	    opts->require_verify ? " uv" : "",
	    opts->force_tun_device == -1 ? "" : " tun=",
	    opts->force_tun_device == -1 ? "" : buf,
	    opts->permit_user_rc ? " user-rc" : "",
	    opts->permit_x11_forwarding_flag ? " x11-forwarding" : "");

	debug("%s: %s", loc, msg);
	if (do_remote)
		auth_debug_add("%s: %s", loc, msg);

	if (options.permit_user_env) {
		for (i = 0; i < opts->nenv; i++) {
			debug("%s: environment: %s", loc, opts->env[i]);
			if (do_remote) {
				auth_debug_add("%s: environment: %s",
				    loc, opts->env[i]);
			}
		}
	}

	/* Go into a little more details for the local logs. */
	if (opts->valid_before != 0) {
		format_absolute_time(opts->valid_before, buf, sizeof(buf));
		debug("%s: expires at %s", loc, buf);
	}
	if (opts->cert_principals != NULL) {
		debug("%s: authorized principals: \"%s\"",
		    loc, opts->cert_principals);
	}
	if (opts->force_command != NULL)
		debug("%s: forced command: \"%s\"", loc, opts->force_command);
	if (do_permitopen) {
		for (i = 0; i < opts->npermitopen; i++) {
			debug("%s: permitted open: %s",
			    loc, opts->permitopen[i]);
		}
	}
	if (do_permitlisten) {
		for (i = 0; i < opts->npermitlisten; i++) {
			debug("%s: permitted listen: %s",
			    loc, opts->permitlisten[i]);
		}
	}
}

/* Activate a new set of key/cert options; merging with what is there. */
int
auth_activate_options(struct ssh *ssh, struct sshauthopt *opts)
{
	struct sshauthopt *old = auth_opts;
	const char *emsg = NULL;

	debug_f("setting new authentication options");
	if ((auth_opts = sshauthopt_merge(old, opts, &emsg)) == NULL) {
		error("Inconsistent authentication options: %s", emsg);
		return -1;
	}
	return 0;
}

/* Disable forwarding, etc for the session */
void
auth_restrict_session(struct ssh *ssh)
{
	struct sshauthopt *restricted;

	debug_f("restricting session");

	/* A blank sshauthopt defaults to permitting nothing */
	restricted = sshauthopt_new();
	restricted->permit_pty_flag = 1;
	restricted->restricted = 1;

	if (auth_activate_options(ssh, restricted) != 0)
		fatal_f("failed to restrict session");
	sshauthopt_free(restricted);
}

int
auth_authorise_keyopts(struct ssh *ssh, struct passwd *pw,
    struct sshauthopt *opts, int allow_cert_authority, const char *loc)
{
	const char *remote_ip = ssh_remote_ipaddr(ssh);
	const char *remote_host = auth_get_canonical_hostname(ssh,
	    options.use_dns);
	time_t now = time(NULL);
	char buf[64];

	/*
	 * Check keys/principals file expiry time.
	 * NB. validity interval in certificate is handled elsewhere.
	 */
	if (opts->valid_before && now > 0 &&
	    opts->valid_before < (uint64_t)now) {
		format_absolute_time(opts->valid_before, buf, sizeof(buf));
		debug("%s: entry expired at %s", loc, buf);
		auth_debug_add("%s: entry expired at %s", loc, buf);
		return -1;
	}
	/* Consistency checks */
	if (opts->cert_principals != NULL && !opts->cert_authority) {
		debug("%s: principals on non-CA key", loc);
		auth_debug_add("%s: principals on non-CA key", loc);
		/* deny access */
		return -1;
	}
	/* cert-authority flag isn't valid in authorized_principals files */
	if (!allow_cert_authority && opts->cert_authority) {
		debug("%s: cert-authority flag invalid here", loc);
		auth_debug_add("%s: cert-authority flag invalid here", loc);
		/* deny access */
		return -1;
	}

	/* Perform from= checks */
	if (opts->required_from_host_keys != NULL) {
		switch (match_host_and_ip(remote_host, remote_ip,
		    opts->required_from_host_keys )) {
		case 1:
			/* Host name matches. */
			break;
		case -1:
		default:
			debug("%s: invalid from criteria", loc);
			auth_debug_add("%s: invalid from criteria", loc);
			/* FALLTHROUGH */
		case 0:
			logit("%s: Authentication tried for %.100s with "
			    "correct key but not from a permitted "
			    "host (host=%.200s, ip=%.200s, required=%.200s).",
			    loc, pw->pw_name, remote_host, remote_ip,
			    opts->required_from_host_keys);
			auth_debug_add("%s: Your host '%.200s' is not "
			    "permitted to use this key for login.",
			    loc, remote_host);
			/* deny access */
			return -1;
		}
	}
	/* Check source-address restriction from certificate */
	if (opts->required_from_host_cert != NULL) {
		switch (addr_match_cidr_list(remote_ip,
		    opts->required_from_host_cert)) {
		case 1:
			/* accepted */
			break;
		case -1:
		default:
			/* invalid */
			error("%s: Certificate source-address invalid", loc);
			/* FALLTHROUGH */
		case 0:
			logit("%s: Authentication tried for %.100s with valid "
			    "certificate but not from a permitted source "
			    "address (%.200s).", loc, pw->pw_name, remote_ip);
			auth_debug_add("%s: Your address '%.200s' is not "
			    "permitted to use this certificate for login.",
			    loc, remote_ip);
			return -1;
		}
	}
	/*
	 *
	 * XXX this is spammy. We should report remotely only for keys
	 *     that are successful in actual auth attempts, and not PK_OK
	 *     tests.
	 */
	auth_log_authopts(loc, opts, 1);

	return 0;
}<|MERGE_RESOLUTION|>--- conflicted
+++ resolved
@@ -613,12 +613,7 @@
 	ci->user = pw? xstrdup(pw->pw_name): user;
 #else
 	ci->user = user;
-<<<<<<< HEAD
-#endif // WINDOWS
-	parse_server_match_config(&options, ci);
-=======
 	parse_server_match_config(&options, &includes, ci);
->>>>>>> d2afd717
 	log_change_level(options.log_level);
 	log_verbose_reset();
 	for (i = 0; i < options.num_log_verbose; i++)
@@ -887,198 +882,6 @@
 	}
 }
 
-<<<<<<< HEAD
-/*
- * Runs command in a subprocess with a minimal environment.
- * Returns pid on success, 0 on failure.
- * The child stdout and stderr maybe captured, left attached or sent to
- * /dev/null depending on the contents of flags.
- * "tag" is prepended to log messages.
- * NB. "command" is only used for logging; the actual command executed is
- * av[0].
- */
-pid_t
-subprocess(const char *tag, struct passwd *pw, const char *command,
-    int ac, char **av, FILE **child, u_int flags)
-{
-	FILE *f = NULL;
-	struct stat st;
-	int fd, devnull, p[2], i;
-	pid_t pid;
-	char *cp, errmsg[512];
-	u_int envsize;
-	char **child_env;
-
-	if (child != NULL)
-		*child = NULL;
-
-	debug3("%s: %s command \"%s\" running as %s (flags 0x%x)", __func__,
-	    tag, command, pw->pw_name, flags);
-
-	/* Check consistency */
-	if ((flags & SSH_SUBPROCESS_STDOUT_DISCARD) != 0 &&
-	    (flags & SSH_SUBPROCESS_STDOUT_CAPTURE) != 0) {
-		error("%s: inconsistent flags", __func__);
-		return 0;
-	}
-	if (((flags & SSH_SUBPROCESS_STDOUT_CAPTURE) == 0) != (child == NULL)) {
-		error("%s: inconsistent flags/output", __func__);
-		return 0;
-	}
-
-	/*
-	 * If executing an explicit binary, then verify the it exists
-	 * and appears safe-ish to execute
-	 */
-	if (!path_absolute(av[0])) {
-		error("%s path is not absolute", tag);
-		return 0;
-	}
-	temporarily_use_uid(pw);
-	if (stat(av[0], &st) == -1) {
-		error("Could not stat %s \"%s\": %s", tag,
-		    av[0], strerror(errno));
-		restore_uid();
-		return 0;
-	}
-#ifdef WINDOWS
-	if (check_secure_file_permission(av[0], pw, 1) != 0) {
-		error("Permissions on %s:\"%s\" are too open", tag, av[0]);
-		restore_uid();
-		return 0;
-	}
-#else
-	if (safe_path(av[0], &st, NULL, 0, errmsg, sizeof(errmsg)) != 0) {
-		error("Unsafe %s \"%s\": %s", tag, av[0], errmsg);
-		restore_uid();
-		return 0;
-	}
-#endif
-
-	/* Prepare to keep the child's stdout if requested */
-	if (pipe(p) == -1) {
-		error("%s: pipe: %s", tag, strerror(errno));
-		restore_uid();
-		return 0;
-	}
-	restore_uid();
-
-#ifdef FORK_NOT_SUPPORTED
-	{
-		posix_spawn_file_actions_t actions;
-		pid = -1;
-
-		if (posix_spawn_file_actions_init(&actions) != 0 ||
-			posix_spawn_file_actions_adddup2(&actions, p[1], STDOUT_FILENO) != 0)
-			fatal("posix_spawn initialization failed");
-		else {
-			/* If the user's SID is the System SID and sshd is running as system,
-			 * launch as a child process.
-			 */
-			if (IsWellKnownSid(get_sid(pw->pw_name), WinLocalSystemSid) && am_system()) {
-				debug("starting subprocess using posix_spawnp");
-				if (posix_spawnp((pid_t*)&pid, av[0], &actions, NULL, av, NULL) != 0)
-					fatal("posix_spawnp: %s", strerror(errno));
-			}
-			else {
-				debug("starting subprocess as user using __posix_spawn_asuser");
-				if (__posix_spawn_asuser((pid_t*)&pid, av[0], &actions, NULL, av, NULL, pw->pw_name) != 0)
-					fatal("posix_spawn_user: %s", strerror(errno));
-			}
-		}
-
-		posix_spawn_file_actions_destroy(&actions);
-	}
-#else 
-	switch ((pid = fork())) {
-	case -1: /* error */
-		error("%s: fork: %s", tag, strerror(errno));
-		close(p[0]);
-		close(p[1]);
-		return 0;
-	case 0: /* child */
-		/* Prepare a minimal environment for the child. */
-		envsize = 5;
-		child_env = xcalloc(sizeof(*child_env), envsize);
-		child_set_env(&child_env, &envsize, "PATH", _PATH_STDPATH);
-		child_set_env(&child_env, &envsize, "USER", pw->pw_name);
-		child_set_env(&child_env, &envsize, "LOGNAME", pw->pw_name);
-		child_set_env(&child_env, &envsize, "HOME", pw->pw_dir);
-		if ((cp = getenv("LANG")) != NULL)
-			child_set_env(&child_env, &envsize, "LANG", cp);
-
-		for (i = 0; i < NSIG; i++)
-			signal(i, SIG_DFL);
-
-		if ((devnull = open(_PATH_DEVNULL, O_RDWR)) == -1) {
-			error("%s: open %s: %s", tag, _PATH_DEVNULL,
-			    strerror(errno));
-			_exit(1);
-		}
-		if (dup2(devnull, STDIN_FILENO) == -1) {
-			error("%s: dup2: %s", tag, strerror(errno));
-			_exit(1);
-		}
-
-		/* Set up stdout as requested; leave stderr in place for now. */
-		fd = -1;
-		if ((flags & SSH_SUBPROCESS_STDOUT_CAPTURE) != 0)
-			fd = p[1];
-		else if ((flags & SSH_SUBPROCESS_STDOUT_DISCARD) != 0)
-			fd = devnull;
-		if (fd != -1 && dup2(fd, STDOUT_FILENO) == -1) {
-			error("%s: dup2: %s", tag, strerror(errno));
-			_exit(1);
-		}
-		closefrom(STDERR_FILENO + 1);
-
-		/* Don't use permanently_set_uid() here to avoid fatal() */
-		if (setresgid(pw->pw_gid, pw->pw_gid, pw->pw_gid) == -1) {
-			error("%s: setresgid %u: %s", tag, (u_int)pw->pw_gid,
-			    strerror(errno));
-			_exit(1);
-		}
-		if (setresuid(pw->pw_uid, pw->pw_uid, pw->pw_uid) == -1) {
-			error("%s: setresuid %u: %s", tag, (u_int)pw->pw_uid,
-			    strerror(errno));
-			_exit(1);
-		}
-		/* stdin is pointed to /dev/null at this point */
-		if ((flags & SSH_SUBPROCESS_STDOUT_DISCARD) != 0 &&
-		    dup2(STDIN_FILENO, STDERR_FILENO) == -1) {
-			error("%s: dup2: %s", tag, strerror(errno));
-			_exit(1);
-		}
-
-		execve(av[0], av, child_env);
-		error("%s exec \"%s\": %s", tag, command, strerror(errno));
-		_exit(127);
-	default: /* parent */
-		break;
-	}
-#endif
-
-	close(p[1]);
-	if ((flags & SSH_SUBPROCESS_STDOUT_CAPTURE) == 0)
-		close(p[0]);
-	else if ((f = fdopen(p[0], "r")) == NULL) {
-		error("%s: fdopen: %s", tag, strerror(errno));
-		close(p[0]);
-		/* Don't leave zombie child */
-		kill(pid, SIGTERM);
-		while (waitpid(pid, NULL, 0) == -1 && errno == EINTR)
-			;
-		return 0;
-	}
-	/* Success */
-	debug3("%s: %s pid %ld", __func__, tag, (long)pid);
-	if (child != NULL)
-		*child = f;
-	return pid;
-}
-
-=======
->>>>>>> d2afd717
 /* These functions link key/cert options to the auth framework */
 
 /* Log sshauthopt options locally and (optionally) for remote transmission */
