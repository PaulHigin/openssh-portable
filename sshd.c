/* $OpenBSD: sshd.c,v 1.533 2019/03/01 02:32:39 djm Exp $ */
/*
 * Author: Tatu Ylonen <ylo@cs.hut.fi>
 * Copyright (c) 1995 Tatu Ylonen <ylo@cs.hut.fi>, Espoo, Finland
 *                    All rights reserved
 * This program is the ssh daemon.  It listens for connections from clients,
 * and performs authentication, executes use commands or shell, and forwards
 * information to/from the application to the user client over an encrypted
 * connection.  This can also handle forwarding of X11, TCP/IP, and
 * authentication agent connections.
 *
 * As far as I am concerned, the code I have written for this software
 * can be used freely for any purpose.  Any derived versions of this
 * software must be clearly marked as such, and if the derived work is
 * incompatible with the protocol description in the RFC file, it must be
 * called by a name other than "ssh" or "Secure Shell".
 *
 * SSH2 implementation:
 * Privilege Separation:
 *
 * Copyright (c) 2000, 2001, 2002 Markus Friedl.  All rights reserved.
 * Copyright (c) 2002 Niels Provos.  All rights reserved.
 *
 * Redistribution and use in source and binary forms, with or without
 * modification, are permitted provided that the following conditions
 * are met:
 * 1. Redistributions of source code must retain the above copyright
 *    notice, this list of conditions and the following disclaimer.
 * 2. Redistributions in binary form must reproduce the above copyright
 *    notice, this list of conditions and the following disclaimer in the
 *    documentation and/or other materials provided with the distribution.
 *
 * THIS SOFTWARE IS PROVIDED BY THE AUTHOR ``AS IS'' AND ANY EXPRESS OR
 * IMPLIED WARRANTIES, INCLUDING, BUT NOT LIMITED TO, THE IMPLIED WARRANTIES
 * OF MERCHANTABILITY AND FITNESS FOR A PARTICULAR PURPOSE ARE DISCLAIMED.
 * IN NO EVENT SHALL THE AUTHOR BE LIABLE FOR ANY DIRECT, INDIRECT,
 * INCIDENTAL, SPECIAL, EXEMPLARY, OR CONSEQUENTIAL DAMAGES (INCLUDING, BUT
 * NOT LIMITED TO, PROCUREMENT OF SUBSTITUTE GOODS OR SERVICES; LOSS OF USE,
 * DATA, OR PROFITS; OR BUSINESS INTERRUPTION) HOWEVER CAUSED AND ON ANY
 * THEORY OF LIABILITY, WHETHER IN CONTRACT, STRICT LIABILITY, OR TORT
 * (INCLUDING NEGLIGENCE OR OTHERWISE) ARISING IN ANY WAY OUT OF THE USE OF
 * THIS SOFTWARE, EVEN IF ADVISED OF THE POSSIBILITY OF SUCH DAMAGE.
 */

#include "includes.h"

#include <sys/types.h>
#include <sys/ioctl.h>
#include <sys/socket.h>
#ifdef HAVE_SYS_STAT_H
# include <sys/stat.h>
#endif
#ifdef HAVE_SYS_TIME_H
# include <sys/time.h>
#endif
#include "openbsd-compat/sys-tree.h"
#include "openbsd-compat/sys-queue.h"
#include <sys/wait.h>

#include <errno.h>
#include <fcntl.h>
#include <netdb.h>
#ifdef HAVE_PATHS_H
#include <paths.h>
#endif
#include <grp.h>
#include <pwd.h>
#include <signal.h>
#include <stdarg.h>
#include <stdio.h>
#include <stdlib.h>
#include <string.h>
#include <unistd.h>
#include <limits.h>

#ifdef WITH_OPENSSL
#include <openssl/dh.h>
#include <openssl/bn.h>
#include <openssl/rand.h>
#include "openbsd-compat/openssl-compat.h"
#endif

#ifdef HAVE_SECUREWARE
#include <sys/security.h>
#include <prot.h>
#endif

#include "xmalloc.h"
#include "ssh.h"
#include "ssh2.h"
#include "sshpty.h"
#include "packet.h"
#include "log.h"
#include "sshbuf.h"
#include "misc.h"
#include "match.h"
#include "servconf.h"
#include "uidswap.h"
#include "compat.h"
#include "cipher.h"
#include "digest.h"
#include "sshkey.h"
#include "kex.h"
#include "myproposal.h"
#include "authfile.h"
#include "pathnames.h"
#include "atomicio.h"
#include "canohost.h"
#include "hostfile.h"
#include "auth.h"
#include "authfd.h"
#include "msg.h"
#include "dispatch.h"
#include "channels.h"
#include "session.h"
#include "monitor.h"
#ifdef GSSAPI
#include "ssh-gss.h"
#endif
#include "monitor_wrap.h"
#include "ssh-sandbox.h"
#include "auth-options.h"
#include "version.h"
#include "ssherr.h"

/* Re-exec fds */
#define REEXEC_DEVCRYPTO_RESERVED_FD	(STDERR_FILENO + 1)
#define REEXEC_STARTUP_PIPE_FD		(STDERR_FILENO + 2)
#define REEXEC_CONFIG_PASS_FD		(STDERR_FILENO + 3)
#define REEXEC_MIN_FREE_FD		(STDERR_FILENO + 4)

/* Privilege separation related spawn fds */
#define PRIVSEP_MONITOR_FD		(STDERR_FILENO + 1)
#define PRIVSEP_LOG_FD			(STDERR_FILENO + 2)
#define PRIVSEP_UNAUTH_MIN_FREE_FD	(PRIVSEP_LOG_FD + 1)
#define PRIVSEP_AUTH_MIN_FREE_FD	(PRIVSEP_MONITOR_FD + 1)

extern char *__progname;

/* Server configuration options. */
ServerOptions options;

/* Name of the server configuration file. */
char *config_file_name = _PATH_SERVER_CONFIG_FILE;

/*
 * Debug mode flag.  This can be set on the command line.  If debug
 * mode is enabled, extra debugging output will be sent to the system
 * log, the daemon will not go to background, and will exit after processing
 * the first connection.
 */
int debug_flag = 0;

/*
 * Indicating that the daemon should only test the configuration and keys.
 * If test_flag > 1 ("-T" flag), then sshd will also dump the effective
 * configuration, optionally using connection information provided by the
 * "-C" flag.
 */
static int test_flag = 0;

/* Flag indicating that the daemon is being started from inetd. */
static int inetd_flag = 0;

/* Flag indicating that sshd should not detach and become a daemon. */
static int no_daemon_flag = 0;

/* debug goes to stderr unless inetd_flag is set */
static int log_stderr = 0;

/* Saved arguments to main(). */
static char **saved_argv;
static int saved_argc;

/* re-exec */
static int rexeced_flag = 0;
static int rexec_flag = 1;
static int rexec_argc = 0;
static char **rexec_argv;

/*
 * The sockets that the server is listening; this is used in the SIGHUP
 * signal handler.
 */
#define	MAX_LISTEN_SOCKS	16
static int listen_socks[MAX_LISTEN_SOCKS];
static int num_listen_socks = 0;

/* Daemon's agent connection */
int auth_sock = -1;
static int have_agent = 0;

int privsep_unauth_child = 0;
int privsep_auth_child = 0;
int io_sock_in = 0;
int io_sock_out = 0;

/*
 * Any really sensitive data in the application is contained in this
 * structure. The idea is that this structure could be locked into memory so
 * that the pages do not get written into swap.  However, there are some
 * problems. The private key contains BIGNUMs, and we do not (in principle)
 * have access to the internals of them, and locking just the structure is
 * not very useful.  Currently, memory locking is not implemented.
 */
struct {
	struct sshkey	**host_keys;		/* all private host keys */
	struct sshkey	**host_pubkeys;		/* all public host keys */
	struct sshkey	**host_certificates;	/* all public host certificates */
	int		have_ssh2_key;
} sensitive_data;

/* This is set to true when a signal is received. */
static volatile sig_atomic_t received_sighup = 0;
static volatile sig_atomic_t received_sigterm = 0;

/* session identifier, used by RSA-auth */
u_char session_id[16];

/* same for ssh2 */
u_char *session_id2 = NULL;
u_int session_id2_len = 0;

/* record remote hostname or ip */
u_int utmp_len = HOST_NAME_MAX+1;

/*
 * startup_pipes/flags are used for tracking children of the listening sshd
 * process early in their lifespans. This tracking is needed for three things:
 *
 * 1) Implementing the MaxStartups limit of concurrent unauthenticated
 *    connections.
 * 2) Avoiding a race condition for SIGHUP processing, where child processes
 *    may have listen_socks open that could collide with main listener process
 *    after it restarts.
 * 3) Ensuring that rexec'd sshd processes have received their initial state
 *    from the parent listen process before handling SIGHUP.
 *
 * Child processes signal that they have completed closure of the listen_socks
 * and (if applicable) received their rexec state by sending a char over their
 * sock. Child processes signal that authentication has completed by closing
 * the sock (or by exiting).
 */
static int *startup_pipes = NULL;
static int *startup_flags = NULL;	/* Indicates child closed listener */
static int startup_pipe = -1;		/* in child */

/* variables used for privilege separation */
int use_privsep = -1;
struct monitor *pmonitor = NULL;
int privsep_is_preauth = 1;
static int privsep_chroot = 1;

/* global connection state and authentication contexts */
Authctxt *the_authctxt = NULL;
struct ssh *the_active_state;

/* global key/cert auth options. XXX move to permanent ssh->authctxt? */
struct sshauthopt *auth_opts = NULL;

/* sshd_config buffer */
struct sshbuf *cfg;

/* message to be displayed after login */
struct sshbuf *loginmsg;

/* Unprivileged user */
struct passwd *privsep_pw = NULL;

/* Prototypes for various functions defined later in this file. */
void destroy_sensitive_data(void);
void demote_sensitive_data(void);
static void do_ssh2_kex(struct ssh *);

/*
 * Close all listening sockets
 */
static void
close_listen_socks(void)
{
	int i;

	for (i = 0; i < num_listen_socks; i++)
		close(listen_socks[i]);
	num_listen_socks = -1;
}

static void
close_startup_pipes(void)
{
	int i;

	if (startup_pipes)
		for (i = 0; i < options.max_startups; i++)
			if (startup_pipes[i] != -1)
				close(startup_pipes[i]);
}

/*
 * Signal handler for SIGHUP.  Sshd execs itself when it receives SIGHUP;
 * the effect is to reread the configuration file (and to regenerate
 * the server key).
 */

/*ARGSUSED*/
static void
sighup_handler(int sig)
{
	int save_errno = errno;

	received_sighup = 1;
	errno = save_errno;
}

/*
 * Called from the main program after receiving SIGHUP.
 * Restarts the server.
 */
static void
sighup_restart(void)
{
	logit("Received SIGHUP; restarting.");
	if (options.pid_file != NULL)
		unlink(options.pid_file);
	platform_pre_restart();
	close_listen_socks();
	close_startup_pipes();
	alarm(0);  /* alarm timer persists across exec */
	signal(SIGHUP, SIG_IGN); /* will be restored after exec */
	execv(saved_argv[0], saved_argv);
	logit("RESTART FAILED: av[0]='%.100s', error: %.100s.", saved_argv[0],
	    strerror(errno));
	exit(1);
}

/*
 * Generic signal handler for terminating signals in the master daemon.
 */
/*ARGSUSED*/
static void
sigterm_handler(int sig)
{
	received_sigterm = sig;
}

/*
 * SIGCHLD handler.  This is called whenever a child dies.  This will then
 * reap any zombies left by exited children.
 */
/*ARGSUSED*/
static void
main_sigchld_handler(int sig)
{
	int save_errno = errno;
	pid_t pid;
	int status;

	while ((pid = waitpid(-1, &status, WNOHANG)) > 0 ||
	    (pid < 0 && errno == EINTR))
		;
	errno = save_errno;
}

/*
 * Signal handler for the alarm after the login grace period has expired.
 */
/*ARGSUSED*/
static void
grace_alarm_handler(int sig)
{
	if (use_privsep && pmonitor != NULL && pmonitor->m_pid > 0)
		kill(pmonitor->m_pid, SIGALRM);

	/*
	 * Try to kill any processes that we have spawned, E.g. authorized
	 * keys command helpers.
	 */
	if (getpgid(0) == getpid()) {
		signal(SIGTERM, SIG_IGN);
		kill(0, SIGTERM);
	}

	/* XXX pre-format ipaddr/port so we don't need to access active_state */
	/* Log error and exit. */
	sigdie("Timeout before authentication for %s port %d",
	    ssh_remote_ipaddr(the_active_state),
	    ssh_remote_port(the_active_state));
}

/* Destroy the host and server keys.  They will no longer be needed. */
void
destroy_sensitive_data(void)
{
	u_int i;

	for (i = 0; i < options.num_host_key_files; i++) {
		if (sensitive_data.host_keys[i]) {
			sshkey_free(sensitive_data.host_keys[i]);
			sensitive_data.host_keys[i] = NULL;
		}
		if (sensitive_data.host_certificates[i]) {
			sshkey_free(sensitive_data.host_certificates[i]);
			sensitive_data.host_certificates[i] = NULL;
		}
	}
}

/* Demote private to public keys for network child */
void
demote_sensitive_data(void)
{
	struct sshkey *tmp;
	u_int i;
	int r;

	for (i = 0; i < options.num_host_key_files; i++) {
		if (sensitive_data.host_keys[i]) {
			if ((r = sshkey_from_private(
			    sensitive_data.host_keys[i], &tmp)) != 0)
				fatal("could not demote host %s key: %s",
				    sshkey_type(sensitive_data.host_keys[i]),
				    ssh_err(r));
			sshkey_free(sensitive_data.host_keys[i]);
			sensitive_data.host_keys[i] = tmp;
		}
		/* Certs do not need demotion */
	}
}

static void
reseed_prngs(void)
{
	u_int32_t rnd[256];

#ifdef WITH_OPENSSL
	RAND_poll();
#endif
	arc4random_stir(); /* noop on recent arc4random() implementations */
	arc4random_buf(rnd, sizeof(rnd)); /* let arc4random notice PID change */

#ifdef WITH_OPENSSL
	RAND_seed(rnd, sizeof(rnd));
	/* give libcrypto a chance to notice the PID change */
	if ((RAND_bytes((u_char *)rnd, 1)) != 1)
		fatal("%s: RAND_bytes failed", __func__);
#endif

	explicit_bzero(rnd, sizeof(rnd));
}

static void
privsep_preauth_child(void)
{
	gid_t gidset[1];

	/* Enable challenge-response authentication for privilege separation */
	privsep_challenge_enable();

#ifdef GSSAPI
	/* Cache supported mechanism OIDs for later use */
	ssh_gssapi_prepare_supported_oids();
#endif

	reseed_prngs();

	/* Demote the private keys to public keys. */
	demote_sensitive_data();

	/* Demote the child */
	if (privsep_chroot) {
		/* Change our root directory */
		if (chroot(_PATH_PRIVSEP_CHROOT_DIR) == -1)
			fatal("chroot(\"%s\"): %s", _PATH_PRIVSEP_CHROOT_DIR,
			    strerror(errno));
		if (chdir("/") == -1)
			fatal("chdir(\"/\"): %s", strerror(errno));

		/* Drop our privileges */
		debug3("privsep user:group %u:%u", (u_int)privsep_pw->pw_uid,
		    (u_int)privsep_pw->pw_gid);
		gidset[0] = privsep_pw->pw_gid;
		if (setgroups(1, gidset) < 0)
			fatal("setgroups: %.100s", strerror(errno));
		permanently_set_uid(privsep_pw);
	}
}

void
send_rexec_state(int, struct sshbuf *);
static void send_config_state(int fd, struct sshbuf *conf)
{
	send_rexec_state(fd, conf);
}

void
recv_rexec_state(int, struct sshbuf *);
static void recv_config_state(int fd, struct sshbuf *conf)
{
	recv_rexec_state(fd, conf);
}


static void
send_idexch_state(int fd)
{
	struct sshbuf *m;

	if ((m = sshbuf_new()) == NULL)
		fatal("%s: sshbuf_new failed", __func__);
	if (sshbuf_put_cstring(m, client_version_string) != 0 ||
	    sshbuf_put_cstring(m, server_version_string) != 0)
		fatal("%s: buffer error", __func__);

	if (ssh_msg_send(fd, 0, m) == -1)
		fatal("%s: ssh_msg_send failed", __func__);

	sshbuf_free(m);
}

static void
recv_idexch_state(int fd)
{
	struct sshbuf *m;
	u_char *cp, ver;
	size_t tmp;
	int r;
	
	debug3("%s: entering fd = %d", __func__, fd);

	if ((m = sshbuf_new()) == NULL)
		fatal("%s: sshbuf_new failed", __func__);
	if (ssh_msg_recv(fd, m) == -1)
		fatal("%s: ssh_msg_recv failed", __func__);
	if ((r = sshbuf_get_u8(m, &ver)) != 0)
		fatal("%s: buffer error: %s", __func__, ssh_err(r));
	if (ver != 0)
		fatal("%s: rexec version mismatch", __func__);

	if (sshbuf_get_cstring(m, &client_version_string, &tmp) != 0 ||
	    sshbuf_get_cstring(m, &server_version_string, &tmp) != 0 )
		fatal("%s: unable to retrieve idexch state", __func__);

	sshbuf_free(m);

	debug3("%s: done", __func__);
}

static void
send_hostkeys_state(int fd)
{
	struct sshbuf *m;
	int i;
	u_char *blob = NULL;
	size_t blen = 0;

	if ((m = sshbuf_new()) == NULL)
		fatal("%s: sshbuf_new failed", __func__);
	
	sshbuf_put_u32(m, options.num_host_key_files);
	for (i = 0; i < options.num_host_key_files; i++) {
		if (blob) {
			free(blob);
			blob = NULL;
		}
		if (sensitive_data.host_pubkeys[i]) {
			sshkey_to_blob(sensitive_data.host_pubkeys[i], &blob, &blen);
			sshbuf_put_string(m, blob, blen);
		}
		else
			sshbuf_put_string(m, NULL, 0);		
	}

	for (i = 0; i < options.num_host_key_files; i++) {
		if (blob) {
			free(blob);
			blob = NULL;
		}
		if (sensitive_data.host_certificates[i]) {
			sshkey_to_blob(sensitive_data.host_certificates[i], &blob, &blen);
			sshbuf_put_string(m, blob, blen);
		}
		else
			sshbuf_put_string(m, NULL, 0);
	}

	if (ssh_msg_send(fd, 0, m) == -1)
		fatal("%s: ssh_msg_send failed", __func__);

	if (blob)
		free(blob);
	sshbuf_free(m);
}

static void
recv_hostkeys_state(int fd)
{
	struct sshbuf *m;
	u_char *cp, ver;
	struct sshkey *key = NULL;
	const u_char *blob;
	size_t blen;
	int r;
	u_int32_t num_host_key_files;

	debug3("%s: entering fd = %d", __func__, fd);

	if ((m = sshbuf_new()) == NULL)
		fatal("%s: sshbuf_new failed", __func__);
	if (ssh_msg_recv(fd, m) == -1)
		fatal("%s: ssh_msg_recv failed", __func__);
	if ((r = sshbuf_get_u8(m, &ver)) != 0)
		fatal("%s: buffer error: %s", __func__, ssh_err(r));
	if (ver != 0)
		fatal("%s: rexec version mismatch", __func__);

	if ((r = sshbuf_get_u32(m, &num_host_key_files)) != 0)
		fatal("%s: buffer error: %s", __func__, ssh_err(r));
	sensitive_data.host_keys = xcalloc(num_host_key_files, sizeof(struct sshkey *));
	sensitive_data.host_pubkeys = xcalloc(num_host_key_files, sizeof(struct sshkey *));
	sensitive_data.host_certificates = xcalloc(num_host_key_files, sizeof(struct sshkey *));
	for (int i = 0; i < num_host_key_files; i++) {
		if ((r = sshbuf_get_string_direct(m, &blob, &blen)) != 0)
			fatal("%s: buffer error: %s", __func__, ssh_err(r));
		sensitive_data.host_pubkeys[i] = NULL;
		sensitive_data.host_keys[i] = NULL;

		if (blen) {
			sshkey_from_blob(blob, blen, &key);
			sensitive_data.host_pubkeys[i] = key;
		}
	}

	for (int i = 0; i < num_host_key_files; i++) {
		if ((r = sshbuf_get_string_direct(m, &blob, &blen)) != 0)
			fatal("%s: buffer error: %s", __func__, ssh_err(r));
		sensitive_data.host_certificates[i] = NULL;
		if (blen) {
			sshkey_from_blob(blob, blen, &key);
			sensitive_data.host_certificates[i] = key;
		}
	}

	sshbuf_free(m);
	debug3("%s: done", __func__);
}

static void
send_autxctx_state(Authctxt *auth, int fd)
{
	struct sshbuf *m;
	int r;

	if ((m = sshbuf_new()) == NULL)
		fatal("%s: sshbuf_new failed", __func__);
	if ((r = sshbuf_put_cstring(m, auth->pw->pw_name)) != 0)
		fatal("%s: buffer error: %s", __func__, ssh_err(r));

	if (ssh_msg_send(fd, 0, m) == -1)
		fatal("%s: ssh_msg_send failed", __func__);

	sshbuf_free(m);
}

static void
recv_autxctx_state(Authctxt *auth, int fd)
{
	struct sshbuf *m;
	u_char *cp, ver, *user;
	size_t user_len;
	int r;

	debug3("%s: entering fd = %d", __func__, fd);

	if ((m = sshbuf_new()) == NULL)
		fatal("%s: sshbuf_new failed", __func__);
	if (ssh_msg_recv(fd, m) == -1)
		fatal("%s: ssh_msg_recv failed", __func__);
	if ((r = sshbuf_get_u8(m, &ver)) != 0)
		fatal("%s: buffer error: %s", __func__, ssh_err(r));
	if (ver != 0)
		fatal("%s: rexec version mismatch", __func__);
	if ((r = sshbuf_get_string_direct(m, &user, &user_len)) != 0)
		fatal("%s: buffer error: %s", __func__, ssh_err(r));
	auth->user = xstrdup(user);

	debug3("%s: done", __func__);
	sshbuf_free(m);
}

static char**
privsep_child_cmdline(int authenticated)
{
	char** argv = rexec_argv ? rexec_argv : saved_argv;
	int argc = 0;
	
	if (rexec_argv)
		argc = rexec_argc;
	else {
		if (rexeced_flag)
			argc = saved_argc - 1; // override '-R'
		else {
			char **tmp = xcalloc(saved_argc + 1 + 1, sizeof(*saved_argv)); // 1 - extra argument "-y/-z", 1 - NULL
			int i = 0;
			for (i = 0; (int)i < saved_argc; i++) {
				tmp[i] = xstrdup(saved_argv[i]);
				free(saved_argv[i]);
			}

			free(saved_argv);
			argv = saved_argv = tmp;
			argc = saved_argc;
		}
	}

	if (authenticated)
		argv[argc] = "-z";
	else
		argv[argc] = "-y";

	return argv;
}

static int
privsep_preauth(struct ssh *ssh)
{
	int status, r;
	pid_t pid;
	struct ssh_sandbox *box = NULL;

	/* Set up unprivileged child process to deal with network data */
	pmonitor = monitor_init();
	/* Store a pointer to the kex for later rekeying */
	pmonitor->m_pkex = &ssh->kex;

#ifdef FORK_NOT_SUPPORTED
	if (privsep_auth_child) {
		recv_autxctx_state(authctxt, PRIVSEP_MONITOR_FD);
		authctxt->pw = getpwnamallow(authctxt->user);
		authctxt->valid = 1;
		return 1;
	}
	else if (privsep_unauth_child) {
		close(pmonitor->m_sendfd);
		close(pmonitor->m_log_recvfd);
		close(pmonitor->m_recvfd);
		close(pmonitor->m_log_sendfd);

		pmonitor->m_recvfd = PRIVSEP_MONITOR_FD;
		pmonitor->m_log_sendfd = PRIVSEP_LOG_FD;
		
		fcntl(pmonitor->m_recvfd, F_SETFD, FD_CLOEXEC);
		fcntl(pmonitor->m_log_sendfd, F_SETFD, FD_CLOEXEC);

		/* Arrange for logging to be sent to the monitor */
		set_log_handler(mm_log_handler, pmonitor);

		privsep_preauth_child();
		setproctitle("%s", "[net]");
		return 0;
	}
	else { /* parent */
		posix_spawn_file_actions_t actions;

		if (posix_spawn_file_actions_init(&actions) != 0 ||
		    posix_spawn_file_actions_adddup2(&actions, io_sock_in, STDIN_FILENO) != 0 ||
		    posix_spawn_file_actions_adddup2(&actions, io_sock_out, STDOUT_FILENO) != 0 ||
		    posix_spawn_file_actions_adddup2(&actions, pmonitor->m_recvfd, PRIVSEP_MONITOR_FD) != 0 ||
		    posix_spawn_file_actions_adddup2(&actions, pmonitor->m_log_sendfd, PRIVSEP_LOG_FD) != 0 )
			fatal("posix_spawn initialization failed");		
		
		{
			char** argv = privsep_child_cmdline(0);
			if (__posix_spawn_asuser(&pid, argv[0], &actions, NULL, argv, NULL, SSH_PRIVSEP_USER) != 0)
				fatal("%s, fork of unprivileged child failed", __func__);
			
			posix_spawn_file_actions_destroy(&actions);
		}

		debug2("Network child is on pid %ld", (long)pid);

		pmonitor->m_pid = pid;
		if (have_agent) {
			r = ssh_get_authentication_socket(&auth_sock);
			if (r != 0) {
				error("Could not get agent socket: %s",
					ssh_err(r));
				have_agent = 0;
			}
		}

		close(pmonitor->m_recvfd);
		close(pmonitor->m_log_sendfd);
		send_config_state(pmonitor->m_sendfd, cfg);
		send_hostkeys_state(pmonitor->m_sendfd);
		send_idexch_state(pmonitor->m_sendfd);
		monitor_child_preauth(authctxt, pmonitor);
		while (waitpid(pid, &status, 0) < 0) {
			if (errno == EINTR)
				continue;
			pmonitor->m_pid = -1;
			fatal("%s: waitpid: %s", __func__, strerror(errno));
		}
		privsep_is_preauth = 0;
		pmonitor->m_pid = -1;
		return 1;
	}
#else
	if (use_privsep == PRIVSEP_ON)
		box = ssh_sandbox_init(pmonitor);
	pid = fork();
	if (pid == -1) {
		fatal("fork of unprivileged child failed");
	} else if (pid != 0) {
		debug2("Network child is on pid %ld", (long)pid);

		pmonitor->m_pid = pid;
		if (have_agent) {
			r = ssh_get_authentication_socket(&auth_sock);
			if (r != 0) {
				error("Could not get agent socket: %s",
				    ssh_err(r));
				have_agent = 0;
			}
		}
		if (box != NULL)
			ssh_sandbox_parent_preauth(box, pid);
		monitor_child_preauth(ssh, pmonitor);

		/* Wait for the child's exit status */
		while (waitpid(pid, &status, 0) < 0) {
			if (errno == EINTR)
				continue;
			pmonitor->m_pid = -1;
			fatal("%s: waitpid: %s", __func__, strerror(errno));
		}
		privsep_is_preauth = 0;
		pmonitor->m_pid = -1;
		if (WIFEXITED(status)) {
			if (WEXITSTATUS(status) != 0)
				fatal("%s: preauth child exited with status %d",
				    __func__, WEXITSTATUS(status));
		} else if (WIFSIGNALED(status))
			fatal("%s: preauth child terminated by signal %d",
			    __func__, WTERMSIG(status));
		if (box != NULL)
			ssh_sandbox_parent_finish(box);
		return 1;
	} else {
		/* child */
		close(pmonitor->m_sendfd);
		close(pmonitor->m_log_recvfd);

		/* Arrange for logging to be sent to the monitor */
		set_log_handler(mm_log_handler, pmonitor);

		privsep_preauth_child();
		setproctitle("%s", "[net]");
		if (box != NULL)
			ssh_sandbox_child(box);

		return 0;
	}
#endif
}

static void
privsep_postauth(struct ssh *ssh, Authctxt *authctxt)
{
#ifdef DISABLE_FD_PASSING
	if (1) {
#else
	if (authctxt->pw->pw_uid == 0) {
#endif
		/* File descriptor passing is broken or root login */
		use_privsep = 0;
		goto skip;
	}

	/* New socket pair */
	monitor_reinit(pmonitor);

#ifdef FORK_NOT_SUPPORTED
	if (!privsep_auth_child) { /* parent */
		posix_spawn_file_actions_t actions;

		if (posix_spawn_file_actions_init(&actions) != 0 ||
		    posix_spawn_file_actions_adddup2(&actions, io_sock_in, STDIN_FILENO) != 0 ||
		    posix_spawn_file_actions_adddup2(&actions, io_sock_out, STDOUT_FILENO) != 0 ||
		    posix_spawn_file_actions_adddup2(&actions, pmonitor->m_recvfd, PRIVSEP_MONITOR_FD) != 0)
			fatal("posix_spawn initialization failed");
		
		{
			char** argv = privsep_child_cmdline(1);
			if (__posix_spawn_asuser(&pmonitor->m_pid, argv[0], &actions, NULL, argv, NULL, authctxt->pw->pw_name) != 0)
				fatal("fork of unprivileged child failed");
			posix_spawn_file_actions_destroy(&actions);
		}
		
		verbose("User child is on pid %ld", (long)pmonitor->m_pid);
		send_config_state(pmonitor->m_sendfd, cfg);
		send_hostkeys_state(pmonitor->m_sendfd);
		send_idexch_state(pmonitor->m_sendfd);
		send_autxctx_state(authctxt, pmonitor->m_sendfd);
		monitor_send_keystate(pmonitor);
		monitor_clear_keystate(pmonitor);
		monitor_send_authopt(pmonitor, 0); // 0 - trusted.
		monitor_child_postauth(pmonitor);
		/* NEVERREACHED */
		exit(0);
	}
	/* child */
	close(pmonitor->m_sendfd);
	close(pmonitor->m_recvfd);

	pmonitor->m_recvfd = PRIVSEP_MONITOR_FD;
	fcntl(pmonitor->m_recvfd, F_SETFD, FD_CLOEXEC);
	monitor_recv_keystate(pmonitor);

	do_setusercontext(authctxt->pw);
	monitor_apply_keystate(pmonitor);
	monitor_recv_authopt(pmonitor);
	packet_set_authenticated();
skip:
	return;

#else
	pmonitor->m_pid = fork();
	if (pmonitor->m_pid == -1)
		fatal("fork of unprivileged child failed");
	else if (pmonitor->m_pid != 0) {
		verbose("User child is on pid %ld", (long)pmonitor->m_pid);
		sshbuf_reset(loginmsg);
		monitor_clear_keystate(ssh, pmonitor);
		monitor_child_postauth(ssh, pmonitor);

		/* NEVERREACHED */
		exit(0);
	}

	/* child */

	close(pmonitor->m_sendfd);
	pmonitor->m_sendfd = -1;

	/* Demote the private keys to public keys. */
	demote_sensitive_data();

	reseed_prngs();

	/* Drop privileges */
	do_setusercontext(authctxt->pw);

 skip:
	/* It is safe now to apply the key state */
	monitor_apply_keystate(ssh, pmonitor);

	/*
	 * Tell the packet layer that authentication was successful, since
	 * this information is not part of the key state.
	 */
<<<<<<< HEAD
	packet_set_authenticated();
#endif
=======
	ssh_packet_set_authenticated(ssh);
>>>>>>> 85cf2488
}

static void
append_hostkey_type(struct sshbuf *b, const char *s)
{
	int r;

	if (match_pattern_list(s, options.hostkeyalgorithms, 0) != 1) {
		debug3("%s: %s key not permitted by HostkeyAlgorithms",
		    __func__, s);
		return;
	}
	if ((r = sshbuf_putf(b, "%s%s", sshbuf_len(b) > 0 ? "," : "", s)) != 0)
		fatal("%s: sshbuf_putf: %s", __func__, ssh_err(r));
}

static char *
list_hostkey_types(void)
{
	struct sshbuf *b;
	struct sshkey *key;
	char *ret;
	u_int i;

	if ((b = sshbuf_new()) == NULL)
		fatal("%s: sshbuf_new failed", __func__);
	for (i = 0; i < options.num_host_key_files; i++) {
		key = sensitive_data.host_keys[i];
		if (key == NULL)
			key = sensitive_data.host_pubkeys[i];
		if (key == NULL)
			continue;
		switch (key->type) {
		case KEY_RSA:
			/* for RSA we also support SHA2 signatures */
			append_hostkey_type(b, "rsa-sha2-512");
			append_hostkey_type(b, "rsa-sha2-256");
			/* FALLTHROUGH */
		case KEY_DSA:
		case KEY_ECDSA:
		case KEY_ED25519:
		case KEY_XMSS:
			append_hostkey_type(b, sshkey_ssh_name(key));
			break;
		}
		/* If the private key has a cert peer, then list that too */
		key = sensitive_data.host_certificates[i];
		if (key == NULL)
			continue;
		switch (key->type) {
		case KEY_RSA_CERT:
			/* for RSA we also support SHA2 signatures */
			append_hostkey_type(b,
			    "rsa-sha2-512-cert-v01@openssh.com");
			append_hostkey_type(b,
			    "rsa-sha2-256-cert-v01@openssh.com");
			/* FALLTHROUGH */
		case KEY_DSA_CERT:
		case KEY_ECDSA_CERT:
		case KEY_ED25519_CERT:
		case KEY_XMSS_CERT:
			append_hostkey_type(b, sshkey_ssh_name(key));
			break;
		}
	}
	if ((ret = sshbuf_dup_string(b)) == NULL)
		fatal("%s: sshbuf_dup_string failed", __func__);
	sshbuf_free(b);
	debug("%s: %s", __func__, ret);
	return ret;
}

static struct sshkey *
get_hostkey_by_type(int type, int nid, int need_private, struct ssh *ssh)
{
	u_int i;
	struct sshkey *key;

	for (i = 0; i < options.num_host_key_files; i++) {
		switch (type) {
		case KEY_RSA_CERT:
		case KEY_DSA_CERT:
		case KEY_ECDSA_CERT:
		case KEY_ED25519_CERT:
		case KEY_XMSS_CERT:
			key = sensitive_data.host_certificates[i];
			break;
		default:
			key = sensitive_data.host_keys[i];
			if (key == NULL && !need_private)
				key = sensitive_data.host_pubkeys[i];
			break;
		}
		if (key != NULL && key->type == type &&
		    (key->type != KEY_ECDSA || key->ecdsa_nid == nid))
			return need_private ?
			    sensitive_data.host_keys[i] : key;
	}
	return NULL;
}

struct sshkey *
get_hostkey_public_by_type(int type, int nid, struct ssh *ssh)
{
	return get_hostkey_by_type(type, nid, 0, ssh);
}

struct sshkey *
get_hostkey_private_by_type(int type, int nid, struct ssh *ssh)
{
	return get_hostkey_by_type(type, nid, 1, ssh);
}

struct sshkey *
get_hostkey_by_index(int ind)
{
	if (ind < 0 || (u_int)ind >= options.num_host_key_files)
		return (NULL);
	return (sensitive_data.host_keys[ind]);
}

struct sshkey *
get_hostkey_public_by_index(int ind, struct ssh *ssh)
{
	if (ind < 0 || (u_int)ind >= options.num_host_key_files)
		return (NULL);
	return (sensitive_data.host_pubkeys[ind]);
}

int
get_hostkey_index(struct sshkey *key, int compare, struct ssh *ssh)
{
	u_int i;

	for (i = 0; i < options.num_host_key_files; i++) {
		if (sshkey_is_cert(key)) {
			if (key == sensitive_data.host_certificates[i] ||
			    (compare && sensitive_data.host_certificates[i] &&
			    sshkey_equal(key,
			    sensitive_data.host_certificates[i])))
				return (i);
		} else {
			if (key == sensitive_data.host_keys[i] ||
			    (compare && sensitive_data.host_keys[i] &&
			    sshkey_equal(key, sensitive_data.host_keys[i])))
				return (i);
			if (key == sensitive_data.host_pubkeys[i] ||
			    (compare && sensitive_data.host_pubkeys[i] &&
			    sshkey_equal(key, sensitive_data.host_pubkeys[i])))
				return (i);
		}
	}
	return (-1);
}

/* Inform the client of all hostkeys */
static void
notify_hostkeys(struct ssh *ssh)
{
	struct sshbuf *buf;
	struct sshkey *key;
	u_int i, nkeys;
	int r;
	char *fp;

	/* Some clients cannot cope with the hostkeys message, skip those. */
	if (ssh->compat & SSH_BUG_HOSTKEYS)
		return;

	if ((buf = sshbuf_new()) == NULL)
		fatal("%s: sshbuf_new", __func__);
	for (i = nkeys = 0; i < options.num_host_key_files; i++) {
		key = get_hostkey_public_by_index(i, ssh);
		if (key == NULL || key->type == KEY_UNSPEC ||
		    sshkey_is_cert(key))
			continue;
		fp = sshkey_fingerprint(key, options.fingerprint_hash,
		    SSH_FP_DEFAULT);
		debug3("%s: key %d: %s %s", __func__, i,
		    sshkey_ssh_name(key), fp);
		free(fp);
		if (nkeys == 0) {
			/*
			 * Start building the request when we find the
			 * first usable key.
			 */
			if ((r = sshpkt_start(ssh, SSH2_MSG_GLOBAL_REQUEST)) != 0 ||
			    (r = sshpkt_put_cstring(ssh, "hostkeys-00@openssh.com")) != 0 ||
			    (r = sshpkt_put_u8(ssh, 0)) != 0) /* want reply */
				sshpkt_fatal(ssh, r, "%s: start request", __func__);
		}
		/* Append the key to the request */
		sshbuf_reset(buf);
		if ((r = sshkey_putb(key, buf)) != 0)
			fatal("%s: couldn't put hostkey %d: %s",
			    __func__, i, ssh_err(r));
		if ((r = sshpkt_put_stringb(ssh, buf)) != 0)
			sshpkt_fatal(ssh, r, "%s: append key", __func__);
		nkeys++;
	}
	debug3("%s: sent %u hostkeys", __func__, nkeys);
	if (nkeys == 0)
		fatal("%s: no hostkeys", __func__);
	if ((r = sshpkt_send(ssh)) != 0)
		sshpkt_fatal(ssh, r, "%s: send", __func__);
	sshbuf_free(buf);
}

/*
 * returns 1 if connection should be dropped, 0 otherwise.
 * dropping starts at connection #max_startups_begin with a probability
 * of (max_startups_rate/100). the probability increases linearly until
 * all connections are dropped for startups > max_startups
 */
static int
drop_connection(int startups)
{
	int p, r;

	if (startups < options.max_startups_begin)
		return 0;
	if (startups >= options.max_startups)
		return 1;
	if (options.max_startups_rate == 100)
		return 1;

	p  = 100 - options.max_startups_rate;
	p *= startups - options.max_startups_begin;
	p /= options.max_startups - options.max_startups_begin;
	p += options.max_startups_rate;
	r = arc4random_uniform(100);

	debug("drop_connection: p %d, r %d", p, r);
	return (r < p) ? 1 : 0;
}

static void
usage(void)
{
	fprintf(stderr, "%s, %s\n",
	    SSH_RELEASE,
#ifdef WITH_OPENSSL
	    OpenSSL_version(OPENSSL_VERSION)
#else
	    "without OpenSSL"
#endif
	);
	fprintf(stderr,
"usage: sshd [-46DdeiqTt] [-C connection_spec] [-c host_cert_file]\n"
"            [-E log_file] [-f config_file] [-g login_grace_time]\n"
"            [-h host_key_file] [-o option] [-p port] [-u len]\n"
	);
	exit(1);
}

static void
send_rexec_state(int fd, struct sshbuf *conf)
{
	struct sshbuf *m;
	int r;

	debug3("%s: entering fd = %d config len %zu", __func__, fd,
	    sshbuf_len(conf));

	/*
	 * Protocol from reexec master to child:
	 *	string	configuration
	 *	string rngseed		(only if OpenSSL is not self-seeded)
	 */
	if ((m = sshbuf_new()) == NULL)
		fatal("%s: sshbuf_new failed", __func__);
	if ((r = sshbuf_put_stringb(m, conf)) != 0)
		fatal("%s: buffer error: %s", __func__, ssh_err(r));

#if defined(WITH_OPENSSL) && !defined(OPENSSL_PRNG_ONLY)
	rexec_send_rng_seed(m);
#endif

	if (ssh_msg_send(fd, 0, m) == -1)
		fatal("%s: ssh_msg_send failed", __func__);

	sshbuf_free(m);

	debug3("%s: done", __func__);
}

static void
recv_rexec_state(int fd, struct sshbuf *conf)
{
	struct sshbuf *m;
	u_char *cp, ver;
	size_t len;
	int r;

	debug3("%s: entering fd = %d", __func__, fd);

	if ((m = sshbuf_new()) == NULL)
		fatal("%s: sshbuf_new failed", __func__);
	if (ssh_msg_recv(fd, m) == -1)
		fatal("%s: ssh_msg_recv failed", __func__);
	if ((r = sshbuf_get_u8(m, &ver)) != 0)
		fatal("%s: buffer error: %s", __func__, ssh_err(r));
	if (ver != 0)
		fatal("%s: rexec version mismatch", __func__);
	if ((r = sshbuf_get_string(m, &cp, &len)) != 0)
		fatal("%s: buffer error: %s", __func__, ssh_err(r));
	if (conf != NULL && (r = sshbuf_put(conf, cp, len)))
		fatal("%s: buffer error: %s", __func__, ssh_err(r));
#if defined(WITH_OPENSSL) && !defined(OPENSSL_PRNG_ONLY)
	rexec_recv_rng_seed(m);
#endif

	free(cp);
	sshbuf_free(m);

	debug3("%s: done", __func__);
}

/* Accept a connection from inetd */
static void
server_accept_inetd(int *sock_in, int *sock_out)
{
	int fd;

	if (rexeced_flag) {
		close(REEXEC_CONFIG_PASS_FD);
		*sock_in = *sock_out = dup(STDIN_FILENO);
	} else {
		*sock_in = dup(STDIN_FILENO);
		*sock_out = dup(STDOUT_FILENO);
	}
	/*
	 * We intentionally do not close the descriptors 0, 1, and 2
	 * as our code for setting the descriptors won't work if
	 * ttyfd happens to be one of those.
	 */
	if ((fd = open(_PATH_DEVNULL, O_RDWR, 0)) != -1) {
		dup2(fd, STDIN_FILENO);
		dup2(fd, STDOUT_FILENO);
		if (!log_stderr)
			dup2(fd, STDERR_FILENO);
		if (fd > (log_stderr ? STDERR_FILENO : STDOUT_FILENO))
			close(fd);
	}
	debug("inetd sockets after dupping: %d, %d", *sock_in, *sock_out);
}

/*
 * Listen for TCP connections
 */
static void
listen_on_addrs(struct listenaddr *la)
{
	int ret, listen_sock;
	struct addrinfo *ai;
	char ntop[NI_MAXHOST], strport[NI_MAXSERV];

	for (ai = la->addrs; ai; ai = ai->ai_next) {
		if (ai->ai_family != AF_INET && ai->ai_family != AF_INET6)
			continue;
		if (num_listen_socks >= MAX_LISTEN_SOCKS)
			fatal("Too many listen sockets. "
			    "Enlarge MAX_LISTEN_SOCKS");
		if ((ret = getnameinfo(ai->ai_addr, ai->ai_addrlen,
		    ntop, sizeof(ntop), strport, sizeof(strport),
		    NI_NUMERICHOST|NI_NUMERICSERV)) != 0) {
			error("getnameinfo failed: %.100s",
			    ssh_gai_strerror(ret));
			continue;
		}
		/* Create socket for listening. */
		listen_sock = socket(ai->ai_family, ai->ai_socktype,
		    ai->ai_protocol);
		if (listen_sock < 0) {
			/* kernel may not support ipv6 */
			verbose("socket: %.100s", strerror(errno));
			continue;
		}
		if (set_nonblock(listen_sock) == -1) {
			close(listen_sock);
			continue;
		}
		if (fcntl(listen_sock, F_SETFD, FD_CLOEXEC) == -1) {
			verbose("socket: CLOEXEC: %s", strerror(errno));
			close(listen_sock);
			continue;
		}
		/* Socket options */
		set_reuseaddr(listen_sock);
		if (la->rdomain != NULL &&
		    set_rdomain(listen_sock, la->rdomain) == -1) {
			close(listen_sock);
			continue;
		}

		/* Only communicate in IPv6 over AF_INET6 sockets. */
		if (ai->ai_family == AF_INET6)
			sock_set_v6only(listen_sock);

		debug("Bind to port %s on %s.", strport, ntop);

		/* Bind the socket to the desired port. */
		if (bind(listen_sock, ai->ai_addr, ai->ai_addrlen) < 0) {
			error("Bind to port %s on %s failed: %.200s.",
			    strport, ntop, strerror(errno));
			close(listen_sock);
			continue;
		}
		listen_socks[num_listen_socks] = listen_sock;
		num_listen_socks++;

		/* Start listening on the port. */
		if (listen(listen_sock, SSH_LISTEN_BACKLOG) < 0)
			fatal("listen on [%s]:%s: %.100s",
			    ntop, strport, strerror(errno));
		logit("Server listening on %s port %s%s%s.",
		    ntop, strport,
		    la->rdomain == NULL ? "" : " rdomain ",
		    la->rdomain == NULL ? "" : la->rdomain);
	}
}

static void
server_listen(void)
{
	u_int i;

	for (i = 0; i < options.num_listen_addrs; i++) {
		listen_on_addrs(&options.listen_addrs[i]);
		freeaddrinfo(options.listen_addrs[i].addrs);
		free(options.listen_addrs[i].rdomain);
		memset(&options.listen_addrs[i], 0,
		    sizeof(options.listen_addrs[i]));
	}
	free(options.listen_addrs);
	options.listen_addrs = NULL;
	options.num_listen_addrs = 0;

	if (!num_listen_socks)
		fatal("Cannot bind any address.");
}

/*
 * The main TCP accept loop. Note that, for the non-debug case, returns
 * from this function are in a forked subprocess.
 */
static void
server_accept_loop(int *sock_in, int *sock_out, int *newsock, int *config_s)
{
	fd_set *fdset;
	int i, j, ret, maxfd;
	int startups = 0, listening = 0, lameduck = 0;
	int startup_p[2] = { -1 , -1 };
	char c = 0;
	struct sockaddr_storage from;
	socklen_t fromlen;
	pid_t pid;
	u_char rnd[256];

	/* setup fd set for accept */
	fdset = NULL;
	maxfd = 0;
	for (i = 0; i < num_listen_socks; i++)
		if (listen_socks[i] > maxfd)
			maxfd = listen_socks[i];
	/* pipes connected to unauthenticated childs */
	startup_pipes = xcalloc(options.max_startups, sizeof(int));
	startup_flags = xcalloc(options.max_startups, sizeof(int));
	for (i = 0; i < options.max_startups; i++)
		startup_pipes[i] = -1;

	/*
	 * Stay listening for connections until the system crashes or
	 * the daemon is killed with a signal.
	 */
	for (;;) {
		if (received_sighup) {
			if (!lameduck) {
				debug("Received SIGHUP; waiting for children");
				close_listen_socks();
				lameduck = 1;
			}
			if (listening <= 0)
				sighup_restart();
		}
		free(fdset);
		fdset = xcalloc(howmany(maxfd + 1, NFDBITS),
		    sizeof(fd_mask));

		for (i = 0; i < num_listen_socks; i++)
			FD_SET(listen_socks[i], fdset);
		for (i = 0; i < options.max_startups; i++)
			if (startup_pipes[i] != -1)
				FD_SET(startup_pipes[i], fdset);

		/* Wait in select until there is a connection. */
		ret = select(maxfd+1, fdset, NULL, NULL, NULL);
		if (ret < 0 && errno != EINTR)
			error("select: %.100s", strerror(errno));
		if (received_sigterm) {
			logit("Received signal %d; terminating.",
			    (int) received_sigterm);
			close_listen_socks();
			if (options.pid_file != NULL)
				unlink(options.pid_file);
			exit(received_sigterm == SIGTERM ? 0 : 255);
		}
		if (ret < 0)
			continue;

		for (i = 0; i < options.max_startups; i++) {
			if (startup_pipes[i] == -1 ||
			    !FD_ISSET(startup_pipes[i], fdset))
				continue;
			switch (read(startup_pipes[i], &c, sizeof(c))) {
			case -1:
				if (errno == EINTR || errno == EAGAIN)
					continue;
				if (errno != EPIPE) {
					error("%s: startup pipe %d (fd=%d): "
					    "read %s", __func__, i,
					    startup_pipes[i], strerror(errno));
				}
				/* FALLTHROUGH */
			case 0:
				/* child exited or completed auth */
				close(startup_pipes[i]);
				startup_pipes[i] = -1;
				startups--;
				if (startup_flags[i])
					listening--;
				break;
			case 1:
				/* child has finished preliminaries */
				if (startup_flags[i]) {
					listening--;
					startup_flags[i] = 0;
				}
				break;
			}
		}
		for (i = 0; i < num_listen_socks; i++) {
			if (!FD_ISSET(listen_socks[i], fdset))
				continue;
			fromlen = sizeof(from);
			*newsock = accept(listen_socks[i],
			    (struct sockaddr *)&from, &fromlen);
			if (*newsock < 0) {
				if (errno != EINTR && errno != EWOULDBLOCK &&
				    errno != ECONNABORTED && errno != EAGAIN)
					error("accept: %.100s",
					    strerror(errno));
				if (errno == EMFILE || errno == ENFILE)
					usleep(100 * 1000);
				continue;
			}
			if (unset_nonblock(*newsock) == -1) {
				close(*newsock);
				continue;
			}
			if (drop_connection(startups) == 1) {
				char *laddr = get_local_ipaddr(*newsock);
				char *raddr = get_peer_ipaddr(*newsock);

				verbose("drop connection #%d from [%s]:%d "
				    "on [%s]:%d past MaxStartups", startups,
				    raddr, get_peer_port(*newsock),
				    laddr, get_local_port(*newsock));
				free(laddr);
				free(raddr);
				close(*newsock);
				continue;
			}
			if (pipe(startup_p) == -1) {
				close(*newsock);
				continue;
			}

			if (rexec_flag && socketpair(AF_UNIX,
			    SOCK_STREAM, 0, config_s) == -1) {
				error("reexec socketpair: %s",
				    strerror(errno));
				close(*newsock);
				close(startup_p[0]);
				close(startup_p[1]);
				continue;
			}
			fcntl(startup_p[0], F_SETFD, FD_CLOEXEC);
			fcntl(startup_p[1], F_SETFD, FD_CLOEXEC);
			fcntl(config_s[0], F_SETFD, FD_CLOEXEC);
			fcntl(config_s[1], F_SETFD, FD_CLOEXEC);


			for (j = 0; j < options.max_startups; j++)
				if (startup_pipes[j] == -1) {
					startup_pipes[j] = startup_p[0];
					if (maxfd < startup_p[0])
						maxfd = startup_p[0];
					startups++;
					startup_flags[j] = 1;
					break;
				}

			/*
			 * Got connection.  Fork a child to handle it, unless
			 * we are in debugging mode.
			 */
			if (debug_flag) {
				/*
				 * In debugging mode.  Close the listening
				 * socket, and start processing the
				 * connection without forking.
				 */
				debug("Server will not fork when running in debugging mode.");
				close_listen_socks();
				*sock_in = *newsock;
				*sock_out = *newsock;
				close(startup_p[0]);
				close(startup_p[1]);
				startup_pipe = -1;
				pid = getpid();
				if (rexec_flag) {
					send_rexec_state(config_s[0], cfg);
					close(config_s[0]);
				}
				return;
			}

#ifdef FORK_NOT_SUPPORTED
			{
				posix_spawn_file_actions_t actions;
				posix_spawnattr_t attributes;
				if (posix_spawn_file_actions_init(&actions) != 0 ||
				    posix_spawn_file_actions_adddup2(&actions, *newsock, STDIN_FILENO) != 0 ||
				    posix_spawn_file_actions_adddup2(&actions, *newsock, STDOUT_FILENO) != 0 ||
				    posix_spawn_file_actions_adddup2(&actions, startup_p[1], REEXEC_STARTUP_PIPE_FD) != 0 ||
				    posix_spawn_file_actions_adddup2(&actions, config_s[1], REEXEC_CONFIG_PASS_FD) != 0 ||
				    posix_spawnattr_init(&attributes) != 0 ||
				    posix_spawnattr_setflags(&attributes, POSIX_SPAWN_SETPGROUP) != 0 ||
				    posix_spawnattr_setpgroup(&attributes, 0) != 0)
					error("posix_spawn initialization failed");
				else {
					if (posix_spawn(&pid, rexec_argv[0], &actions, &attributes, rexec_argv, NULL) != 0)
						error("%s, posix_spawn failed", __func__);
					posix_spawn_file_actions_destroy(&actions);
					posix_spawnattr_destroy(&attributes);
				}

			}
#else
			/*
			 * Normal production daemon.  Fork, and have
			 * the child process the connection. The
			 * parent continues listening.
			 */
			platform_pre_fork();
<<<<<<< HEAD

=======
			listening++;
>>>>>>> 85cf2488
			if ((pid = fork()) == 0) {
				/*
				 * Child.  Close the listening and
				 * max_startup sockets.  Start using
				 * the accepted socket. Reinitialize
				 * logging (since our pid has changed).
				 * We return from this function to handle
				 * the connection.
				 */
				platform_post_fork_child();
				startup_pipe = startup_p[1];
				close_startup_pipes();
				close_listen_socks();
				*sock_in = *newsock;
				*sock_out = *newsock;
				log_init(__progname,
				    options.log_level,
				    options.log_facility,
				    log_stderr);
				if (rexec_flag)
					close(config_s[0]);
				else {
					/*
					 * Signal parent that the preliminaries
					 * for this child are complete. For the
					 * re-exec case, this happens after the
					 * child has received the rexec state
					 * from the server.
					 */
					(void)atomicio(vwrite, startup_pipe,
					    "\0", 1);
				}
				return;
			}

			/* Parent.  Stay in the loop. */
			platform_post_fork_parent(pid);
			if (pid < 0)
				error("fork: %.100s", strerror(errno));
			else
				debug("Forked child %ld.", (long)pid);

#endif /* fork unsupported */
			close(startup_p[1]);

			if (rexec_flag) {
				send_rexec_state(config_s[0], cfg);
				close(config_s[0]);
				close(config_s[1]);
			}
			close(*newsock);

			/*
			 * Ensure that our random state differs
			 * from that of the child
			 */
			arc4random_stir();
			arc4random_buf(rnd, sizeof(rnd));
#ifdef WITH_OPENSSL
			RAND_seed(rnd, sizeof(rnd));
			if ((RAND_bytes((u_char *)rnd, 1)) != 1)
				fatal("%s: RAND_bytes failed", __func__);
#endif
			explicit_bzero(rnd, sizeof(rnd));
		}
	}
}

/*
 * If IP options are supported, make sure there are none (log and
 * return an error if any are found).  Basically we are worried about
 * source routing; it can be used to pretend you are somebody
 * (ip-address) you are not. That itself may be "almost acceptable"
 * under certain circumstances, but rhosts authentication is useless
 * if source routing is accepted. Notice also that if we just dropped
 * source routing here, the other side could use IP spoofing to do
 * rest of the interaction and could still bypass security.  So we
 * exit here if we detect any IP options.
 */
static void
check_ip_options(struct ssh *ssh)
{
#ifdef IP_OPTIONS
	int sock_in = ssh_packet_get_connection_in(ssh);
	struct sockaddr_storage from;
	u_char opts[200];
	socklen_t i, option_size = sizeof(opts), fromlen = sizeof(from);
	char text[sizeof(opts) * 3 + 1];

	memset(&from, 0, sizeof(from));
	if (getpeername(sock_in, (struct sockaddr *)&from,
	    &fromlen) < 0)
		return;
	if (from.ss_family != AF_INET)
		return;
	/* XXX IPv6 options? */

	if (getsockopt(sock_in, IPPROTO_IP, IP_OPTIONS, opts,
	    &option_size) >= 0 && option_size != 0) {
		text[0] = '\0';
		for (i = 0; i < option_size; i++)
			snprintf(text + i*3, sizeof(text) - i*3,
			    " %2.2x", opts[i]);
		fatal("Connection from %.100s port %d with IP opts: %.800s",
		    ssh_remote_ipaddr(ssh), ssh_remote_port(ssh), text);
	}
	return;
#endif /* IP_OPTIONS */
}

/* Set the routing domain for this process */
static void
set_process_rdomain(struct ssh *ssh, const char *name)
{
#if defined(HAVE_SYS_SET_PROCESS_RDOMAIN)
	if (name == NULL)
		return; /* default */

	if (strcmp(name, "%D") == 0) {
		/* "expands" to routing domain of connection */
		if ((name = ssh_packet_rdomain_in(ssh)) == NULL)
			return;
	}
	/* NB. We don't pass 'ssh' to sys_set_process_rdomain() */
	return sys_set_process_rdomain(name);
#elif defined(__OpenBSD__)
	int rtable, ortable = getrtable();
	const char *errstr;

	if (name == NULL)
		return; /* default */

	if (strcmp(name, "%D") == 0) {
		/* "expands" to routing domain of connection */
		if ((name = ssh_packet_rdomain_in(ssh)) == NULL)
			return;
	}

	rtable = (int)strtonum(name, 0, 255, &errstr);
	if (errstr != NULL) /* Shouldn't happen */
		fatal("Invalid routing domain \"%s\": %s", name, errstr);
	if (rtable != ortable && setrtable(rtable) != 0)
		fatal("Unable to set routing domain %d: %s",
		    rtable, strerror(errno));
	debug("%s: set routing domain %d (was %d)", __func__, rtable, ortable);
#else /* defined(__OpenBSD__) */
	fatal("Unable to set routing domain: not supported in this platform");
#endif
}

static void
accumulate_host_timing_secret(struct sshbuf *server_cfg,
    const struct sshkey *key)
{
	static struct ssh_digest_ctx *ctx;
	u_char *hash;
	size_t len;
	struct sshbuf *buf;
	int r;

	if (ctx == NULL && (ctx = ssh_digest_start(SSH_DIGEST_SHA512)) == NULL)
		fatal("%s: ssh_digest_start", __func__);
	if (key == NULL) { /* finalize */
		/* add server config in case we are using agent for host keys */
		if (ssh_digest_update(ctx, sshbuf_ptr(server_cfg),
		    sshbuf_len(server_cfg)) != 0)
			fatal("%s: ssh_digest_update", __func__);
		len = ssh_digest_bytes(SSH_DIGEST_SHA512);
		hash = xmalloc(len);
		if (ssh_digest_final(ctx, hash, len) != 0)
			fatal("%s: ssh_digest_final", __func__);
		options.timing_secret = PEEK_U64(hash);
		freezero(hash, len);
		ssh_digest_free(ctx);
		ctx = NULL;
		return;
	}
	if ((buf = sshbuf_new()) == NULL)
		fatal("%s could not allocate buffer", __func__);
	if ((r = sshkey_private_serialize(key, buf)) != 0)
		fatal("sshkey_private_serialize: %s", ssh_err(r));
	if (ssh_digest_update(ctx, sshbuf_ptr(buf), sshbuf_len(buf)) != 0)
		fatal("%s: ssh_digest_update", __func__);
	sshbuf_reset(buf);
	sshbuf_free(buf);
}

/*
 * Main program for the daemon.
 */
int
main(int ac, char **av)
{
	struct ssh *ssh = NULL;
	extern char *optarg;
	extern int optind;
	int r, opt, on = 1, already_daemon, remote_port;
	int sock_in = -1, sock_out = -1, newsock = -1;
	const char *remote_ip, *rdomain;
	char *fp, *line, *laddr, *logfile = NULL;
	int config_s[2] = { -1 , -1 };
	u_int i, j;
	u_int64_t ibytes, obytes;
	mode_t new_umask;
	struct sshkey *key;
	struct sshkey *pubkey;
	int keytype;
	Authctxt *authctxt;
	struct connection_info *connection_info = NULL;

	ssh_malloc_init();	/* must be called before any mallocs */

#ifdef HAVE_SECUREWARE
	(void)set_auth_parameters(ac, av);
#endif
	__progname = ssh_get_progname(av[0]);

	/* Save argv. Duplicate so setproctitle emulation doesn't clobber it */
	saved_argc = ac;
	rexec_argc = ac;
	saved_argv = xcalloc(ac + 1, sizeof(*saved_argv));
	for (i = 0; (int)i < ac; i++)
		saved_argv[i] = xstrdup(av[i]);
	saved_argv[i] = NULL;

#ifndef HAVE_SETPROCTITLE
	/* Prepare for later setproctitle emulation */
	compat_init_setproctitle(ac, av);
	av = saved_argv;
#endif

	if (geteuid() == 0 && setgroups(0, NULL) == -1)
		debug("setgroups(): %.200s", strerror(errno));

	/* Ensure that fds 0, 1 and 2 are open or directed to /dev/null */
	sanitise_stdfd();

	seed_rng();

	/* Initialize configuration options to their default values. */
	initialize_server_options(&options);

	/* Parse command-line arguments. */
	while ((opt = getopt(ac, av,
	    "C:E:b:c:f:g:h:k:o:p:u:46DQRTdeiqrtyz")) != -1) {
		switch (opt) {
		case '4':
			options.address_family = AF_INET;
			break;
		case '6':
			options.address_family = AF_INET6;
			break;
		case 'f':
			config_file_name = optarg;
			break;
		case 'c':
			servconf_add_hostcert("[command-line]", 0,
			    &options, optarg);
			break;
		case 'd':
			if (debug_flag == 0) {
				debug_flag = 1;
				options.log_level = SYSLOG_LEVEL_DEBUG1;
			} else if (options.log_level < SYSLOG_LEVEL_DEBUG3)
				options.log_level++;
			break;
		case 'D':
			no_daemon_flag = 1;
			break;
		case 'E':
			logfile = optarg;
			/* FALLTHROUGH */
		case 'e':
			log_stderr = 1;
			break;
		case 'i':
			inetd_flag = 1;
			break;
		case 'r':
			rexec_flag = 0;
			break;
		case 'R':
			rexeced_flag = 1;
			inetd_flag = 1;
			break;
		case 'Q':
			/* ignored */
			break;
		case 'q':
			options.log_level = SYSLOG_LEVEL_QUIET;
			break;
		case 'b':
			/* protocol 1, ignored */
			break;
		case 'p':
			options.ports_from_cmdline = 1;
			if (options.num_ports >= MAX_PORTS) {
				fprintf(stderr, "too many ports.\n");
				exit(1);
			}
			options.ports[options.num_ports++] = a2port(optarg);
			if (options.ports[options.num_ports-1] <= 0) {
				fprintf(stderr, "Bad port number.\n");
				exit(1);
			}
			break;
		case 'g':
			if ((options.login_grace_time = convtime(optarg)) == -1) {
				fprintf(stderr, "Invalid login grace time.\n");
				exit(1);
			}
			break;
		case 'k':
			/* protocol 1, ignored */
			break;
		case 'h':
			servconf_add_hostkey("[command-line]", 0,
			    &options, optarg, 1);
			break;
		case 't':
			test_flag = 1;
			break;
		case 'T':
			test_flag = 2;
			break;
		case 'C':
			connection_info = get_connection_info(ssh, 0, 0);
			if (parse_server_match_testspec(connection_info,
			    optarg) == -1)
				exit(1);
			break;
		case 'u':
			utmp_len = (u_int)strtonum(optarg, 0, HOST_NAME_MAX+1+1, NULL);
			if (utmp_len > HOST_NAME_MAX+1) {
				fprintf(stderr, "Invalid utmp length.\n");
				exit(1);
			}
			break;
		case 'o':
			line = xstrdup(optarg);
			if (process_server_config_line(&options, line,
			    "command-line", 0, NULL, NULL) != 0)
				exit(1);
			free(line);
			break;
		case 'y':
			privsep_unauth_child = 1;
			rexec_flag = 0;
			logfile = NULL;
			//Sleep(10 * 1000);
			break;
		case 'z':
			privsep_auth_child = 1;
			rexec_flag = 0;
			logfile = NULL;
			//Sleep(10 * 1000);
			break;
		case '?':
		default:
			usage();
			break;
		}
	}
	if (rexeced_flag || inetd_flag)
		rexec_flag = 0;
<<<<<<< HEAD
	if (!test_flag && !debug_flag && rexec_flag &&
#ifdef WINDOWS
	(av[0] == NULL || *av[0] == '\0' || av[0][1] != ':'))
#else
		(av[0] == NULL || *av[0] != '/'))
#endif
=======
	if (!test_flag && rexec_flag && !path_absolute(av[0]))
>>>>>>> 85cf2488
		fatal("sshd re-exec requires execution with an absolute path");
	if (rexeced_flag)
		closefrom(REEXEC_MIN_FREE_FD);
	else if (privsep_unauth_child)
		closefrom(PRIVSEP_UNAUTH_MIN_FREE_FD);
	else if (privsep_auth_child)
		closefrom(PRIVSEP_AUTH_MIN_FREE_FD);
	else
		closefrom(REEXEC_DEVCRYPTO_RESERVED_FD);

	/* If requested, redirect the logs to the specified logfile. */
	if (logfile != NULL)
		log_redirect_stderr_to(logfile);
	/*
	 * Force logging to stderr until we have loaded the private host
	 * key (unless started from inetd)
	 */
	log_init(__progname,
	    options.log_level == SYSLOG_LEVEL_NOT_SET ?
	    SYSLOG_LEVEL_INFO : options.log_level,
	    options.log_facility == SYSLOG_FACILITY_NOT_SET ?
	    SYSLOG_FACILITY_AUTH : options.log_facility,
	    log_stderr || !inetd_flag);

	/*
	 * Unset KRB5CCNAME, otherwise the user's session may inherit it from
	 * root's environment
	 */
	if (getenv("KRB5CCNAME") != NULL)
		(void) unsetenv("KRB5CCNAME");

	sensitive_data.have_ssh2_key = 0;

	/*
	 * If we're not doing an extended test do not silently ignore connection
	 * test params.
	 */
	if (test_flag < 2 && connection_info != NULL)
		fatal("Config test connection parameter (-C) provided without "
		   "test mode (-T)");

	/* Fetch our configuration */
	if ((cfg = sshbuf_new()) == NULL)
		fatal("%s: sshbuf_new failed", __func__);
	if (rexeced_flag) {
		recv_rexec_state(REEXEC_CONFIG_PASS_FD, cfg);
<<<<<<< HEAD
	else if (privsep_unauth_child || privsep_auth_child)
		recv_config_state(PRIVSEP_MONITOR_FD, cfg);
=======
		if (!debug_flag) {
			startup_pipe = dup(REEXEC_STARTUP_PIPE_FD);
			close(REEXEC_STARTUP_PIPE_FD);
			/*
			 * Signal parent that this child is at a point where
			 * they can go away if they have a SIGHUP pending.
			 */
			(void)atomicio(vwrite, startup_pipe, "\0", 1);
		}
	}
>>>>>>> 85cf2488
	else if (strcasecmp(config_file_name, "none") != 0)
		load_server_config(config_file_name, cfg);

	parse_server_config(&options, rexeced_flag ? "rexec" : config_file_name,
	    cfg, NULL);

	/* Fill in default values for those options not explicitly set. */
	fill_default_server_options(&options);

	/* challenge-response is implemented via keyboard interactive */
	if (options.challenge_response_authentication)
		options.kbd_interactive_authentication = 1;

	/* Check that options are sensible */
	if (options.authorized_keys_command_user == NULL &&
	    (options.authorized_keys_command != NULL &&
	    strcasecmp(options.authorized_keys_command, "none") != 0))
		fatal("AuthorizedKeysCommand set without "
		    "AuthorizedKeysCommandUser");
	if (options.authorized_principals_command_user == NULL &&
	    (options.authorized_principals_command != NULL &&
	    strcasecmp(options.authorized_principals_command, "none") != 0))
		fatal("AuthorizedPrincipalsCommand set without "
		    "AuthorizedPrincipalsCommandUser");

	/*
	 * Check whether there is any path through configured auth methods.
	 * Unfortunately it is not possible to verify this generally before
	 * daemonisation in the presence of Match block, but this catches
	 * and warns for trivial misconfigurations that could break login.
	 */
	if (options.num_auth_methods != 0) {
		for (i = 0; i < options.num_auth_methods; i++) {
			if (auth2_methods_valid(options.auth_methods[i],
			    1) == 0)
				break;
		}
		if (i >= options.num_auth_methods)
			fatal("AuthenticationMethods cannot be satisfied by "
			    "enabled authentication methods");
	}

	/* Check that there are no remaining arguments. */
	if (optind < ac) {
		fprintf(stderr, "Extra argument %s.\n", av[optind]);
		exit(1);
	}

	debug("sshd version %s, %s", SSH_VERSION,
#ifdef WITH_OPENSSL
	    OpenSSL_version(OPENSSL_VERSION)
#else
	    "without OpenSSL"
#endif
	);

	/* Store privilege separation user for later use if required. */
	privsep_chroot = use_privsep && (getuid() == 0 || geteuid() == 0);
	if ((privsep_pw = getpwnam(SSH_PRIVSEP_USER)) == NULL) {
		if (privsep_chroot || options.kerberos_authentication)
			fatal("Privilege separation user %s does not exist",
			    SSH_PRIVSEP_USER);
	} else {
		privsep_pw = pwcopy(privsep_pw);
		freezero(privsep_pw->pw_passwd, strlen(privsep_pw->pw_passwd));
		privsep_pw->pw_passwd = xstrdup("*");
	}
	endpwent();
	
	if (privsep_auth_child || privsep_unauth_child) {
		recv_hostkeys_state(PRIVSEP_MONITOR_FD);
		goto done_loading_hostkeys;
	}

	/* load host keys */
	sensitive_data.host_keys = xcalloc(options.num_host_key_files,
	    sizeof(struct sshkey *));
	sensitive_data.host_pubkeys = xcalloc(options.num_host_key_files,
	    sizeof(struct sshkey *));

	if (options.host_key_agent) {
		if (strcmp(options.host_key_agent, SSH_AUTHSOCKET_ENV_NAME))
			setenv(SSH_AUTHSOCKET_ENV_NAME,
			    options.host_key_agent, 1);
		if ((r = ssh_get_authentication_socket(NULL)) == 0)
			have_agent = 1;
		else
			error("Could not connect to agent \"%s\": %s",
			    options.host_key_agent, ssh_err(r));
	}

	for (i = 0; i < options.num_host_key_files; i++) {
		int ll = options.host_key_file_userprovided[i] ?
		    SYSLOG_LEVEL_ERROR : SYSLOG_LEVEL_DEBUG1;

		if (options.host_key_files[i] == NULL)
			continue;
		if (privsep_unauth_child || privsep_auth_child) key = NULL; else /*TODO - remove this*/
		if ((r = sshkey_load_private(options.host_key_files[i], "",
		    &key, NULL)) != 0 && r != SSH_ERR_SYSTEM_ERROR)
			do_log2(ll, "Unable to load host key \"%s\": %s",
			    options.host_key_files[i], ssh_err(r));
		if ((r = sshkey_load_public(options.host_key_files[i],
		    &pubkey, NULL)) != 0 && r != SSH_ERR_SYSTEM_ERROR)
			do_log2(ll, "Unable to load host key \"%s\": %s",
			    options.host_key_files[i], ssh_err(r));
		if (pubkey == NULL && key != NULL)
			if ((r = sshkey_from_private(key, &pubkey)) != 0)
				fatal("Could not demote key: \"%s\": %s",
				    options.host_key_files[i], ssh_err(r));
		sensitive_data.host_keys[i] = key;
		sensitive_data.host_pubkeys[i] = pubkey;

		if (key == NULL && pubkey != NULL && have_agent) {
			debug("will rely on agent for hostkey %s",
			    options.host_key_files[i]);
			keytype = pubkey->type;
		} else if (key != NULL) {
			keytype = key->type;
			accumulate_host_timing_secret(cfg, key);
		} else {
			do_log2(ll, "Unable to load host key: %s",
			    options.host_key_files[i]);
			sensitive_data.host_keys[i] = NULL;
			sensitive_data.host_pubkeys[i] = NULL;
			continue;
		}

		switch (keytype) {
		case KEY_RSA:
		case KEY_DSA:
		case KEY_ECDSA:
		case KEY_ED25519:
		case KEY_XMSS:
			if (have_agent || key != NULL)
				sensitive_data.have_ssh2_key = 1;
			break;
		}
		if ((fp = sshkey_fingerprint(pubkey, options.fingerprint_hash,
		    SSH_FP_DEFAULT)) == NULL)
			fatal("sshkey_fingerprint failed");
		debug("%s host key #%d: %s %s",
		    key ? "private" : "agent", i, sshkey_ssh_name(pubkey), fp);
		free(fp);
	}
	accumulate_host_timing_secret(cfg, NULL);
	if (!sensitive_data.have_ssh2_key) {
		logit("sshd: no hostkeys available -- exiting.");
		exit(1);
	}

	/*
	 * Load certificates. They are stored in an array at identical
	 * indices to the public keys that they relate to.
	 */
	sensitive_data.host_certificates = xcalloc(options.num_host_key_files,
	    sizeof(struct sshkey *));
	for (i = 0; i < options.num_host_key_files; i++)
		sensitive_data.host_certificates[i] = NULL;

	for (i = 0; i < options.num_host_cert_files; i++) {
		if (options.host_cert_files[i] == NULL)
			continue;
		if ((r = sshkey_load_public(options.host_cert_files[i],
		    &key, NULL)) != 0) {
			error("Could not load host certificate \"%s\": %s",
			    options.host_cert_files[i], ssh_err(r));
			continue;
		}
		if (!sshkey_is_cert(key)) {
			error("Certificate file is not a certificate: %s",
			    options.host_cert_files[i]);
			sshkey_free(key);
			continue;
		}
		/* Find matching private key */
		for (j = 0; j < options.num_host_key_files; j++) {
			if (sshkey_equal_public(key,
			    sensitive_data.host_keys[j])) {
				sensitive_data.host_certificates[j] = key;
				break;
			}
		}
		if (j >= options.num_host_key_files) {
			error("No matching private key for certificate: %s",
			    options.host_cert_files[i]);
			sshkey_free(key);
			continue;
		}
		sensitive_data.host_certificates[j] = key;
		debug("host certificate: #%u type %d %s", j, key->type,
		    sshkey_type(key));
	}
done_loading_hostkeys:
	if (privsep_chroot) {
		struct stat st;

		if ((stat(_PATH_PRIVSEP_CHROOT_DIR, &st) == -1) ||
		    (S_ISDIR(st.st_mode) == 0))
			fatal("Missing privilege separation directory: %s",
			    _PATH_PRIVSEP_CHROOT_DIR);

#ifdef HAVE_CYGWIN
		if (check_ntsec(_PATH_PRIVSEP_CHROOT_DIR) &&
		    (st.st_uid != getuid () ||
		    (st.st_mode & (S_IWGRP|S_IWOTH)) != 0))
#else
		if (st.st_uid != 0 || (st.st_mode & (S_IWGRP|S_IWOTH)) != 0)
#endif
			fatal("%s must be owned by root and not group or "
			    "world-writable.", _PATH_PRIVSEP_CHROOT_DIR);
	}

	if (test_flag > 1) {
		/*
		 * If no connection info was provided by -C then use
		 * use a blank one that will cause no predicate to match.
		 */
		if (connection_info == NULL)
			connection_info = get_connection_info(ssh, 0, 0);
		parse_server_match_config(&options, connection_info);
		dump_config(&options);
	}

	/* Configuration looks good, so exit if in test mode. */
	if (test_flag)
		exit(0);

	/*
	 * Clear out any supplemental groups we may have inherited.  This
	 * prevents inadvertent creation of files with bad modes (in the
	 * portable version at least, it's certainly possible for PAM
	 * to create a file, and we can't control the code in every
	 * module which might be used).
	 */
	if (setgroups(0, NULL) < 0)
		debug("setgroups() failed: %.200s", strerror(errno));

	if (rexec_flag) {
		if (rexec_argc < 0)
			fatal("rexec_argc %d < 0", rexec_argc);
		rexec_argv = xcalloc(rexec_argc + 2, sizeof(char *));
		for (i = 0; i < (u_int)rexec_argc; i++) {
			debug("rexec_argv[%d]='%s'", i, saved_argv[i]);
			rexec_argv[i] = saved_argv[i];
		}
		rexec_argv[rexec_argc] = "-R";
		rexec_argv[rexec_argc + 1] = NULL;
	}

	/* Ensure that umask disallows at least group and world write */
	new_umask = umask(0077) | 0022;
	(void) umask(new_umask);

	/* Initialize the log (it is reinitialized below in case we forked). */
	if (debug_flag && (!inetd_flag || rexeced_flag))
		log_stderr = 1;
	log_init(__progname, options.log_level, options.log_facility, log_stderr);

	/*
	 * If not in debugging mode, not started from inetd and not already
	 * daemonized (eg re-exec via SIGHUP), disconnect from the controlling
	 * terminal, and fork.  The original process exits.
	 */
	already_daemon = daemonized();
	if (!(debug_flag || inetd_flag || no_daemon_flag || already_daemon)) {

		if (daemon(0, 0) < 0)
			fatal("daemon() failed: %.200s", strerror(errno));

		disconnect_controlling_tty();
	}
	/* Reinitialize the log (because of the fork above). */
	log_init(__progname, options.log_level, options.log_facility, log_stderr);

	/* Chdir to the root directory so that the current disk can be
	   unmounted if desired. */
	if (chdir("/") == -1)
		error("chdir(\"/\"): %s", strerror(errno));

	/* ignore SIGPIPE */
	signal(SIGPIPE, SIG_IGN);

	/* Get a connection, either from inetd or a listening TCP socket */
	if (inetd_flag) {
		server_accept_inetd(&sock_in, &sock_out);
	} else if (privsep_unauth_child || privsep_auth_child) {
		sock_in = sock_out = dup(STDIN_FILENO);
		close(STDIN_FILENO);
		close(STDOUT_FILENO);
		startup_pipe = -1;
	} else {
		platform_pre_listen();
		server_listen();

		signal(SIGHUP, sighup_handler);
		signal(SIGCHLD, main_sigchld_handler);
		signal(SIGTERM, sigterm_handler);
		signal(SIGQUIT, sigterm_handler);

		/*
		 * Write out the pid file after the sigterm handler
		 * is setup and the listen sockets are bound
		 */
		if (options.pid_file != NULL && !debug_flag) {
			FILE *f = fopen(options.pid_file, "w");

			if (f == NULL) {
				error("Couldn't create pid file \"%s\": %s",
				    options.pid_file, strerror(errno));
			} else {
				fprintf(f, "%ld\n", (long) getpid());
				fclose(f);
			}
		}

		/* Accept a connection and return in a forked child */
		server_accept_loop(&sock_in, &sock_out,
		    &newsock, config_s);
	}

	/* This is the child processing a new connection. */
	setproctitle("%s", "[accepted]");

	/*
	 * Create a new session and process group since the 4.4BSD
	 * setlogin() affects the entire process group.  We don't
	 * want the child to be able to affect the parent.
	 */
#if !defined(SSHD_ACQUIRES_CTTY)
	/*
	 * If setsid is called, on some platforms sshd will later acquire a
	 * controlling terminal which will result in "could not set
	 * controlling tty" errors.
	 */
	if (!debug_flag && !inetd_flag && setsid() < 0)
		error("setsid: %.100s", strerror(errno));
#endif

#ifndef FORK_NOT_SUPPORTED
	if (rexec_flag) {
		int fd;

		debug("rexec start in %d out %d newsock %d pipe %d sock %d",
		    sock_in, sock_out, newsock, startup_pipe, config_s[0]);
		dup2(newsock, STDIN_FILENO);
		dup2(STDIN_FILENO, STDOUT_FILENO);
		if (startup_pipe == -1)
			close(REEXEC_STARTUP_PIPE_FD);
		else if (startup_pipe != REEXEC_STARTUP_PIPE_FD) {
			dup2(startup_pipe, REEXEC_STARTUP_PIPE_FD);
			close(startup_pipe);
			startup_pipe = REEXEC_STARTUP_PIPE_FD;
		}

		dup2(config_s[1], REEXEC_CONFIG_PASS_FD);
		close(config_s[1]);

		execv(rexec_argv[0], rexec_argv);

		/* Reexec has failed, fall back and continue */
		error("rexec of %s failed: %s", rexec_argv[0], strerror(errno));
		recv_rexec_state(REEXEC_CONFIG_PASS_FD, NULL);
		log_init(__progname, options.log_level,
		    options.log_facility, log_stderr);

		/* Clean up fds */
		close(REEXEC_CONFIG_PASS_FD);
		newsock = sock_out = sock_in = dup(STDIN_FILENO);
		if ((fd = open(_PATH_DEVNULL, O_RDWR, 0)) != -1) {
			dup2(fd, STDIN_FILENO);
			dup2(fd, STDOUT_FILENO);
			if (fd > STDERR_FILENO)
				close(fd);
		}
		debug("rexec cleanup in %d out %d newsock %d pipe %d sock %d",
		    sock_in, sock_out, newsock, startup_pipe, config_s[0]);
	}
#endif
	/* Executed child processes don't need these. */
	fcntl(sock_out, F_SETFD, FD_CLOEXEC);
	fcntl(sock_in, F_SETFD, FD_CLOEXEC);

	/*
	 * Disable the key regeneration alarm.  We will not regenerate the
	 * key since we are no longer in a position to give it to anyone. We
	 * will not restart on SIGHUP since it no longer makes sense.
	 */
	alarm(0);
	signal(SIGALRM, SIG_DFL);
	signal(SIGHUP, SIG_DFL);
	signal(SIGTERM, SIG_DFL);
	signal(SIGQUIT, SIG_DFL);
	signal(SIGCHLD, SIG_DFL);
	signal(SIGINT, SIG_DFL);

	/*
	 * Register our connection.  This turns encryption off because we do
	 * not have a key.
	 */
<<<<<<< HEAD
	io_sock_in = sock_in;
	io_sock_out = sock_out;
	packet_set_connection(sock_in, sock_out);
	packet_set_server();
	ssh = active_state; /* XXX */
=======
	if ((ssh = ssh_packet_set_connection(NULL, sock_in, sock_out)) == NULL)
		fatal("Unable to create connection");
	the_active_state = ssh;
	ssh_packet_set_server(ssh);
>>>>>>> 85cf2488

	check_ip_options(ssh);

	/* Prepare the channels layer */
	channel_init_channels(ssh);
	channel_set_af(ssh, options.address_family);
	process_permitopen(ssh, &options);

	/* Set SO_KEEPALIVE if requested. */
	if (options.tcp_keep_alive && ssh_packet_connection_is_on_socket(ssh) &&
	    setsockopt(sock_in, SOL_SOCKET, SO_KEEPALIVE, &on, sizeof(on)) < 0)
		error("setsockopt SO_KEEPALIVE: %.100s", strerror(errno));

	if ((remote_port = ssh_remote_port(ssh)) < 0) {
		debug("ssh_remote_port failed");
		cleanup_exit(255);
	}

	if (options.routing_domain != NULL)
		set_process_rdomain(ssh, options.routing_domain);

	/*
	 * The rest of the code depends on the fact that
	 * ssh_remote_ipaddr() caches the remote ip, even if
	 * the socket goes away.
	 */
	remote_ip = ssh_remote_ipaddr(ssh);

#ifdef SSH_AUDIT_EVENTS
	audit_connection_from(remote_ip, remote_port);
#endif

	rdomain = ssh_packet_rdomain_in(ssh);

	if (privsep_unauth_child || privsep_auth_child) {
		recv_idexch_state(PRIVSEP_MONITOR_FD);
		goto idexch_done;
	}
	/* Log the connection. */
	laddr = get_local_ipaddr(sock_in);
	verbose("Connection from %s port %d on %s port %d%s%s%s",
	    remote_ip, remote_port, laddr,  ssh_local_port(ssh),
	    rdomain == NULL ? "" : " rdomain \"",
	    rdomain == NULL ? "" : rdomain,
	    rdomain == NULL ? "" : "\"");
	free(laddr);

	/*
	 * We don't want to listen forever unless the other side
	 * successfully authenticates itself.  So we set up an alarm which is
	 * cleared after successful authentication.  A limit of zero
	 * indicates no limit. Note that we don't set the alarm in debugging
	 * mode; it is just annoying to have the server exit just when you
	 * are about to discover the bug.
	 */
	signal(SIGALRM, grace_alarm_handler);
	if (!debug_flag)
		alarm(options.login_grace_time);

<<<<<<< HEAD
	sshd_exchange_identification(ssh, sock_in, sock_out);
idexch_done:
	packet_set_nonblocking();
=======
	if (kex_exchange_identification(ssh, -1, options.version_addendum) != 0)
		cleanup_exit(255); /* error already logged */

	ssh_packet_set_nonblocking(ssh);
>>>>>>> 85cf2488

	/* allocate authentication context */
	authctxt = xcalloc(1, sizeof(*authctxt));
	ssh->authctxt = authctxt;

	authctxt->loginmsg = loginmsg;

	/* XXX global for cleanup, access from other modules */
	the_authctxt = authctxt;

	/* Set default key authentication options */
	if ((auth_opts = sshauthopt_new_with_keys_defaults()) == NULL)
		fatal("allocation failed");

	/* prepare buffer to collect messages to display to user after login */
	if ((loginmsg = sshbuf_new()) == NULL)
		fatal("%s: sshbuf_new failed", __func__);
	auth_debug_reset();

	if (use_privsep) {
		if (privsep_preauth(ssh) == 1)
			goto authenticated;
	} else if (have_agent) {
		if ((r = ssh_get_authentication_socket(&auth_sock)) != 0) {
			error("Unable to get agent socket: %s", ssh_err(r));
			have_agent = 0;
		}
	}

	/* perform the key exchange */
	/* authenticate user and start session */
	do_ssh2_kex(ssh);
	do_authentication2(ssh);

	/*
	 * If we use privilege separation, the unprivileged child transfers
	 * the current keystate and exits
	 */
	if (use_privsep) {
		mm_send_keystate(ssh, pmonitor);
		ssh_packet_clear_keys(ssh);
		exit(0);
	}

 authenticated:
	/*
	 * Cancel the alarm we set to limit the time taken for
	 * authentication.
	 */
	alarm(0);
	signal(SIGALRM, SIG_DFL);
	authctxt->authenticated = 1;
	if (startup_pipe != -1) {
		close(startup_pipe);
		startup_pipe = -1;
	}

#ifdef SSH_AUDIT_EVENTS
	audit_event(ssh, SSH_AUTH_SUCCESS);
#endif

#ifdef GSSAPI
	if (options.gss_authentication) {
		temporarily_use_uid(authctxt->pw);
		ssh_gssapi_storecreds();
		restore_uid();
	}
#endif
#ifdef USE_PAM
	if (options.use_pam) {
		do_pam_setcred(1);
		do_pam_session(ssh);
	}
#endif

	/*
	 * In privilege separation, we fork another child and prepare
	 * file descriptor passing.
	 */
	if (use_privsep) {
		privsep_postauth(ssh, authctxt);
		/* the monitor process [priv] will not return */
	}

	ssh_packet_set_timeout(ssh, options.client_alive_interval,
	    options.client_alive_count_max);

	/* Try to send all our hostkeys to the client */
	notify_hostkeys(ssh);

	/* Start session. */
	do_authenticated(ssh, authctxt);

	/* The connection has been terminated. */
	ssh_packet_get_bytes(ssh, &ibytes, &obytes);
	verbose("Transferred: sent %llu, received %llu bytes",
	    (unsigned long long)obytes, (unsigned long long)ibytes);

	verbose("Closing connection to %.500s port %d", remote_ip, remote_port);

#ifdef USE_PAM
	if (options.use_pam)
		finish_pam();
#endif /* USE_PAM */

#ifdef SSH_AUDIT_EVENTS
	PRIVSEP(audit_event(ssh, SSH_CONNECTION_CLOSE));
#endif

	ssh_packet_close(ssh);

	if (use_privsep)
		mm_terminate();

	exit(0);
}

int
sshd_hostkey_sign(struct ssh *ssh, struct sshkey *privkey,
    struct sshkey *pubkey, u_char **signature, size_t *slenp,
    const u_char *data, size_t dlen, const char *alg)
{
	int r;

	if (use_privsep) {
		if (privkey) {
			if (mm_sshkey_sign(ssh, privkey, signature, slenp,
			    data, dlen, alg, ssh->compat) < 0)
				fatal("%s: privkey sign failed", __func__);
		} else {
			if (mm_sshkey_sign(ssh, pubkey, signature, slenp,
			    data, dlen, alg, ssh->compat) < 0)
				fatal("%s: pubkey sign failed", __func__);
		}
	} else {
		if (privkey) {
			if (sshkey_sign(privkey, signature, slenp, data, dlen,
			    alg, ssh->compat) < 0)
				fatal("%s: privkey sign failed", __func__);
		} else {
			if ((r = ssh_agent_sign(auth_sock, pubkey,
			    signature, slenp, data, dlen, alg,
			    ssh->compat)) != 0) {
				fatal("%s: agent sign failed: %s",
				    __func__, ssh_err(r));
			}
		}
	}
	return 0;
}

/* SSH2 key exchange */
static void
do_ssh2_kex(struct ssh *ssh)
{
	char *myproposal[PROPOSAL_MAX] = { KEX_SERVER };
	struct kex *kex;
	int r;

	myproposal[PROPOSAL_KEX_ALGS] = compat_kex_proposal(
	    options.kex_algorithms);
	myproposal[PROPOSAL_ENC_ALGS_CTOS] = compat_cipher_proposal(
	    options.ciphers);
	myproposal[PROPOSAL_ENC_ALGS_STOC] = compat_cipher_proposal(
	    options.ciphers);
	myproposal[PROPOSAL_MAC_ALGS_CTOS] =
	    myproposal[PROPOSAL_MAC_ALGS_STOC] = options.macs;

	if (options.compression == COMP_NONE) {
		myproposal[PROPOSAL_COMP_ALGS_CTOS] =
		    myproposal[PROPOSAL_COMP_ALGS_STOC] = "none";
	}

	if (options.rekey_limit || options.rekey_interval)
		ssh_packet_set_rekey_limits(ssh, options.rekey_limit,
		    options.rekey_interval);

	myproposal[PROPOSAL_SERVER_HOST_KEY_ALGS] = compat_pkalg_proposal(
	    list_hostkey_types());

	/* start key exchange */
	if ((r = kex_setup(ssh, myproposal)) != 0)
		fatal("kex_setup: %s", ssh_err(r));
	kex = ssh->kex;
#ifdef WITH_OPENSSL
	kex->kex[KEX_DH_GRP1_SHA1] = kex_gen_server;
	kex->kex[KEX_DH_GRP14_SHA1] = kex_gen_server;
	kex->kex[KEX_DH_GRP14_SHA256] = kex_gen_server;
	kex->kex[KEX_DH_GRP16_SHA512] = kex_gen_server;
	kex->kex[KEX_DH_GRP18_SHA512] = kex_gen_server;
	kex->kex[KEX_DH_GEX_SHA1] = kexgex_server;
	kex->kex[KEX_DH_GEX_SHA256] = kexgex_server;
# ifdef OPENSSL_HAS_ECC
	kex->kex[KEX_ECDH_SHA2] = kex_gen_server;
# endif
#endif
	kex->kex[KEX_C25519_SHA256] = kex_gen_server;
	kex->kex[KEX_KEM_SNTRUP4591761X25519_SHA512] = kex_gen_server;
	kex->load_host_public_key=&get_hostkey_public_by_type;
	kex->load_host_private_key=&get_hostkey_private_by_type;
	kex->host_key_index=&get_hostkey_index;
	kex->sign = sshd_hostkey_sign;

	ssh_dispatch_run_fatal(ssh, DISPATCH_BLOCK, &kex->done);

	session_id2 = kex->session_id;
	session_id2_len = kex->session_id_len;

#ifdef DEBUG_KEXDH
	/* send 1st encrypted/maced/compressed message */
	packet_start(SSH2_MSG_IGNORE);
	packet_put_cstring("markus");
	packet_send();
	packet_write_wait();
#endif
	debug("KEX done");
}

/* server specific fatal cleanup */
void
cleanup_exit(int i)
{
	if (the_active_state != NULL && the_authctxt != NULL) {
		do_cleanup(the_active_state, the_authctxt);
		if (use_privsep && privsep_is_preauth &&
		    pmonitor != NULL && pmonitor->m_pid > 1) {
			debug("Killing privsep child %d", pmonitor->m_pid);
			if (kill(pmonitor->m_pid, SIGKILL) != 0 &&
			    errno != ESRCH)
				error("%s: kill(%d): %s", __func__,
				    pmonitor->m_pid, strerror(errno));
		}
	}
#ifdef SSH_AUDIT_EVENTS
	/* done after do_cleanup so it can cancel the PAM auth 'thread' */
	if (the_active_state != NULL && (!use_privsep || mm_is_monitor()))
		audit_event(the_active_state, SSH_CONNECTION_ABANDON);
#endif
	_exit(i);
}<|MERGE_RESOLUTION|>--- conflicted
+++ resolved
@@ -958,12 +958,8 @@
 	 * Tell the packet layer that authentication was successful, since
 	 * this information is not part of the key state.
 	 */
-<<<<<<< HEAD
-	packet_set_authenticated();
-#endif
-=======
 	ssh_packet_set_authenticated(ssh);
->>>>>>> 85cf2488
+#endif
 }
 
 static void
@@ -1620,11 +1616,7 @@
 			 * parent continues listening.
 			 */
 			platform_pre_fork();
-<<<<<<< HEAD
-
-=======
 			listening++;
->>>>>>> 85cf2488
 			if ((pid = fork()) == 0) {
 				/*
 				 * Child.  Close the listening and
@@ -1990,16 +1982,7 @@
 	}
 	if (rexeced_flag || inetd_flag)
 		rexec_flag = 0;
-<<<<<<< HEAD
-	if (!test_flag && !debug_flag && rexec_flag &&
-#ifdef WINDOWS
-	(av[0] == NULL || *av[0] == '\0' || av[0][1] != ':'))
-#else
-		(av[0] == NULL || *av[0] != '/'))
-#endif
-=======
 	if (!test_flag && rexec_flag && !path_absolute(av[0]))
->>>>>>> 85cf2488
 		fatal("sshd re-exec requires execution with an absolute path");
 	if (rexeced_flag)
 		closefrom(REEXEC_MIN_FREE_FD);
@@ -2046,10 +2029,6 @@
 		fatal("%s: sshbuf_new failed", __func__);
 	if (rexeced_flag) {
 		recv_rexec_state(REEXEC_CONFIG_PASS_FD, cfg);
-<<<<<<< HEAD
-	else if (privsep_unauth_child || privsep_auth_child)
-		recv_config_state(PRIVSEP_MONITOR_FD, cfg);
-=======
 		if (!debug_flag) {
 			startup_pipe = dup(REEXEC_STARTUP_PIPE_FD);
 			close(REEXEC_STARTUP_PIPE_FD);
@@ -2060,7 +2039,8 @@
 			(void)atomicio(vwrite, startup_pipe, "\0", 1);
 		}
 	}
->>>>>>> 85cf2488
+	else if (privsep_unauth_child || privsep_auth_child)
+		recv_config_state(PRIVSEP_MONITOR_FD, cfg); //TODO - should starup_pipe be closed as above ?
 	else if (strcasecmp(config_file_name, "none") != 0)
 		load_server_config(config_file_name, cfg);
 
@@ -2461,18 +2441,12 @@
 	 * Register our connection.  This turns encryption off because we do
 	 * not have a key.
 	 */
-<<<<<<< HEAD
 	io_sock_in = sock_in;
 	io_sock_out = sock_out;
-	packet_set_connection(sock_in, sock_out);
-	packet_set_server();
-	ssh = active_state; /* XXX */
-=======
 	if ((ssh = ssh_packet_set_connection(NULL, sock_in, sock_out)) == NULL)
 		fatal("Unable to create connection");
 	the_active_state = ssh;
 	ssh_packet_set_server(ssh);
->>>>>>> 85cf2488
 
 	check_ip_options(ssh);
 
@@ -2532,16 +2506,10 @@
 	if (!debug_flag)
 		alarm(options.login_grace_time);
 
-<<<<<<< HEAD
-	sshd_exchange_identification(ssh, sock_in, sock_out);
-idexch_done:
-	packet_set_nonblocking();
-=======
 	if (kex_exchange_identification(ssh, -1, options.version_addendum) != 0)
 		cleanup_exit(255); /* error already logged */
-
+idexch_done:
 	ssh_packet_set_nonblocking(ssh);
->>>>>>> 85cf2488
 
 	/* allocate authentication context */
 	authctxt = xcalloc(1, sizeof(*authctxt));
