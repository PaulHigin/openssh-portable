/* $OpenBSD: sftp-client.c,v 1.165 2022/09/19 10:43:12 djm Exp $ */
/*
 * Copyright (c) 2001-2004 Damien Miller <djm@openbsd.org>
 *
 * Permission to use, copy, modify, and distribute this software for any
 * purpose with or without fee is hereby granted, provided that the above
 * copyright notice and this permission notice appear in all copies.
 *
 * THE SOFTWARE IS PROVIDED "AS IS" AND THE AUTHOR DISCLAIMS ALL WARRANTIES
 * WITH REGARD TO THIS SOFTWARE INCLUDING ALL IMPLIED WARRANTIES OF
 * MERCHANTABILITY AND FITNESS. IN NO EVENT SHALL THE AUTHOR BE LIABLE FOR
 * ANY SPECIAL, DIRECT, INDIRECT, OR CONSEQUENTIAL DAMAGES OR ANY DAMAGES
 * WHATSOEVER RESULTING FROM LOSS OF USE, DATA OR PROFITS, WHETHER IN AN
 * ACTION OF CONTRACT, NEGLIGENCE OR OTHER TORTIOUS ACTION, ARISING OUT OF
 * OR IN CONNECTION WITH THE USE OR PERFORMANCE OF THIS SOFTWARE.
 */

/* XXX: memleaks */
/* XXX: signed vs unsigned */
/* XXX: remove all logging, only return status codes */
/* XXX: copy between two remote sites */

#include "includes.h"

#include <sys/types.h>
#ifdef HAVE_SYS_STATVFS_H
#include <sys/statvfs.h>
#endif
#include "openbsd-compat/sys-queue.h"
#ifdef HAVE_SYS_STAT_H
# include <sys/stat.h>
#endif
#ifdef HAVE_SYS_TIME_H
# include <sys/time.h>
#endif
#include <sys/uio.h>

#include <dirent.h>
#include <errno.h>
#ifdef HAVE_POLL_H
#include <poll.h>
#else
# ifdef HAVE_SYS_POLL_H
#  include <sys/poll.h>
# endif
#endif
#include <fcntl.h>
#include <signal.h>
#include <stdarg.h>
#include <stdio.h>
#include <stdlib.h>
#include <string.h>
#include <unistd.h>

#include "xmalloc.h"
#include "ssherr.h"
#include "sshbuf.h"
#include "log.h"
#include "atomicio.h"
#include "progressmeter.h"
#include "misc.h"
#include "utf8.h"

#include "sftp.h"
#include "sftp-common.h"
#include "sftp-client.h"

extern volatile sig_atomic_t interrupted;
extern int showprogress;

/* Default size of buffer for up/download */
#define DEFAULT_COPY_BUFLEN	32768

/* Default number of concurrent outstanding requests */
#define DEFAULT_NUM_REQUESTS	64

/* Minimum amount of data to read at a time */
#define MIN_READ_SIZE	512

/* Maximum depth to descend in directory trees */
#define MAX_DIR_DEPTH 64

/* Directory separator characters */
#ifdef HAVE_CYGWIN
# define SFTP_DIRECTORY_CHARS      "/\\"
#else /* HAVE_CYGWIN */
# define SFTP_DIRECTORY_CHARS      "/"
#endif /* HAVE_CYGWIN */

struct sftp_conn {
	int fd_in;
	int fd_out;
	u_int download_buflen;
	u_int upload_buflen;
	u_int num_requests;
	u_int version;
	u_int msg_id;
#define SFTP_EXT_POSIX_RENAME		0x00000001
#define SFTP_EXT_STATVFS		0x00000002
#define SFTP_EXT_FSTATVFS		0x00000004
#define SFTP_EXT_HARDLINK		0x00000008
#define SFTP_EXT_FSYNC			0x00000010
#define SFTP_EXT_LSETSTAT		0x00000020
#define SFTP_EXT_LIMITS			0x00000040
#define SFTP_EXT_PATH_EXPAND		0x00000080
#define SFTP_EXT_COPY_DATA		0x00000100
#define SFTP_EXT_GETUSERSGROUPS_BY_ID	0x00000200
	u_int exts;
	u_int64_t limit_kbps;
	struct bwlimit bwlimit_in, bwlimit_out;
};

/* Tracks in-progress requests during file transfers */
struct request {
	u_int id;
	size_t len;
	u_int64_t offset;
	TAILQ_ENTRY(request) tq;
};
TAILQ_HEAD(requests, request);

static u_char *
get_handle(struct sftp_conn *conn, u_int expected_id, size_t *len,
    const char *errfmt, ...) __attribute__((format(printf, 4, 5)));

static struct request *
request_enqueue(struct requests *requests, u_int id, size_t len,
    uint64_t offset)
{
	struct request *req;

	req = xcalloc(1, sizeof(*req));
	req->id = id;
	req->len = len;
	req->offset = offset;
	TAILQ_INSERT_TAIL(requests, req, tq);
	return req;
}

static struct request *
request_find(struct requests *requests, u_int id)
{
	struct request *req;

	for (req = TAILQ_FIRST(requests);
	    req != NULL && req->id != id;
	    req = TAILQ_NEXT(req, tq))
		;
	return req;
}

/* ARGSUSED */
static int
sftpio(void *_bwlimit, size_t amount)
{
	struct bwlimit *bwlimit = (struct bwlimit *)_bwlimit;

	refresh_progress_meter(0);
	if (bwlimit != NULL)
		bandwidth_limit(bwlimit, amount);
	return 0;
}

static void
send_msg(struct sftp_conn *conn, struct sshbuf *m)
{
	u_char mlen[4];
	struct iovec iov[2];

	if (sshbuf_len(m) > SFTP_MAX_MSG_LENGTH)
		fatal("Outbound message too long %zu", sshbuf_len(m));

	/* Send length first */
	put_u32(mlen, sshbuf_len(m));
	iov[0].iov_base = mlen;
	iov[0].iov_len = sizeof(mlen);
	iov[1].iov_base = (u_char *)sshbuf_ptr(m);
	iov[1].iov_len = sshbuf_len(m);

	if (atomiciov6(writev, conn->fd_out, iov, 2, sftpio,
	    conn->limit_kbps > 0 ? &conn->bwlimit_out : NULL) !=
	    sshbuf_len(m) + sizeof(mlen))
		fatal("Couldn't send packet: %s", strerror(errno));

	sshbuf_reset(m);
}

static void
get_msg_extended(struct sftp_conn *conn, struct sshbuf *m, int initial)
{
	u_int msg_len;
	u_char *p;
	int r;

	sshbuf_reset(m);
	if ((r = sshbuf_reserve(m, 4, &p)) != 0)
		fatal_fr(r, "reserve");
	if (atomicio6(read, conn->fd_in, p, 4, sftpio,
	    conn->limit_kbps > 0 ? &conn->bwlimit_in : NULL) != 4) {
		if (errno == EPIPE || errno == ECONNRESET)
			fatal("Connection closed");
		else
			fatal("Couldn't read packet: %s", strerror(errno));
	}

	if ((r = sshbuf_get_u32(m, &msg_len)) != 0)
		fatal_fr(r, "sshbuf_get_u32");
	if (msg_len > SFTP_MAX_MSG_LENGTH) {
		do_log2(initial ? SYSLOG_LEVEL_ERROR : SYSLOG_LEVEL_FATAL,
		    "Received message too long %u", msg_len);
		fatal("Ensure the remote shell produces no output "
		    "for non-interactive sessions.");
	}

	if ((r = sshbuf_reserve(m, msg_len, &p)) != 0)
		fatal_fr(r, "reserve");
	if (atomicio6(read, conn->fd_in, p, msg_len, sftpio,
	    conn->limit_kbps > 0 ? &conn->bwlimit_in : NULL)
	    != msg_len) {
		if (errno == EPIPE)
			fatal("Connection closed");
		else
			fatal("Read packet: %s", strerror(errno));
	}
}

static void
get_msg(struct sftp_conn *conn, struct sshbuf *m)
{
	get_msg_extended(conn, m, 0);
}

static void
send_string_request(struct sftp_conn *conn, u_int id, u_int code, const char *s,
    u_int len)
{
	struct sshbuf *msg;
	int r;

	if ((msg = sshbuf_new()) == NULL)
		fatal_f("sshbuf_new failed");
	if ((r = sshbuf_put_u8(msg, code)) != 0 ||
	    (r = sshbuf_put_u32(msg, id)) != 0 ||
	    (r = sshbuf_put_string(msg, s, len)) != 0)
		fatal_fr(r, "compose");
	send_msg(conn, msg);
	debug3("Sent message fd %d T:%u I:%u", conn->fd_out, code, id);
	sshbuf_free(msg);
}

static void
send_string_attrs_request(struct sftp_conn *conn, u_int id, u_int code,
    const void *s, u_int len, Attrib *a)
{
	struct sshbuf *msg;
	int r;

	if ((msg = sshbuf_new()) == NULL)
		fatal_f("sshbuf_new failed");
	if ((r = sshbuf_put_u8(msg, code)) != 0 ||
	    (r = sshbuf_put_u32(msg, id)) != 0 ||
	    (r = sshbuf_put_string(msg, s, len)) != 0 ||
	    (r = encode_attrib(msg, a)) != 0)
		fatal_fr(r, "compose");
	send_msg(conn, msg);
	debug3("Sent message fd %d T:%u I:%u F:0x%04x M:%05o",
	    conn->fd_out, code, id, a->flags, a->perm);
	sshbuf_free(msg);
}

static u_int
get_status(struct sftp_conn *conn, u_int expected_id)
{
	struct sshbuf *msg;
	u_char type;
	u_int id, status;
	int r;

	if ((msg = sshbuf_new()) == NULL)
		fatal_f("sshbuf_new failed");
	get_msg(conn, msg);
	if ((r = sshbuf_get_u8(msg, &type)) != 0 ||
	    (r = sshbuf_get_u32(msg, &id)) != 0)
		fatal_fr(r, "compose");

	if (id != expected_id)
		fatal("ID mismatch (%u != %u)", id, expected_id);
	if (type != SSH2_FXP_STATUS)
		fatal("Expected SSH2_FXP_STATUS(%u) packet, got %u",
		    SSH2_FXP_STATUS, type);

	if ((r = sshbuf_get_u32(msg, &status)) != 0)
		fatal_fr(r, "parse");
	sshbuf_free(msg);

	debug3("SSH2_FXP_STATUS %u", status);

	return status;
}

static u_char *
get_handle(struct sftp_conn *conn, u_int expected_id, size_t *len,
    const char *errfmt, ...)
{
	struct sshbuf *msg;
	u_int id, status;
	u_char type;
	u_char *handle;
	char errmsg[256];
	va_list args;
	int r;

	va_start(args, errfmt);
	if (errfmt != NULL)
		vsnprintf(errmsg, sizeof(errmsg), errfmt, args);
	va_end(args);

	if ((msg = sshbuf_new()) == NULL)
		fatal_f("sshbuf_new failed");
	get_msg(conn, msg);
	if ((r = sshbuf_get_u8(msg, &type)) != 0 ||
	    (r = sshbuf_get_u32(msg, &id)) != 0)
		fatal_fr(r, "parse");

	if (id != expected_id)
		fatal("%s: ID mismatch (%u != %u)",
		    errfmt == NULL ? __func__ : errmsg, id, expected_id);
	if (type == SSH2_FXP_STATUS) {
		if ((r = sshbuf_get_u32(msg, &status)) != 0)
			fatal_fr(r, "parse status");
		if (errfmt != NULL)
			error("%s: %s", errmsg, fx2txt(status));
		sshbuf_free(msg);
		return(NULL);
	} else if (type != SSH2_FXP_HANDLE)
		fatal("%s: Expected SSH2_FXP_HANDLE(%u) packet, got %u",
		    errfmt == NULL ? __func__ : errmsg, SSH2_FXP_HANDLE, type);

	if ((r = sshbuf_get_string(msg, &handle, len)) != 0)
		fatal_fr(r, "parse handle");
	sshbuf_free(msg);

	return handle;
}

/* XXX returning &static is error-prone. Refactor to fill *Attrib argument */
static Attrib *
get_decode_stat(struct sftp_conn *conn, u_int expected_id, int quiet)
{
	struct sshbuf *msg;
	u_int id;
	u_char type;
	int r;
	static Attrib a;

	if ((msg = sshbuf_new()) == NULL)
		fatal_f("sshbuf_new failed");
	get_msg(conn, msg);

	if ((r = sshbuf_get_u8(msg, &type)) != 0 ||
	    (r = sshbuf_get_u32(msg, &id)) != 0)
		fatal_fr(r, "parse");

	if (id != expected_id)
		fatal("ID mismatch (%u != %u)", id, expected_id);
	if (type == SSH2_FXP_STATUS) {
		u_int status;

		if ((r = sshbuf_get_u32(msg, &status)) != 0)
			fatal_fr(r, "parse status");
		if (quiet)
			debug("stat remote: %s", fx2txt(status));
		else
			error("stat remote: %s", fx2txt(status));
		sshbuf_free(msg);
		return(NULL);
	} else if (type != SSH2_FXP_ATTRS) {
		fatal("Expected SSH2_FXP_ATTRS(%u) packet, got %u",
		    SSH2_FXP_ATTRS, type);
	}
	if ((r = decode_attrib(msg, &a)) != 0) {
		error_fr(r, "decode_attrib");
		sshbuf_free(msg);
		return NULL;
	}
	debug3("Received stat reply T:%u I:%u F:0x%04x M:%05o",
	    type, id, a.flags, a.perm);
	sshbuf_free(msg);

	return &a;
}

static int
get_decode_statvfs(struct sftp_conn *conn, struct sftp_statvfs *st,
    u_int expected_id, int quiet)
{
	struct sshbuf *msg;
	u_char type;
	u_int id;
	u_int64_t flag;
	int r;

	if ((msg = sshbuf_new()) == NULL)
		fatal_f("sshbuf_new failed");
	get_msg(conn, msg);

	if ((r = sshbuf_get_u8(msg, &type)) != 0 ||
	    (r = sshbuf_get_u32(msg, &id)) != 0)
		fatal_fr(r, "parse");

	debug3("Received statvfs reply T:%u I:%u", type, id);
	if (id != expected_id)
		fatal("ID mismatch (%u != %u)", id, expected_id);
	if (type == SSH2_FXP_STATUS) {
		u_int status;

		if ((r = sshbuf_get_u32(msg, &status)) != 0)
			fatal_fr(r, "parse status");
		if (quiet)
			debug("remote statvfs: %s", fx2txt(status));
		else
			error("remote statvfs: %s", fx2txt(status));
		sshbuf_free(msg);
		return -1;
	} else if (type != SSH2_FXP_EXTENDED_REPLY) {
		fatal("Expected SSH2_FXP_EXTENDED_REPLY(%u) packet, got %u",
		    SSH2_FXP_EXTENDED_REPLY, type);
	}

	memset(st, 0, sizeof(*st));
	if ((r = sshbuf_get_u64(msg, &st->f_bsize)) != 0 ||
	    (r = sshbuf_get_u64(msg, &st->f_frsize)) != 0 ||
	    (r = sshbuf_get_u64(msg, &st->f_blocks)) != 0 ||
	    (r = sshbuf_get_u64(msg, &st->f_bfree)) != 0 ||
	    (r = sshbuf_get_u64(msg, &st->f_bavail)) != 0 ||
	    (r = sshbuf_get_u64(msg, &st->f_files)) != 0 ||
	    (r = sshbuf_get_u64(msg, &st->f_ffree)) != 0 ||
	    (r = sshbuf_get_u64(msg, &st->f_favail)) != 0 ||
	    (r = sshbuf_get_u64(msg, &st->f_fsid)) != 0 ||
	    (r = sshbuf_get_u64(msg, &flag)) != 0 ||
	    (r = sshbuf_get_u64(msg, &st->f_namemax)) != 0)
		fatal_fr(r, "parse statvfs");

	st->f_flag = (flag & SSH2_FXE_STATVFS_ST_RDONLY) ? ST_RDONLY : 0;
	st->f_flag |= (flag & SSH2_FXE_STATVFS_ST_NOSUID) ? ST_NOSUID : 0;

	sshbuf_free(msg);

	return 0;
}

struct sftp_conn *
do_init(int fd_in, int fd_out, u_int transfer_buflen, u_int num_requests,
    u_int64_t limit_kbps)
{
	u_char type;
	struct sshbuf *msg;
	struct sftp_conn *ret;
	int r;

	ret = xcalloc(1, sizeof(*ret));
	ret->msg_id = 1;
	ret->fd_in = fd_in;
	ret->fd_out = fd_out;
	ret->download_buflen = ret->upload_buflen =
	    transfer_buflen ? transfer_buflen : DEFAULT_COPY_BUFLEN;
	ret->num_requests =
	    num_requests ? num_requests : DEFAULT_NUM_REQUESTS;
	ret->exts = 0;
	ret->limit_kbps = 0;

	if ((msg = sshbuf_new()) == NULL)
		fatal_f("sshbuf_new failed");
	if ((r = sshbuf_put_u8(msg, SSH2_FXP_INIT)) != 0 ||
	    (r = sshbuf_put_u32(msg, SSH2_FILEXFER_VERSION)) != 0)
		fatal_fr(r, "parse");

	send_msg(ret, msg);

	get_msg_extended(ret, msg, 1);

	/* Expecting a VERSION reply */
	if ((r = sshbuf_get_u8(msg, &type)) != 0)
		fatal_fr(r, "parse type");
	if (type != SSH2_FXP_VERSION) {
		error("Invalid packet back from SSH2_FXP_INIT (type %u)",
		    type);
		sshbuf_free(msg);
		free(ret);
		return(NULL);
	}
	if ((r = sshbuf_get_u32(msg, &ret->version)) != 0)
		fatal_fr(r, "parse version");

	debug2("Remote version: %u", ret->version);

	/* Check for extensions */
	while (sshbuf_len(msg) > 0) {
		char *name;
		u_char *value;
		size_t vlen;
		int known = 0;

		if ((r = sshbuf_get_cstring(msg, &name, NULL)) != 0 ||
		    (r = sshbuf_get_string(msg, &value, &vlen)) != 0)
			fatal_fr(r, "parse extension");
		if (strcmp(name, "posix-rename@openssh.com") == 0 &&
		    strcmp((char *)value, "1") == 0) { // CodeQL [SM01714] false positive: value is null terminated
			ret->exts |= SFTP_EXT_POSIX_RENAME;
			known = 1;
		} else if (strcmp(name, "statvfs@openssh.com") == 0 &&
		    strcmp((char *)value, "2") == 0) { // CodeQL [SM03650] false positive: value has not been previously freed
			ret->exts |= SFTP_EXT_STATVFS;
			known = 1;
		} else if (strcmp(name, "fstatvfs@openssh.com") == 0 &&
		    strcmp((char *)value, "2") == 0) { // CodeQL [SM03650] false positive: value has not been previously freed
			ret->exts |= SFTP_EXT_FSTATVFS;
			known = 1;
		} else if (strcmp(name, "hardlink@openssh.com") == 0 &&
		    strcmp((char *)value, "1") == 0) { // CodeQL [SM03650] false positive: value has not been previously freed
			ret->exts |= SFTP_EXT_HARDLINK;
			known = 1;
		} else if (strcmp(name, "fsync@openssh.com") == 0 &&
		    strcmp((char *)value, "1") == 0) { // CodeQL [SM03650] false positive: value has not been previously freed
			ret->exts |= SFTP_EXT_FSYNC;
			known = 1;
		} else if (strcmp(name, "lsetstat@openssh.com") == 0 &&
		    strcmp((char *)value, "1") == 0) { // CodeQL [SM03650] false positive: value has not been previously freed
			ret->exts |= SFTP_EXT_LSETSTAT;
			known = 1;
		} else if (strcmp(name, "limits@openssh.com") == 0 &&
		    strcmp((char *)value, "1") == 0) { // CodeQL [SM03650] false positive: value has not been previously freed
			ret->exts |= SFTP_EXT_LIMITS;
			known = 1;
		} else if (strcmp(name, "expand-path@openssh.com") == 0 &&
		    strcmp((char *)value, "1") == 0) { // CodeQL [SM03650] false positive: value has not been previously freed
			ret->exts |= SFTP_EXT_PATH_EXPAND;
			known = 1;
		} else if (strcmp(name, "copy-data") == 0 &&
<<<<<<< HEAD
		    strcmp((char *)value, "1") == 0) { // CodeQL [SM03650] false positive: value has not been previously freed
=======
		    strcmp((char *)value, "1") == 0) {
>>>>>>> 99afa05d
			ret->exts |= SFTP_EXT_COPY_DATA;
			known = 1;
		} else if (strcmp(name,
		    "users-groups-by-id@openssh.com") == 0 &&
<<<<<<< HEAD
		    strcmp((char *)value, "1") == 0) { // CodeQL [SM03650] false positive: value has not been previously freed
=======
		    strcmp((char *)value, "1") == 0) {
>>>>>>> 99afa05d
			ret->exts |= SFTP_EXT_GETUSERSGROUPS_BY_ID;
			known = 1;
		}
		if (known) {
			debug2("Server supports extension \"%s\" revision %s",
			    name, value); // CodeQL [SM03650] false positive: value has not been previously freed
		} else {
			debug2("Unrecognised server extension \"%s\"", name);
		}
		free(name);
		free(value); // CodeQL [SM03650] false positive: value has not been previously freed
	}

	sshbuf_free(msg);

	/* Query the server for its limits */
	if (ret->exts & SFTP_EXT_LIMITS) {
		struct sftp_limits limits;
		if (do_limits(ret, &limits) != 0)
			fatal_f("limits failed");

		/* If the caller did not specify, find a good value */
		if (transfer_buflen == 0) {
			ret->download_buflen = limits.read_length;
			ret->upload_buflen = limits.write_length;
			debug("Using server download size %u", ret->download_buflen);
			debug("Using server upload size %u", ret->upload_buflen);
		}

		/* Use the server limit to scale down our value only */
		if (num_requests == 0 && limits.open_handles) {
			ret->num_requests =
			    MINIMUM(DEFAULT_NUM_REQUESTS, limits.open_handles);
			debug("Server handle limit %llu; using %u",
			    (unsigned long long)limits.open_handles,
			    ret->num_requests);
		}
	}

	/* Some filexfer v.0 servers don't support large packets */
	if (ret->version == 0) {
		ret->download_buflen = MINIMUM(ret->download_buflen, 20480);
		ret->upload_buflen = MINIMUM(ret->upload_buflen, 20480);
	}

	ret->limit_kbps = limit_kbps;
	if (ret->limit_kbps > 0) {
		bandwidth_limit_init(&ret->bwlimit_in, ret->limit_kbps,
		    ret->download_buflen);
		bandwidth_limit_init(&ret->bwlimit_out, ret->limit_kbps,
		    ret->upload_buflen);
	}

	return ret;
}

u_int
sftp_proto_version(struct sftp_conn *conn)
{
	return conn->version;
}

int
do_limits(struct sftp_conn *conn, struct sftp_limits *limits)
{
	u_int id, msg_id;
	u_char type;
	struct sshbuf *msg;
	int r;

	if ((conn->exts & SFTP_EXT_LIMITS) == 0) {
		error("Server does not support limits@openssh.com extension");
		return -1;
	}

	if ((msg = sshbuf_new()) == NULL)
		fatal_f("sshbuf_new failed");

	id = conn->msg_id++;
	if ((r = sshbuf_put_u8(msg, SSH2_FXP_EXTENDED)) != 0 ||
	    (r = sshbuf_put_u32(msg, id)) != 0 ||
	    (r = sshbuf_put_cstring(msg, "limits@openssh.com")) != 0)
		fatal_fr(r, "compose");
	send_msg(conn, msg);
	debug3("Sent message limits@openssh.com I:%u", id);

	get_msg(conn, msg);

	if ((r = sshbuf_get_u8(msg, &type)) != 0 ||
	    (r = sshbuf_get_u32(msg, &msg_id)) != 0)
		fatal_fr(r, "parse");

	debug3("Received limits reply T:%u I:%u", type, msg_id);
	if (id != msg_id)
		fatal("ID mismatch (%u != %u)", msg_id, id);
	if (type != SSH2_FXP_EXTENDED_REPLY) {
		debug_f("expected SSH2_FXP_EXTENDED_REPLY(%u) packet, got %u",
		    SSH2_FXP_EXTENDED_REPLY, type);
		/* Disable the limits extension */
		conn->exts &= ~SFTP_EXT_LIMITS;
		sshbuf_free(msg);
		return 0;
	}

	memset(limits, 0, sizeof(*limits));
	if ((r = sshbuf_get_u64(msg, &limits->packet_length)) != 0 ||
	    (r = sshbuf_get_u64(msg, &limits->read_length)) != 0 ||
	    (r = sshbuf_get_u64(msg, &limits->write_length)) != 0 ||
	    (r = sshbuf_get_u64(msg, &limits->open_handles)) != 0)
		fatal_fr(r, "parse limits");

	sshbuf_free(msg);

	return 0;
}

int
do_close(struct sftp_conn *conn, const u_char *handle, u_int handle_len)
{
	u_int id, status;
	struct sshbuf *msg;
	int r;

	if ((msg = sshbuf_new()) == NULL)
		fatal_f("sshbuf_new failed");

	id = conn->msg_id++;
	if ((r = sshbuf_put_u8(msg, SSH2_FXP_CLOSE)) != 0 ||
	    (r = sshbuf_put_u32(msg, id)) != 0 ||
	    (r = sshbuf_put_string(msg, handle, handle_len)) != 0)
		fatal_fr(r, "parse");
	send_msg(conn, msg);
	debug3("Sent message SSH2_FXP_CLOSE I:%u", id);

	status = get_status(conn, id);
	if (status != SSH2_FX_OK)
		error("close remote: %s", fx2txt(status));

	sshbuf_free(msg);

	return status == SSH2_FX_OK ? 0 : -1;
}


static int
do_lsreaddir(struct sftp_conn *conn, const char *path, int print_flag,
    SFTP_DIRENT ***dir)
{
	struct sshbuf *msg;
	u_int count, id, i, expected_id, ents = 0;
	size_t handle_len;
	u_char type, *handle;
	int status = SSH2_FX_FAILURE;
	int r;

	if (dir)
		*dir = NULL;

	id = conn->msg_id++;

	if ((msg = sshbuf_new()) == NULL)
		fatal_f("sshbuf_new failed");
	if ((r = sshbuf_put_u8(msg, SSH2_FXP_OPENDIR)) != 0 ||
	    (r = sshbuf_put_u32(msg, id)) != 0 ||
	    (r = sshbuf_put_cstring(msg, path)) != 0)
		fatal_fr(r, "compose OPENDIR");
	send_msg(conn, msg);

	handle = get_handle(conn, id, &handle_len,
	    "remote readdir(\"%s\")", path);
	if (handle == NULL) {
		sshbuf_free(msg);
		return -1;
	}

	if (dir) {
		ents = 0;
		*dir = xcalloc(1, sizeof(**dir));
		(*dir)[0] = NULL;
	}

	for (; !interrupted;) {
		id = expected_id = conn->msg_id++;

		debug3("Sending SSH2_FXP_READDIR I:%u", id);

		sshbuf_reset(msg);
		if ((r = sshbuf_put_u8(msg, SSH2_FXP_READDIR)) != 0 ||
		    (r = sshbuf_put_u32(msg, id)) != 0 ||
		    (r = sshbuf_put_string(msg, handle, handle_len)) != 0)
			fatal_fr(r, "compose READDIR");
		send_msg(conn, msg);

		sshbuf_reset(msg);

		get_msg(conn, msg);

		if ((r = sshbuf_get_u8(msg, &type)) != 0 ||
		    (r = sshbuf_get_u32(msg, &id)) != 0)
			fatal_fr(r, "parse");

		debug3("Received reply T:%u I:%u", type, id);

		if (id != expected_id)
			fatal("ID mismatch (%u != %u)", id, expected_id);

		if (type == SSH2_FXP_STATUS) {
			u_int rstatus;

			if ((r = sshbuf_get_u32(msg, &rstatus)) != 0)
				fatal_fr(r, "parse status");
			debug3("Received SSH2_FXP_STATUS %d", rstatus);
			if (rstatus == SSH2_FX_EOF)
				break;
			error("Couldn't read directory: %s", fx2txt(rstatus));
			goto out;
		} else if (type != SSH2_FXP_NAME)
			fatal("Expected SSH2_FXP_NAME(%u) packet, got %u",
			    SSH2_FXP_NAME, type);

		if ((r = sshbuf_get_u32(msg, &count)) != 0)
			fatal_fr(r, "parse count");
		if (count > SSHBUF_SIZE_MAX)
			fatal_f("nonsensical number of entries");
		if (count == 0)
			break;
		debug3("Received %d SSH2_FXP_NAME responses", count);
		for (i = 0; i < count; i++) {
			char *filename, *longname;
			Attrib a;

			if ((r = sshbuf_get_cstring(msg, &filename,
			    NULL)) != 0 ||
			    (r = sshbuf_get_cstring(msg, &longname,
			    NULL)) != 0)
				fatal_fr(r, "parse filenames");
			if ((r = decode_attrib(msg, &a)) != 0) {
				error_fr(r, "couldn't decode attrib");
				free(filename);
				free(longname); // CodeQL [SM01977]: false positive longname has not been previously freed, CodeQL [SM03650]: false positive longname has not been previously freed
				goto out;
			}

			if (print_flag)
				mprintf("%s\n", longname); // CodeQL[SM03650]: false positive longname has not been previously freed

			/*
			 * Directory entries should never contain '/'
			 * These can be used to attack recursive ops
			 * (e.g. send '../../../../etc/passwd')
			 */
			if (strpbrk(filename, SFTP_DIRECTORY_CHARS) != NULL) {
				error("Server sent suspect path \"%s\" "
				    "during readdir of \"%s\"", filename, path);
			} else if (dir) {
				*dir = xreallocarray(*dir, ents + 2, sizeof(**dir));
				(*dir)[ents] = xcalloc(1, sizeof(***dir));
				(*dir)[ents]->filename = xstrdup(filename);
				(*dir)[ents]->longname = xstrdup(longname); // CodeQL [SM03650]: false positive longname has not been previously freed
				memcpy(&(*dir)[ents]->a, &a, sizeof(a));
				(*dir)[++ents] = NULL;
			}
			free(filename);
			free(longname); // CodeQL [SM03650]: false positive longname has not been previously freed
		}
	}
	status = 0;

 out:
	sshbuf_free(msg);
	do_close(conn, handle, handle_len);
	free(handle);

	if (status != 0 && dir != NULL) {
		/* Don't return results on error */
		free_sftp_dirents(*dir);
		*dir = NULL;
	} else if (interrupted && dir != NULL && *dir != NULL) {
		/* Don't return partial matches on interrupt */
		free_sftp_dirents(*dir);
		*dir = xcalloc(1, sizeof(**dir));
		**dir = NULL;
	}

	return status == SSH2_FX_OK ? 0 : -1;
}

int
do_readdir(struct sftp_conn *conn, const char *path, SFTP_DIRENT ***dir)
{
	return(do_lsreaddir(conn, path, 0, dir));
}

void free_sftp_dirents(SFTP_DIRENT **s)
{
	int i;

	if (s == NULL)
		return;
	for (i = 0; s[i]; i++) {
		free(s[i]->filename);
		free(s[i]->longname);
		free(s[i]);
	}
	free(s);
}

int
do_rm(struct sftp_conn *conn, const char *path)
{
	u_int status, id;

	debug2("Sending SSH2_FXP_REMOVE \"%s\"", path);

	id = conn->msg_id++;
	send_string_request(conn, id, SSH2_FXP_REMOVE, path, strlen(path));
	status = get_status(conn, id);
	if (status != SSH2_FX_OK)
		error("remote delete %s: %s", path, fx2txt(status));
	return status == SSH2_FX_OK ? 0 : -1;
}

int
do_mkdir(struct sftp_conn *conn, const char *path, Attrib *a, int print_flag)
{
	u_int status, id;

	debug2("Sending SSH2_FXP_MKDIR \"%s\"", path);

	id = conn->msg_id++;
	send_string_attrs_request(conn, id, SSH2_FXP_MKDIR, path,
	    strlen(path), a);

	status = get_status(conn, id);
	if (status != SSH2_FX_OK && print_flag)
		error("remote mkdir \"%s\": %s", path, fx2txt(status));

	return status == SSH2_FX_OK ? 0 : -1;
}

int
do_rmdir(struct sftp_conn *conn, const char *path)
{
	u_int status, id;

	debug2("Sending SSH2_FXP_RMDIR \"%s\"", path);

	id = conn->msg_id++;
	send_string_request(conn, id, SSH2_FXP_RMDIR, path,
	    strlen(path));

	status = get_status(conn, id);
	if (status != SSH2_FX_OK)
		error("remote rmdir \"%s\": %s", path, fx2txt(status));

	return status == SSH2_FX_OK ? 0 : -1;
}

Attrib *
do_stat(struct sftp_conn *conn, const char *path, int quiet)
{
	u_int id;

	debug2("Sending SSH2_FXP_STAT \"%s\"", path);

	id = conn->msg_id++;

	send_string_request(conn, id,
	    conn->version == 0 ? SSH2_FXP_STAT_VERSION_0 : SSH2_FXP_STAT,
	    path, strlen(path));

	return(get_decode_stat(conn, id, quiet));
}

Attrib *
do_lstat(struct sftp_conn *conn, const char *path, int quiet)
{
	u_int id;

	if (conn->version == 0) {
		if (quiet)
			debug("Server version does not support lstat operation");
		else
			logit("Server version does not support lstat operation");
		return(do_stat(conn, path, quiet));
	}

	id = conn->msg_id++;
	send_string_request(conn, id, SSH2_FXP_LSTAT, path,
	    strlen(path));

	return(get_decode_stat(conn, id, quiet));
}

#ifdef notyet
Attrib *
do_fstat(struct sftp_conn *conn, const u_char *handle, u_int handle_len,
    int quiet)
{
	u_int id;

	debug2("Sending SSH2_FXP_FSTAT \"%s\"");

	id = conn->msg_id++;
	send_string_request(conn, id, SSH2_FXP_FSTAT, handle,
	    handle_len);

	return(get_decode_stat(conn, id, quiet));
}
#endif

int
do_setstat(struct sftp_conn *conn, const char *path, Attrib *a)
{
	u_int status, id;

	debug2("Sending SSH2_FXP_SETSTAT \"%s\"", path);

	id = conn->msg_id++;
	send_string_attrs_request(conn, id, SSH2_FXP_SETSTAT, path,
	    strlen(path), a);

	status = get_status(conn, id);
	if (status != SSH2_FX_OK)
		error("remote setstat \"%s\": %s", path, fx2txt(status));

	return status == SSH2_FX_OK ? 0 : -1;
}

int
do_fsetstat(struct sftp_conn *conn, const u_char *handle, u_int handle_len,
    Attrib *a)
{
	u_int status, id;

	debug2("Sending SSH2_FXP_FSETSTAT");

	id = conn->msg_id++;
	send_string_attrs_request(conn, id, SSH2_FXP_FSETSTAT, handle,
	    handle_len, a);

	status = get_status(conn, id);
	if (status != SSH2_FX_OK)
		error("remote fsetstat: %s", fx2txt(status));

	return status == SSH2_FX_OK ? 0 : -1;
}

/* Implements both the realpath and expand-path operations */
static char *
do_realpath_expand(struct sftp_conn *conn, const char *path, int expand)
{
	struct sshbuf *msg;
	u_int expected_id, count, id;
	char *filename, *longname;
	Attrib a;
	u_char type;
	int r;
	const char *what = "SSH2_FXP_REALPATH";

	if (expand)
		what = "expand-path@openssh.com";
	if ((msg = sshbuf_new()) == NULL)
		fatal_f("sshbuf_new failed");

	expected_id = id = conn->msg_id++;
	if (expand) {
		debug2("Sending SSH2_FXP_EXTENDED(expand-path@openssh.com) "
		    "\"%s\"", path);
		if ((r = sshbuf_put_u8(msg, SSH2_FXP_EXTENDED)) != 0 ||
		    (r = sshbuf_put_u32(msg, id)) != 0 ||
		    (r = sshbuf_put_cstring(msg,
		    "expand-path@openssh.com")) != 0 ||
		    (r = sshbuf_put_cstring(msg, path)) != 0)
			fatal_fr(r, "compose %s", what);
		send_msg(conn, msg);
	} else {
		debug2("Sending SSH2_FXP_REALPATH \"%s\"", path);
		send_string_request(conn, id, SSH2_FXP_REALPATH,
		    path, strlen(path));
	}
	get_msg(conn, msg);
	if ((r = sshbuf_get_u8(msg, &type)) != 0 ||
	    (r = sshbuf_get_u32(msg, &id)) != 0)
		fatal_fr(r, "parse");

	if (id != expected_id)
		fatal("ID mismatch (%u != %u)", id, expected_id);

	if (type == SSH2_FXP_STATUS) {
		u_int status;
		char *errmsg;

		if ((r = sshbuf_get_u32(msg, &status)) != 0 ||
		    (r = sshbuf_get_cstring(msg, &errmsg, NULL)) != 0)
			fatal_fr(r, "parse status");
		error("%s %s: %s", expand ? "expand" : "realpath",
		    path, *errmsg == '\0' ? fx2txt(status) : errmsg);
		free(errmsg);
		sshbuf_free(msg);
		return NULL;
	} else if (type != SSH2_FXP_NAME)
		fatal("Expected SSH2_FXP_NAME(%u) packet, got %u",
		    SSH2_FXP_NAME, type);

	if ((r = sshbuf_get_u32(msg, &count)) != 0)
		fatal_fr(r, "parse count");
	if (count != 1)
		fatal("Got multiple names (%d) from %s", count, what);

	if ((r = sshbuf_get_cstring(msg, &filename, NULL)) != 0 ||
	    (r = sshbuf_get_cstring(msg, &longname, NULL)) != 0 ||
	    (r = decode_attrib(msg, &a)) != 0)
		fatal_fr(r, "parse filename/attrib");

	debug3("%s %s -> %s", what, path, filename);

	free(longname);

	sshbuf_free(msg);

	return(filename);
}

char *
do_realpath(struct sftp_conn *conn, const char *path)
{
	return do_realpath_expand(conn, path, 0);
}

int
can_expand_path(struct sftp_conn *conn)
{
	return (conn->exts & SFTP_EXT_PATH_EXPAND) != 0;
}

char *
do_expand_path(struct sftp_conn *conn, const char *path)
{
	if (!can_expand_path(conn)) {
		debug3_f("no server support, fallback to realpath");
		return do_realpath_expand(conn, path, 0);
	}
	return do_realpath_expand(conn, path, 1);
}

int
do_copy(struct sftp_conn *conn, const char *oldpath, const char *newpath)
{
	Attrib junk, *a;
	struct sshbuf *msg;
	u_char *old_handle, *new_handle;
	u_int mode, status, id;
	size_t old_handle_len, new_handle_len;
	int r;

	/* Return if the extension is not supported */
	if ((conn->exts & SFTP_EXT_COPY_DATA) == 0) {
		error("Server does not support copy-data extension");
		return -1;
	}

	/* Make sure the file exists, and we can copy its perms */
	if ((a = do_stat(conn, oldpath, 0)) == NULL)
		return -1;

	/* Do not preserve set[ug]id here, as we do not preserve ownership */
	if (a->flags & SSH2_FILEXFER_ATTR_PERMISSIONS) {
		mode = a->perm & 0777;

		if (!S_ISREG(a->perm)) {
			error("Cannot copy non-regular file: %s", oldpath);
			return -1;
		}
	} else {
		/* NB: The user's umask will apply to this */
		mode = 0666;
	}

	/* Set up the new perms for the new file */
	attrib_clear(a);
	a->perm = mode;
	a->flags |= SSH2_FILEXFER_ATTR_PERMISSIONS;

	if ((msg = sshbuf_new()) == NULL)
		fatal("%s: sshbuf_new failed", __func__);

	attrib_clear(&junk); /* Send empty attributes */

	/* Open the old file for reading */
	id = conn->msg_id++;
	if ((r = sshbuf_put_u8(msg, SSH2_FXP_OPEN)) != 0 ||
	    (r = sshbuf_put_u32(msg, id)) != 0 ||
	    (r = sshbuf_put_cstring(msg, oldpath)) != 0 ||
	    (r = sshbuf_put_u32(msg, SSH2_FXF_READ)) != 0 ||
	    (r = encode_attrib(msg, &junk)) != 0)
		fatal("%s: buffer error: %s", __func__, ssh_err(r));
	send_msg(conn, msg);
	debug3("Sent message SSH2_FXP_OPEN I:%u P:%s", id, oldpath);

	sshbuf_reset(msg);

	old_handle = get_handle(conn, id, &old_handle_len,
	    "remote open(\"%s\")", oldpath);
	if (old_handle == NULL) {
		sshbuf_free(msg);
		return -1;
	}

	/* Open the new file for writing */
	id = conn->msg_id++;
	if ((r = sshbuf_put_u8(msg, SSH2_FXP_OPEN)) != 0 ||
	    (r = sshbuf_put_u32(msg, id)) != 0 ||
	    (r = sshbuf_put_cstring(msg, newpath)) != 0 ||
	    (r = sshbuf_put_u32(msg, SSH2_FXF_WRITE|SSH2_FXF_CREAT|
	    SSH2_FXF_TRUNC)) != 0 ||
	    (r = encode_attrib(msg, a)) != 0)
		fatal("%s: buffer error: %s", __func__, ssh_err(r));
	send_msg(conn, msg);
	debug3("Sent message SSH2_FXP_OPEN I:%u P:%s", id, newpath);

	sshbuf_reset(msg);

	new_handle = get_handle(conn, id, &new_handle_len,
	    "remote open(\"%s\")", newpath);
	if (new_handle == NULL) {
		sshbuf_free(msg);
		free(old_handle);
		return -1;
	}

	/* Copy the file data */
	id = conn->msg_id++;
	if ((r = sshbuf_put_u8(msg, SSH2_FXP_EXTENDED)) != 0 ||
	    (r = sshbuf_put_u32(msg, id)) != 0 ||
	    (r = sshbuf_put_cstring(msg, "copy-data")) != 0 ||
	    (r = sshbuf_put_string(msg, old_handle, old_handle_len)) != 0 ||
	    (r = sshbuf_put_u64(msg, 0)) != 0 ||
	    (r = sshbuf_put_u64(msg, 0)) != 0 ||
	    (r = sshbuf_put_string(msg, new_handle, new_handle_len)) != 0 ||
	    (r = sshbuf_put_u64(msg, 0)) != 0)
		fatal("%s: buffer error: %s", __func__, ssh_err(r));
	send_msg(conn, msg);
	debug3("Sent message copy-data \"%s\" 0 0 -> \"%s\" 0",
	       oldpath, newpath);

	status = get_status(conn, id);
	if (status != SSH2_FX_OK)
		error("Couldn't copy file \"%s\" to \"%s\": %s", oldpath,
		    newpath, fx2txt(status));

	/* Clean up everything */
	sshbuf_free(msg);
	do_close(conn, old_handle, old_handle_len);
	do_close(conn, new_handle, new_handle_len);
	free(old_handle);
	free(new_handle);

	return status == SSH2_FX_OK ? 0 : -1;
}

int
do_rename(struct sftp_conn *conn, const char *oldpath, const char *newpath,
    int force_legacy)
{
	struct sshbuf *msg;
	u_int status, id;
	int r, use_ext = (conn->exts & SFTP_EXT_POSIX_RENAME) && !force_legacy;

	if ((msg = sshbuf_new()) == NULL)
		fatal_f("sshbuf_new failed");

	/* Send rename request */
	id = conn->msg_id++;
	if (use_ext) {
		debug2("Sending SSH2_FXP_EXTENDED(posix-rename@openssh.com) "
		    "\"%s\" to \"%s\"", oldpath, newpath);
		if ((r = sshbuf_put_u8(msg, SSH2_FXP_EXTENDED)) != 0 ||
		    (r = sshbuf_put_u32(msg, id)) != 0 ||
		    (r = sshbuf_put_cstring(msg,
		    "posix-rename@openssh.com")) != 0)
			fatal_fr(r, "compose posix-rename");
	} else {
		debug2("Sending SSH2_FXP_RENAME \"%s\" to \"%s\"",
		    oldpath, newpath);
		if ((r = sshbuf_put_u8(msg, SSH2_FXP_RENAME)) != 0 ||
		    (r = sshbuf_put_u32(msg, id)) != 0)
			fatal_fr(r, "compose rename");
	}
	if ((r = sshbuf_put_cstring(msg, oldpath)) != 0 ||
	    (r = sshbuf_put_cstring(msg, newpath)) != 0)
		fatal_fr(r, "compose paths");
	send_msg(conn, msg);
	debug3("Sent message %s \"%s\" -> \"%s\"",
	    use_ext ? "posix-rename@openssh.com" :
	    "SSH2_FXP_RENAME", oldpath, newpath);
	sshbuf_free(msg);

	status = get_status(conn, id);
	if (status != SSH2_FX_OK)
		error("remote rename \"%s\" to \"%s\": %s", oldpath,
		    newpath, fx2txt(status));

	return status == SSH2_FX_OK ? 0 : -1;
}

int
do_hardlink(struct sftp_conn *conn, const char *oldpath, const char *newpath)
{
	struct sshbuf *msg;
	u_int status, id;
	int r;

	if ((conn->exts & SFTP_EXT_HARDLINK) == 0) {
		error("Server does not support hardlink@openssh.com extension");
		return -1;
	}
	debug2("Sending SSH2_FXP_EXTENDED(hardlink@openssh.com) "
	    "\"%s\" to \"%s\"", oldpath, newpath);

	if ((msg = sshbuf_new()) == NULL)
		fatal_f("sshbuf_new failed");

	/* Send link request */
	id = conn->msg_id++;
	if ((r = sshbuf_put_u8(msg, SSH2_FXP_EXTENDED)) != 0 ||
	    (r = sshbuf_put_u32(msg, id)) != 0 ||
	    (r = sshbuf_put_cstring(msg, "hardlink@openssh.com")) != 0 ||
	    (r = sshbuf_put_cstring(msg, oldpath)) != 0 ||
	    (r = sshbuf_put_cstring(msg, newpath)) != 0)
		fatal_fr(r, "compose");
	send_msg(conn, msg);
	debug3("Sent message hardlink@openssh.com \"%s\" -> \"%s\"",
	    oldpath, newpath);
	sshbuf_free(msg);

	status = get_status(conn, id);
	if (status != SSH2_FX_OK)
		error("remote link \"%s\" to \"%s\": %s", oldpath,
		    newpath, fx2txt(status));

	return status == SSH2_FX_OK ? 0 : -1;
}

int
do_symlink(struct sftp_conn *conn, const char *oldpath, const char *newpath)
{
	struct sshbuf *msg;
	u_int status, id;
	int r;

	if (conn->version < 3) {
		error("This server does not support the symlink operation");
		return(SSH2_FX_OP_UNSUPPORTED);
	}
	debug2("Sending SSH2_FXP_SYMLINK \"%s\" to \"%s\"", oldpath, newpath);

	if ((msg = sshbuf_new()) == NULL)
		fatal_f("sshbuf_new failed");

	/* Send symlink request */
	id = conn->msg_id++;
	if ((r = sshbuf_put_u8(msg, SSH2_FXP_SYMLINK)) != 0 ||
	    (r = sshbuf_put_u32(msg, id)) != 0 ||
	    (r = sshbuf_put_cstring(msg, oldpath)) != 0 ||
	    (r = sshbuf_put_cstring(msg, newpath)) != 0)
		fatal_fr(r, "compose");
	send_msg(conn, msg);
	debug3("Sent message SSH2_FXP_SYMLINK \"%s\" -> \"%s\"", oldpath,
	    newpath);
	sshbuf_free(msg);

	status = get_status(conn, id);
	if (status != SSH2_FX_OK)
		error("remote symlink file \"%s\" to \"%s\": %s", oldpath,
		    newpath, fx2txt(status));

	return status == SSH2_FX_OK ? 0 : -1;
}

int
do_fsync(struct sftp_conn *conn, u_char *handle, u_int handle_len)
{
	struct sshbuf *msg;
	u_int status, id;
	int r;

	/* Silently return if the extension is not supported */
	if ((conn->exts & SFTP_EXT_FSYNC) == 0)
		return -1;
	debug2("Sending SSH2_FXP_EXTENDED(fsync@openssh.com)");

	/* Send fsync request */
	if ((msg = sshbuf_new()) == NULL)
		fatal_f("sshbuf_new failed");
	id = conn->msg_id++;
	if ((r = sshbuf_put_u8(msg, SSH2_FXP_EXTENDED)) != 0 ||
	    (r = sshbuf_put_u32(msg, id)) != 0 ||
	    (r = sshbuf_put_cstring(msg, "fsync@openssh.com")) != 0 ||
	    (r = sshbuf_put_string(msg, handle, handle_len)) != 0)
		fatal_fr(r, "compose");
	send_msg(conn, msg);
	debug3("Sent message fsync@openssh.com I:%u", id);
	sshbuf_free(msg);

	status = get_status(conn, id);
	if (status != SSH2_FX_OK)
		error("remote fsync: %s", fx2txt(status));

	return status == SSH2_FX_OK ? 0 : -1;
}

#ifdef notyet
char *
do_readlink(struct sftp_conn *conn, const char *path)
{
	struct sshbuf *msg;
	u_int expected_id, count, id;
	char *filename, *longname;
	Attrib a;
	u_char type;
	int r;

	debug2("Sending SSH2_FXP_READLINK \"%s\"", path);

	expected_id = id = conn->msg_id++;
	send_string_request(conn, id, SSH2_FXP_READLINK, path, strlen(path));

	if ((msg = sshbuf_new()) == NULL)
		fatal_f("sshbuf_new failed");

	get_msg(conn, msg);
	if ((r = sshbuf_get_u8(msg, &type)) != 0 ||
	    (r = sshbuf_get_u32(msg, &id)) != 0)
		fatal_fr(r, "parse");

	if (id != expected_id)
		fatal("ID mismatch (%u != %u)", id, expected_id);

	if (type == SSH2_FXP_STATUS) {
		u_int status;

		if ((r = sshbuf_get_u32(msg, &status)) != 0)
			fatal_fr(r, "parse status");
		error("Couldn't readlink: %s", fx2txt(status));
		sshbuf_free(msg);
		return(NULL);
	} else if (type != SSH2_FXP_NAME)
		fatal("Expected SSH2_FXP_NAME(%u) packet, got %u",
		    SSH2_FXP_NAME, type);

	if ((r = sshbuf_get_u32(msg, &count)) != 0)
		fatal_fr(r, "parse count");
	if (count != 1)
		fatal("Got multiple names (%d) from SSH_FXP_READLINK", count);

	if ((r = sshbuf_get_cstring(msg, &filename, NULL)) != 0 ||
	    (r = sshbuf_get_cstring(msg, &longname, NULL)) != 0 ||
	    (r = decode_attrib(msg, &a)) != 0)
		fatal_fr(r, "parse filenames/attrib");

	debug3("SSH_FXP_READLINK %s -> %s", path, filename);

	free(longname);

	sshbuf_free(msg);

	return filename;
}
#endif

int
do_statvfs(struct sftp_conn *conn, const char *path, struct sftp_statvfs *st,
    int quiet)
{
	struct sshbuf *msg;
	u_int id;
	int r;

	if ((conn->exts & SFTP_EXT_STATVFS) == 0) {
		error("Server does not support statvfs@openssh.com extension");
		return -1;
	}

	debug2("Sending SSH2_FXP_EXTENDED(statvfs@openssh.com) \"%s\"", path);

	id = conn->msg_id++;

	if ((msg = sshbuf_new()) == NULL)
		fatal_f("sshbuf_new failed");
	if ((r = sshbuf_put_u8(msg, SSH2_FXP_EXTENDED)) != 0 ||
	    (r = sshbuf_put_u32(msg, id)) != 0 ||
	    (r = sshbuf_put_cstring(msg, "statvfs@openssh.com")) != 0 ||
	    (r = sshbuf_put_cstring(msg, path)) != 0)
		fatal_fr(r, "compose");
	send_msg(conn, msg);
	sshbuf_free(msg);

	return get_decode_statvfs(conn, st, id, quiet);
}

#ifdef notyet
int
do_fstatvfs(struct sftp_conn *conn, const u_char *handle, u_int handle_len,
    struct sftp_statvfs *st, int quiet)
{
	struct sshbuf *msg;
	u_int id;

	if ((conn->exts & SFTP_EXT_FSTATVFS) == 0) {
		error("Server does not support fstatvfs@openssh.com extension");
		return -1;
	}

	debug2("Sending SSH2_FXP_EXTENDED(fstatvfs@openssh.com)");

	id = conn->msg_id++;

	if ((msg = sshbuf_new()) == NULL)
		fatal_f("sshbuf_new failed");
	if ((r = sshbuf_put_u8(msg, SSH2_FXP_EXTENDED)) != 0 ||
	    (r = sshbuf_put_u32(msg, id)) != 0 ||
	    (r = sshbuf_put_cstring(msg, "fstatvfs@openssh.com")) != 0 ||
	    (r = sshbuf_put_string(msg, handle, handle_len)) != 0)
		fatal_fr(r, "compose");
	send_msg(conn, msg);
	sshbuf_free(msg);

	return get_decode_statvfs(conn, st, id, quiet);
}
#endif

int
do_lsetstat(struct sftp_conn *conn, const char *path, Attrib *a)
{
	struct sshbuf *msg;
	u_int status, id;
	int r;

	if ((conn->exts & SFTP_EXT_LSETSTAT) == 0) {
		error("Server does not support lsetstat@openssh.com extension");
		return -1;
	}

	debug2("Sending SSH2_FXP_EXTENDED(lsetstat@openssh.com) \"%s\"", path);

	id = conn->msg_id++;
	if ((msg = sshbuf_new()) == NULL)
		fatal_f("sshbuf_new failed");
	if ((r = sshbuf_put_u8(msg, SSH2_FXP_EXTENDED)) != 0 ||
	    (r = sshbuf_put_u32(msg, id)) != 0 ||
	    (r = sshbuf_put_cstring(msg, "lsetstat@openssh.com")) != 0 ||
	    (r = sshbuf_put_cstring(msg, path)) != 0 ||
	    (r = encode_attrib(msg, a)) != 0)
		fatal_fr(r, "compose");
	send_msg(conn, msg);
	sshbuf_free(msg);

	status = get_status(conn, id);
	if (status != SSH2_FX_OK)
		error("remote lsetstat \"%s\": %s", path, fx2txt(status));

	return status == SSH2_FX_OK ? 0 : -1;
}

static void
send_read_request(struct sftp_conn *conn, u_int id, u_int64_t offset,
    u_int len, const u_char *handle, u_int handle_len)
{
	struct sshbuf *msg;
	int r;

	if ((msg = sshbuf_new()) == NULL)
		fatal_f("sshbuf_new failed");
	if ((r = sshbuf_put_u8(msg, SSH2_FXP_READ)) != 0 ||
	    (r = sshbuf_put_u32(msg, id)) != 0 ||
	    (r = sshbuf_put_string(msg, handle, handle_len)) != 0 ||
	    (r = sshbuf_put_u64(msg, offset)) != 0 ||
	    (r = sshbuf_put_u32(msg, len)) != 0)
		fatal_fr(r, "compose");
	send_msg(conn, msg);
	sshbuf_free(msg);
}

static int
send_open(struct sftp_conn *conn, const char *path, const char *tag,
    u_int openmode, Attrib *a, u_char **handlep, size_t *handle_lenp)
{
	Attrib junk;
	u_char *handle;
	size_t handle_len;
	struct sshbuf *msg;
	int r;
	u_int id;

	debug2("Sending SSH2_FXP_OPEN \"%s\"", path);

	*handlep = NULL;
	*handle_lenp = 0;

	if (a == NULL) {
		attrib_clear(&junk); /* Send empty attributes */
		a = &junk;
	}
	/* Send open request */
	if ((msg = sshbuf_new()) == NULL)
		fatal_f("sshbuf_new failed");
	id = conn->msg_id++;
	if ((r = sshbuf_put_u8(msg, SSH2_FXP_OPEN)) != 0 ||
	    (r = sshbuf_put_u32(msg, id)) != 0 ||
	    (r = sshbuf_put_cstring(msg, path)) != 0 ||
	    (r = sshbuf_put_u32(msg, openmode)) != 0 ||
	    (r = encode_attrib(msg, a)) != 0)
		fatal_fr(r, "compose %s open", tag);
	send_msg(conn, msg);
	sshbuf_free(msg);
	debug3("Sent %s message SSH2_FXP_OPEN I:%u P:%s M:0x%04x",
	    tag, id, path, openmode);
	if ((handle = get_handle(conn, id, &handle_len,
	    "%s open \"%s\"", tag, path)) == NULL)
		return -1;
	/* success */
	*handlep = handle;
	*handle_lenp = handle_len;
	return 0;
}

static const char *
progress_meter_path(const char *path)
{
	const char *progresspath;

	if ((progresspath = strrchr(path, '/')) == NULL)
		return path;
	progresspath++;
	if (*progresspath == '\0')
		return path;
	return progresspath;
}

int
do_download(struct sftp_conn *conn, const char *remote_path,
    const char *local_path, Attrib *a, int preserve_flag, int resume_flag,
    int fsync_flag, int inplace_flag)
{
	struct sshbuf *msg;
	u_char *handle;
	int local_fd = -1, write_error;
	int read_error, write_errno, lmodified = 0, reordered = 0, r;
	u_int64_t offset = 0, size, highwater;
	u_int mode, id, buflen, num_req, max_req, status = SSH2_FX_OK;
	off_t progress_counter;
	size_t handle_len;
	struct stat st;
	struct requests requests;
	struct request *req;
	u_char type;

	debug2_f("download remote \"%s\" to local \"%s\"",
	    remote_path, local_path);

	TAILQ_INIT(&requests);

	if (a == NULL && (a = do_stat(conn, remote_path, 0)) == NULL)
		return -1;

	/* Do not preserve set[ug]id here, as we do not preserve ownership */
	if (a->flags & SSH2_FILEXFER_ATTR_PERMISSIONS)
		mode = a->perm & 0777;
	else
		mode = 0666;

	if ((a->flags & SSH2_FILEXFER_ATTR_PERMISSIONS) &&
	    (!S_ISREG(a->perm))) {
		error("download %s: not a regular file", remote_path);
		return(-1);
	}

	if (a->flags & SSH2_FILEXFER_ATTR_SIZE)
		size = a->size;
	else
		size = 0;

	buflen = conn->download_buflen;

	/* Send open request */
	if (send_open(conn, remote_path, "remote", SSH2_FXF_READ, NULL,
	    &handle, &handle_len) != 0)
		return -1;

#ifdef WINDOWS
	// In windows, we would like to inherit the parent folder permissions by setting mode to USHRT_MAX.
	local_fd = open(local_path, O_WRONLY | O_CREAT | ((resume_flag || inplace_flag) ? 0 : O_TRUNC), USHRT_MAX);
#else
	local_fd = open(local_path, O_WRONLY | O_CREAT |
		((resume_flag || inplace_flag) ? 0 : O_TRUNC), mode | S_IWUSR);
#endif // WINDOWS
	if (local_fd == -1) {
		error("open local \"%s\": %s", local_path, strerror(errno));
		goto fail;
	}
	offset = highwater = 0;
	if (resume_flag) {
		if (fstat(local_fd, &st) == -1) {
			error("stat local \"%s\": %s",
			    local_path, strerror(errno));
			goto fail;
		}
		if (st.st_size < 0) {
			error("\"%s\" has negative size", local_path);
			goto fail;
		}
		if ((u_int64_t)st.st_size > size) {
			error("Unable to resume download of \"%s\": "
			    "local file is larger than remote", local_path);
 fail:
			do_close(conn, handle, handle_len);
			free(handle);
			if (local_fd != -1)
				close(local_fd);
			return -1;
		}
		offset = highwater = st.st_size;
	}

	/* Read from remote and write to local */
	write_error = read_error = write_errno = num_req = 0;
	max_req = 1;
	progress_counter = offset;

	if (showprogress && size != 0) {
		start_progress_meter(progress_meter_path(remote_path),
		    size, &progress_counter);
	}

	if ((msg = sshbuf_new()) == NULL)
		fatal_f("sshbuf_new failed");

	while (num_req > 0 || max_req > 0) {
		u_char *data;
		size_t len;

		/*
		 * Simulate EOF on interrupt: stop sending new requests and
		 * allow outstanding requests to drain gracefully
		 */
		if (interrupted) {
			if (num_req == 0) /* If we haven't started yet... */
				break;
			max_req = 0;
		}

		/* Send some more requests */
		while (num_req < max_req) {
			debug3("Request range %llu -> %llu (%d/%d)",
			    (unsigned long long)offset,
			    (unsigned long long)offset + buflen - 1,
			    num_req, max_req);
			req = request_enqueue(&requests, conn->msg_id++,
			    buflen, offset);
			offset += buflen;
			num_req++;
			send_read_request(conn, req->id, req->offset,
			    req->len, handle, handle_len);
		}

		sshbuf_reset(msg);
		get_msg(conn, msg);
		if ((r = sshbuf_get_u8(msg, &type)) != 0 ||
		    (r = sshbuf_get_u32(msg, &id)) != 0)
			fatal_fr(r, "parse");
		debug3("Received reply T:%u I:%u R:%d", type, id, max_req);

		/* Find the request in our queue */
		if ((req = request_find(&requests, id)) == NULL)
			fatal("Unexpected reply %u", id);

		switch (type) {
		case SSH2_FXP_STATUS:
			if ((r = sshbuf_get_u32(msg, &status)) != 0)
				fatal_fr(r, "parse status");
			if (status != SSH2_FX_EOF)
				read_error = 1;
			max_req = 0;
			TAILQ_REMOVE(&requests, req, tq);
			free(req);
			num_req--;
			break;
		case SSH2_FXP_DATA:
			if ((r = sshbuf_get_string(msg, &data, &len)) != 0)
				fatal_fr(r, "parse data");
			debug3("Received data %llu -> %llu",
			    (unsigned long long)req->offset,
			    (unsigned long long)req->offset + len - 1);
			if (len > req->len)
				fatal("Received more data than asked for "
				    "%zu > %zu", len, req->len);
			lmodified = 1;
			if ((lseek(local_fd, req->offset, SEEK_SET) == -1 ||
			    atomicio(vwrite, local_fd, data, len) != len) &&
			    !write_error) {
				write_errno = errno;
				write_error = 1;
				max_req = 0;
			}
			else if (!reordered && req->offset <= highwater)
				highwater = req->offset + len;
			else if (!reordered && req->offset > highwater)
				reordered = 1;
			progress_counter += len;
			free(data);

			if (len == req->len) {
				TAILQ_REMOVE(&requests, req, tq);
				free(req);
				num_req--;
			} else {
				/* Resend the request for the missing data */
				debug3("Short data block, re-requesting "
				    "%llu -> %llu (%2d)",
				    (unsigned long long)req->offset + len,
				    (unsigned long long)req->offset +
				    req->len - 1, num_req);
				req->id = conn->msg_id++;
				req->len -= len;
				req->offset += len;
				send_read_request(conn, req->id,
				    req->offset, req->len, handle, handle_len);
				/* Reduce the request size */
				if (len < buflen)
					buflen = MAXIMUM(MIN_READ_SIZE, len);
			}
			if (max_req > 0) { /* max_req = 0 iff EOF received */
				if (size > 0 && offset > size) {
					/* Only one request at a time
					 * after the expected EOF */
					debug3("Finish at %llu (%2d)",
					    (unsigned long long)offset,
					    num_req);
					max_req = 1;
				} else if (max_req < conn->num_requests) {
					++max_req;
				}
			}
			break;
		default:
			fatal("Expected SSH2_FXP_DATA(%u) packet, got %u",
			    SSH2_FXP_DATA, type);
		}
	}

	if (showprogress && size)
		stop_progress_meter();

	/* Sanity check */
	if (TAILQ_FIRST(&requests) != NULL)
		fatal("Transfer complete, but requests still in queue");
	/*
	 * Truncate at highest contiguous point to avoid holes on interrupt,
	 * or unconditionally if writing in place.
	 */
	if (inplace_flag || read_error || write_error || interrupted) {
		if (reordered && resume_flag) {
			error("Unable to resume download of \"%s\": "
			    "server reordered requests", local_path);
		}
		debug("truncating at %llu", (unsigned long long)highwater);
		if (ftruncate(local_fd, highwater) == -1)
			error("local ftruncate \"%s\": %s", local_path,
			    strerror(errno));
	}
	if (read_error) {
		error("read remote \"%s\" : %s", remote_path, fx2txt(status));
		status = -1;
		do_close(conn, handle, handle_len);
	} else if (write_error) {
		error("write local \"%s\": %s", local_path,
		    strerror(write_errno));
		status = SSH2_FX_FAILURE;
		do_close(conn, handle, handle_len);
	} else {
		if (do_close(conn, handle, handle_len) != 0 || interrupted)
			status = SSH2_FX_FAILURE;
		else
			status = SSH2_FX_OK;
#ifdef WINDOWS
		if (add_mark_of_web(local_path) == -1) {
			debug("%s: failed to add mark of the web", local_path);
		}
#endif // WINDOWS
		/* Override umask and utimes if asked */
#ifdef HAVE_FCHMOD
		if (preserve_flag && fchmod(local_fd, mode) == -1)
#else
		if (preserve_flag && chmod(local_path, mode) == -1)
#endif /* HAVE_FCHMOD */
			error("local chmod \"%s\": %s", local_path,
			    strerror(errno));
		if (preserve_flag &&
		    (a->flags & SSH2_FILEXFER_ATTR_ACMODTIME)) {
			struct timeval tv[2];
			tv[0].tv_sec = a->atime;
			tv[1].tv_sec = a->mtime;
			tv[0].tv_usec = tv[1].tv_usec = 0;
			if (utimes(local_path, tv) == -1)
				error("local set times \"%s\": %s",
				    local_path, strerror(errno));
		}
		if (resume_flag && !lmodified)
			logit("File \"%s\" was not modified", local_path);
		else if (fsync_flag) {
			debug("syncing \"%s\"", local_path);
			if (fsync(local_fd) == -1)
				error("local sync \"%s\": %s",
				    local_path, strerror(errno));
		}
	}
	close(local_fd);
	sshbuf_free(msg);
	free(handle);

	return status == SSH2_FX_OK ? 0 : -1;
}

static int
download_dir_internal(struct sftp_conn *conn, const char *src, const char *dst,
    int depth, Attrib *dirattrib, int preserve_flag, int print_flag,
    int resume_flag, int fsync_flag, int follow_link_flag, int inplace_flag)
{
	int i, ret = 0;
	SFTP_DIRENT **dir_entries;
	char *filename, *new_src = NULL, *new_dst = NULL;
	mode_t mode = 0777, tmpmode = mode;

	if (depth >= MAX_DIR_DEPTH) {
		error("Maximum directory depth exceeded: %d levels", depth);
		return -1;
	}

	debug2_f("download dir remote \"%s\" to local \"%s\"", src, dst);

	if (dirattrib == NULL &&
	    (dirattrib = do_stat(conn, src, 1)) == NULL) {
		error("stat remote \"%s\" directory failed", src);
		return -1;
	}
	if (!S_ISDIR(dirattrib->perm)) {
		error("\"%s\" is not a directory", src);
		return -1;
	}
	if (print_flag && print_flag != SFTP_PROGRESS_ONLY)
		mprintf("Retrieving %s\n", src);

	if (dirattrib->flags & SSH2_FILEXFER_ATTR_PERMISSIONS) {
		mode = dirattrib->perm & 01777;
		tmpmode = mode | (S_IWUSR|S_IXUSR);
	} else {
		debug("download remote \"%s\": server "
		    "did not send permissions", dst);
	}

	if (mkdir(dst, tmpmode) == -1 && errno != EEXIST) {
		error("mkdir %s: %s", dst, strerror(errno));
		return -1;
	}

	if (do_readdir(conn, src, &dir_entries) == -1) {
		error("remote readdir \"%s\" failed", src);
		return -1;
	}

	for (i = 0; dir_entries[i] != NULL && !interrupted; i++) {
		free(new_dst);
		free(new_src);

		filename = dir_entries[i]->filename;
		new_dst = path_append(dst, filename);
		new_src = path_append(src, filename);

		if (S_ISDIR(dir_entries[i]->a.perm)) {
			if (strcmp(filename, ".") == 0 ||
			    strcmp(filename, "..") == 0)
				continue;
			if (download_dir_internal(conn, new_src, new_dst,
			    depth + 1, &(dir_entries[i]->a), preserve_flag,
			    print_flag, resume_flag,
			    fsync_flag, follow_link_flag, inplace_flag) == -1)
				ret = -1;
		} else if (S_ISREG(dir_entries[i]->a.perm) ||
		    (follow_link_flag && S_ISLNK(dir_entries[i]->a.perm))) {
			/*
			 * If this is a symlink then don't send the link's
			 * Attrib. do_download() will do a FXP_STAT operation
			 * and get the link target's attributes.
			 */
			if (do_download(conn, new_src, new_dst,
			    S_ISLNK(dir_entries[i]->a.perm) ? NULL :
			    &(dir_entries[i]->a),
			    preserve_flag, resume_flag, fsync_flag,
			    inplace_flag) == -1) {
				error("Download of file %s to %s failed",
				    new_src, new_dst);
				ret = -1;
			}
		} else
			logit("download \"%s\": not a regular file", new_src);

	}
	free(new_dst);
	free(new_src);

	if (preserve_flag) {
		if (dirattrib->flags & SSH2_FILEXFER_ATTR_ACMODTIME) {
			struct timeval tv[2];
			tv[0].tv_sec = dirattrib->atime;
			tv[1].tv_sec = dirattrib->mtime;
			tv[0].tv_usec = tv[1].tv_usec = 0;
			if (utimes(dst, tv) == -1)
				error("local set times on \"%s\": %s",
				    dst, strerror(errno));
		} else
			debug("Server did not send times for directory "
			    "\"%s\"", dst);
	}

	if (mode != tmpmode && chmod(dst, mode) == -1)
		error("local chmod directory \"%s\": %s", dst,
		    strerror(errno));

	free_sftp_dirents(dir_entries);

	return ret;
}

int
download_dir(struct sftp_conn *conn, const char *src, const char *dst,
    Attrib *dirattrib, int preserve_flag, int print_flag, int resume_flag,
    int fsync_flag, int follow_link_flag, int inplace_flag)
{
	char *src_canon;
	int ret;

	if ((src_canon = do_realpath(conn, src)) == NULL) {
		error("download \"%s\": path canonicalization failed", src);
		return -1;
	}

	ret = download_dir_internal(conn, src_canon, dst, 0,
	    dirattrib, preserve_flag, print_flag, resume_flag, fsync_flag,
	    follow_link_flag, inplace_flag);
	free(src_canon);
	return ret;
}

int
do_upload(struct sftp_conn *conn, const char *local_path,
    const char *remote_path, int preserve_flag, int resume,
    int fsync_flag, int inplace_flag)
{
	int r, local_fd;
	u_int openmode, id, status = SSH2_FX_OK, reordered = 0;
	off_t offset, progress_counter;
	u_char type, *handle, *data;
	struct sshbuf *msg;
	struct stat sb;
	Attrib a, t, *c = NULL;
	u_int32_t startid, ackid;
	u_int64_t highwater = 0;
	struct request *ack = NULL;
	struct requests acks;
	size_t handle_len;

	debug2_f("upload local \"%s\" to remote \"%s\"",
	    local_path, remote_path);

	TAILQ_INIT(&acks);

	if ((local_fd = open(local_path, O_RDONLY)) == -1) {
		error("open local \"%s\": %s", local_path, strerror(errno));
		return(-1);
	}
	if (fstat(local_fd, &sb) == -1) {
		error("fstat local \"%s\": %s", local_path, strerror(errno));
		close(local_fd);
		return(-1);
	}
	if (!S_ISREG(sb.st_mode)) {
		error("local \"%s\" is not a regular file", local_path);
		close(local_fd);
		return(-1);
	}
	stat_to_attrib(&sb, &a);

	a.flags &= ~SSH2_FILEXFER_ATTR_SIZE;
	a.flags &= ~SSH2_FILEXFER_ATTR_UIDGID;
	a.perm &= 0777;
	if (!preserve_flag)
		a.flags &= ~SSH2_FILEXFER_ATTR_ACMODTIME;

	if (resume) {
		/* Get remote file size if it exists */
		if ((c = do_stat(conn, remote_path, 0)) == NULL) {
			close(local_fd);
			return -1;
		}

		if ((off_t)c->size >= sb.st_size) {
			error("resume \"%s\": destination file "
			    "same size or larger", local_path);
			close(local_fd);
			return -1;
		}

		if (lseek(local_fd, (off_t)c->size, SEEK_SET) == -1) {
			close(local_fd);
			return -1;
		}
	}

	openmode = SSH2_FXF_WRITE|SSH2_FXF_CREAT;
	if (resume)
		openmode |= SSH2_FXF_APPEND;
	else if (!inplace_flag)
		openmode |= SSH2_FXF_TRUNC;

	/* Send open request */
	if (send_open(conn, remote_path, "dest", openmode, &a,
	    &handle, &handle_len) != 0) {
		close(local_fd);
		return -1;
	}

	id = conn->msg_id;
	startid = ackid = id + 1;
	data = xmalloc(conn->upload_buflen);

	/* Read from local and write to remote */
	offset = progress_counter = (resume ? c->size : 0);
	if (showprogress) {
		start_progress_meter(progress_meter_path(local_path),
		    sb.st_size, &progress_counter);
	}

	if ((msg = sshbuf_new()) == NULL)
		fatal_f("sshbuf_new failed");
	for (;;) {
		int len;

		/*
		 * Can't use atomicio here because it returns 0 on EOF,
		 * thus losing the last block of the file.
		 * Simulate an EOF on interrupt, allowing ACKs from the
		 * server to drain.
		 */
		if (interrupted || status != SSH2_FX_OK)
			len = 0;
		else do
			len = read(local_fd, data, conn->upload_buflen);
		while ((len == -1) &&
		    (errno == EINTR || errno == EAGAIN || errno == EWOULDBLOCK));

		if (len == -1) {
			fatal("read local \"%s\": %s",
			    local_path, strerror(errno));
		} else if (len != 0) {
			ack = request_enqueue(&acks, ++id, len, offset);
			sshbuf_reset(msg);
			if ((r = sshbuf_put_u8(msg, SSH2_FXP_WRITE)) != 0 ||
			    (r = sshbuf_put_u32(msg, ack->id)) != 0 ||
			    (r = sshbuf_put_string(msg, handle,
			    handle_len)) != 0 ||
			    (r = sshbuf_put_u64(msg, offset)) != 0 ||
			    (r = sshbuf_put_string(msg, data, len)) != 0)
				fatal_fr(r, "compose");
			send_msg(conn, msg);
			debug3("Sent message SSH2_FXP_WRITE I:%u O:%llu S:%u",
			    id, (unsigned long long)offset, len);
		} else if (TAILQ_FIRST(&acks) == NULL)
			break;

		if (ack == NULL)
			fatal("Unexpected ACK %u", id);

		if (id == startid || len == 0 ||
		    id - ackid >= conn->num_requests) {
			u_int rid;

			sshbuf_reset(msg);
			get_msg(conn, msg);
			if ((r = sshbuf_get_u8(msg, &type)) != 0 ||
			    (r = sshbuf_get_u32(msg, &rid)) != 0)
				fatal_fr(r, "parse");

			if (type != SSH2_FXP_STATUS)
				fatal("Expected SSH2_FXP_STATUS(%d) packet, "
				    "got %d", SSH2_FXP_STATUS, type);

			if ((r = sshbuf_get_u32(msg, &status)) != 0)
				fatal_fr(r, "parse status");
			debug3("SSH2_FXP_STATUS %u", status);

			/* Find the request in our queue */
			if ((ack = request_find(&acks, rid)) == NULL)
				fatal("Can't find request for ID %u", rid);
			TAILQ_REMOVE(&acks, ack, tq);
			debug3("In write loop, ack for %u %zu bytes at %lld",
			    ack->id, ack->len, (unsigned long long)ack->offset);
			++ackid;
			progress_counter += ack->len;
			if (!reordered && ack->offset <= highwater)
				highwater = ack->offset + ack->len;
			else if (!reordered && ack->offset > highwater) {
				debug3_f("server reordered ACKs");
				reordered = 1;
			}
			free(ack);
		}
		offset += len;
		if (offset < 0)
			fatal_f("offset < 0");
	}
	sshbuf_free(msg);

	if (showprogress)
		stop_progress_meter();
	free(data);

	if (status != SSH2_FX_OK) {
		error("write remote \"%s\": %s", remote_path, fx2txt(status));
		status = SSH2_FX_FAILURE;
	}

	if (inplace_flag || (resume && (status != SSH2_FX_OK || interrupted))) {
		debug("truncating at %llu", (unsigned long long)highwater);
		attrib_clear(&t);
		t.flags = SSH2_FILEXFER_ATTR_SIZE;
		t.size = highwater;
		do_fsetstat(conn, handle, handle_len, &t);
	}

	if (close(local_fd) == -1) {
		error("close local \"%s\": %s", local_path, strerror(errno));
		status = SSH2_FX_FAILURE;
	}

	/* Override umask and utimes if asked */
	if (preserve_flag)
		do_fsetstat(conn, handle, handle_len, &a);

	if (fsync_flag)
		(void)do_fsync(conn, handle, handle_len);

	if (do_close(conn, handle, handle_len) != 0)
		status = SSH2_FX_FAILURE;

	free(handle);

	return status == SSH2_FX_OK ? 0 : -1;
}

static int
upload_dir_internal(struct sftp_conn *conn, const char *src, const char *dst,
    int depth, int preserve_flag, int print_flag, int resume, int fsync_flag,
    int follow_link_flag, int inplace_flag)
{
	int ret = 0;
	DIR *dirp;
	struct dirent *dp;
	char *filename, *new_src = NULL, *new_dst = NULL;
	struct stat sb;
	Attrib a, *dirattrib;
	u_int32_t saved_perm;

	debug2_f("upload local dir \"%s\" to remote \"%s\"", src, dst);

	if (depth >= MAX_DIR_DEPTH) {
		error("Maximum directory depth exceeded: %d levels", depth);
		return -1;
	}

	if (stat(src, &sb) == -1) {
		error("stat local \"%s\": %s", src, strerror(errno));
		return -1;
	}
	if (!S_ISDIR(sb.st_mode)) {
		error("\"%s\" is not a directory", src);
		return -1;
	}
	if (print_flag && print_flag != SFTP_PROGRESS_ONLY)
		mprintf("Entering %s\n", src);

	stat_to_attrib(&sb, &a);
	a.flags &= ~SSH2_FILEXFER_ATTR_SIZE;
	a.flags &= ~SSH2_FILEXFER_ATTR_UIDGID;
	a.perm &= 01777;
	if (!preserve_flag)
		a.flags &= ~SSH2_FILEXFER_ATTR_ACMODTIME;

	/*
	 * sftp lacks a portable status value to match errno EEXIST,
	 * so if we get a failure back then we must check whether
	 * the path already existed and is a directory.  Ensure we can
	 * write to the directory we create for the duration of the transfer.
	 */
	saved_perm = a.perm;
	a.perm |= (S_IWUSR|S_IXUSR);
	if (do_mkdir(conn, dst, &a, 0) != 0) {
		if ((dirattrib = do_stat(conn, dst, 0)) == NULL)
			return -1;
		if (!S_ISDIR(dirattrib->perm)) {
			error("\"%s\" exists but is not a directory", dst);
			return -1;
		}
	}
	a.perm = saved_perm;

	if ((dirp = opendir(src)) == NULL) {
		error("local opendir \"%s\": %s", src, strerror(errno));
		return -1;
	}

	while (((dp = readdir(dirp)) != NULL) && !interrupted) {
		if (dp->d_ino == 0)
			continue;
		free(new_dst);
		free(new_src);
		filename = dp->d_name;
		new_dst = path_append(dst, filename);
		new_src = path_append(src, filename);

		if (lstat(new_src, &sb) == -1) {
			logit("local lstat \"%s\": %s", filename,
			    strerror(errno));
			ret = -1;
		} else if (S_ISDIR(sb.st_mode)) {
			if (strcmp(filename, ".") == 0 ||
			    strcmp(filename, "..") == 0)
				continue;

			if (upload_dir_internal(conn, new_src, new_dst,
			    depth + 1, preserve_flag, print_flag, resume,
			    fsync_flag, follow_link_flag, inplace_flag) == -1)
				ret = -1;
		} else if (S_ISREG(sb.st_mode) ||
		    (follow_link_flag && S_ISLNK(sb.st_mode))) {
			if (do_upload(conn, new_src, new_dst,
			    preserve_flag, resume, fsync_flag,
			    inplace_flag) == -1) {
				error("upload \"%s\" to \"%s\" failed",
				    new_src, new_dst);
				ret = -1;
			}
		} else
			logit("%s: not a regular file", filename);
	}
	free(new_dst);
	free(new_src);

	do_setstat(conn, dst, &a);

	(void) closedir(dirp);
	return ret;
}

int
upload_dir(struct sftp_conn *conn, const char *src, const char *dst,
    int preserve_flag, int print_flag, int resume, int fsync_flag,
    int follow_link_flag, int inplace_flag)
{
	char *dst_canon;
	int ret;

	if ((dst_canon = do_realpath(conn, dst)) == NULL) {
		error("upload \"%s\": path canonicalization failed", dst);
		return -1;
	}

	ret = upload_dir_internal(conn, src, dst_canon, 0, preserve_flag,
	    print_flag, resume, fsync_flag, follow_link_flag, inplace_flag);

	free(dst_canon);
	return ret;
}

static void
handle_dest_replies(struct sftp_conn *to, const char *to_path, int synchronous,
    u_int *nreqsp, u_int *write_errorp)
{
	struct sshbuf *msg;
	u_char type;
	u_int id, status;
	int r;
	struct pollfd pfd;

	if ((msg = sshbuf_new()) == NULL)
		fatal_f("sshbuf_new failed");

	/* Try to eat replies from the upload side */
	while (*nreqsp > 0) {
		debug3_f("%u outstanding replies", *nreqsp);
		if (!synchronous) {
			/* Bail out if no data is ready to be read */
			pfd.fd = to->fd_in;
			pfd.events = POLLIN;
			if ((r = poll(&pfd, 1, 0)) == -1) {
				if (errno == EINTR)
					break;
				fatal_f("poll: %s", strerror(errno));
			} else if (r == 0)
				break; /* fd not ready */
		}
		sshbuf_reset(msg);
		get_msg(to, msg);

		if ((r = sshbuf_get_u8(msg, &type)) != 0 ||
		    (r = sshbuf_get_u32(msg, &id)) != 0)
			fatal_fr(r, "dest parse");
		debug3("Received dest reply T:%u I:%u R:%u", type, id, *nreqsp);
		if (type != SSH2_FXP_STATUS) {
			fatal_f("Expected SSH2_FXP_STATUS(%d) packet, got %d",
			    SSH2_FXP_STATUS, type);
		}
		if ((r = sshbuf_get_u32(msg, &status)) != 0)
			fatal_fr(r, "parse dest status");
		debug3("dest SSH2_FXP_STATUS %u", status);
		if (status != SSH2_FX_OK) {
			/* record first error */
			if (*write_errorp == 0)
				*write_errorp = status;
		}
		/*
		 * XXX this doesn't do full reply matching like do_upload and
		 * so cannot gracefully truncate terminated uploads at a
		 * high-water mark. ATM the only caller of this function (scp)
		 * doesn't support transfer resumption, so this doesn't matter
		 * a whole lot.
		 *
		 * To be safe, do_crossload truncates the destination file to
		 * zero length on upload failure, since we can't trust the
		 * server not to have reordered replies that could have
		 * inserted holes where none existed in the source file.
		 *
		 * XXX we could get a more accutate progress bar if we updated
		 * the counter based on the reply from the destination...
		 */
		(*nreqsp)--;
	}
	debug3_f("done: %u outstanding replies", *nreqsp);
	sshbuf_free(msg);
}

int
do_crossload(struct sftp_conn *from, struct sftp_conn *to,
    const char *from_path, const char *to_path,
    Attrib *a, int preserve_flag)
{
	struct sshbuf *msg;
	int write_error, read_error, r;
	u_int64_t offset = 0, size;
	u_int id, buflen, num_req, max_req, status = SSH2_FX_OK;
	u_int num_upload_req;
	off_t progress_counter;
	u_char *from_handle, *to_handle;
	size_t from_handle_len, to_handle_len;
	struct requests requests;
	struct request *req;
	u_char type;

	debug2_f("crossload src \"%s\" to dst \"%s\"", from_path, to_path);

	TAILQ_INIT(&requests);

	if (a == NULL && (a = do_stat(from, from_path, 0)) == NULL)
		return -1;

	if ((a->flags & SSH2_FILEXFER_ATTR_PERMISSIONS) &&
	    (!S_ISREG(a->perm))) {
		error("download \"%s\": not a regular file", from_path);
		return(-1);
	}
	if (a->flags & SSH2_FILEXFER_ATTR_SIZE)
		size = a->size;
	else
		size = 0;

	buflen = from->download_buflen;
	if (buflen > to->upload_buflen)
		buflen = to->upload_buflen;

	/* Send open request to read side */
	if (send_open(from, from_path, "origin", SSH2_FXF_READ, NULL,
	    &from_handle, &from_handle_len) != 0)
		return -1;

	/* Send open request to write side */
	a->flags &= ~SSH2_FILEXFER_ATTR_SIZE;
	a->flags &= ~SSH2_FILEXFER_ATTR_UIDGID;
	a->perm &= 0777;
	if (!preserve_flag)
		a->flags &= ~SSH2_FILEXFER_ATTR_ACMODTIME;
	if (send_open(to, to_path, "dest",
	    SSH2_FXF_WRITE|SSH2_FXF_CREAT|SSH2_FXF_TRUNC, a,
	    &to_handle, &to_handle_len) != 0) {
		do_close(from, from_handle, from_handle_len);
		return -1;
	}

	/* Read from remote "from" and write to remote "to" */
	offset = 0;
	write_error = read_error = num_req = num_upload_req = 0;
	max_req = 1;
	progress_counter = 0;

	if (showprogress && size != 0) {
		start_progress_meter(progress_meter_path(from_path),
		    size, &progress_counter);
	}
	if ((msg = sshbuf_new()) == NULL)
		fatal_f("sshbuf_new failed");
	while (num_req > 0 || max_req > 0) {
		u_char *data;
		size_t len;

		/*
		 * Simulate EOF on interrupt: stop sending new requests and
		 * allow outstanding requests to drain gracefully
		 */
		if (interrupted) {
			if (num_req == 0) /* If we haven't started yet... */
				break;
			max_req = 0;
		}

		/* Send some more requests */
		while (num_req < max_req) {
			debug3("Request range %llu -> %llu (%d/%d)",
			    (unsigned long long)offset,
			    (unsigned long long)offset + buflen - 1,
			    num_req, max_req);
			req = request_enqueue(&requests, from->msg_id++,
			    buflen, offset);
			offset += buflen;
			num_req++;
			send_read_request(from, req->id, req->offset,
			    req->len, from_handle, from_handle_len);
		}

		/* Try to eat replies from the upload side (nonblocking) */
		handle_dest_replies(to, to_path, 0,
		    &num_upload_req, &write_error);

		sshbuf_reset(msg);
		get_msg(from, msg);
		if ((r = sshbuf_get_u8(msg, &type)) != 0 ||
		    (r = sshbuf_get_u32(msg, &id)) != 0)
			fatal_fr(r, "parse");
		debug3("Received origin reply T:%u I:%u R:%d",
		    type, id, max_req);

		/* Find the request in our queue */
		if ((req = request_find(&requests, id)) == NULL)
			fatal("Unexpected reply %u", id);

		switch (type) {
		case SSH2_FXP_STATUS:
			if ((r = sshbuf_get_u32(msg, &status)) != 0)
				fatal_fr(r, "parse status");
			if (status != SSH2_FX_EOF)
				read_error = 1;
			max_req = 0;
			TAILQ_REMOVE(&requests, req, tq);
			free(req);
			num_req--;
			break;
		case SSH2_FXP_DATA:
			if ((r = sshbuf_get_string(msg, &data, &len)) != 0)
				fatal_fr(r, "parse data");
			debug3("Received data %llu -> %llu",
			    (unsigned long long)req->offset,
			    (unsigned long long)req->offset + len - 1);
			if (len > req->len)
				fatal("Received more data than asked for "
				    "%zu > %zu", len, req->len);

			/* Write this chunk out to the destination */
			sshbuf_reset(msg);
			if ((r = sshbuf_put_u8(msg, SSH2_FXP_WRITE)) != 0 ||
			    (r = sshbuf_put_u32(msg, to->msg_id++)) != 0 ||
			    (r = sshbuf_put_string(msg, to_handle,
			    to_handle_len)) != 0 ||
			    (r = sshbuf_put_u64(msg, req->offset)) != 0 ||
			    (r = sshbuf_put_string(msg, data, len)) != 0)
				fatal_fr(r, "compose write");
			send_msg(to, msg);
			debug3("Sent message SSH2_FXP_WRITE I:%u O:%llu S:%zu",
			    id, (unsigned long long)offset, len);
			num_upload_req++;
			progress_counter += len;
			free(data);

			if (len == req->len) {
				TAILQ_REMOVE(&requests, req, tq);
				free(req);
				num_req--;
			} else {
				/* Resend the request for the missing data */
				debug3("Short data block, re-requesting "
				    "%llu -> %llu (%2d)",
				    (unsigned long long)req->offset + len,
				    (unsigned long long)req->offset +
				    req->len - 1, num_req);
				req->id = from->msg_id++;
				req->len -= len;
				req->offset += len;
				send_read_request(from, req->id,
				    req->offset, req->len,
				    from_handle, from_handle_len);
				/* Reduce the request size */
				if (len < buflen)
					buflen = MAXIMUM(MIN_READ_SIZE, len);
			}
			if (max_req > 0) { /* max_req = 0 iff EOF received */
				if (size > 0 && offset > size) {
					/* Only one request at a time
					 * after the expected EOF */
					debug3("Finish at %llu (%2d)",
					    (unsigned long long)offset,
					    num_req);
					max_req = 1;
				} else if (max_req < from->num_requests) {
					++max_req;
				}
			}
			break;
		default:
			fatal("Expected SSH2_FXP_DATA(%u) packet, got %u",
			    SSH2_FXP_DATA, type);
		}
	}

	if (showprogress && size)
		stop_progress_meter();

	/* Drain replies from the server (blocking) */
	debug3_f("waiting for %u replies from destination", num_upload_req);
	handle_dest_replies(to, to_path, 1, &num_upload_req, &write_error);

	/* Sanity check */
	if (TAILQ_FIRST(&requests) != NULL)
		fatal("Transfer complete, but requests still in queue");
	/* Truncate at 0 length on interrupt or error to avoid holes at dest */
	if (read_error || write_error || interrupted) {
		debug("truncating \"%s\" at 0", to_path);
		do_close(to, to_handle, to_handle_len);
		free(to_handle);
		if (send_open(to, to_path, "dest",
		    SSH2_FXF_WRITE|SSH2_FXF_CREAT|SSH2_FXF_TRUNC, a,
		    &to_handle, &to_handle_len) != 0) {
			error("dest truncate \"%s\" failed", to_path);
			to_handle = NULL;
		}
	}
	if (read_error) {
		error("read origin \"%s\": %s", from_path, fx2txt(status));
		status = -1;
		do_close(from, from_handle, from_handle_len);
		if (to_handle != NULL)
			do_close(to, to_handle, to_handle_len);
	} else if (write_error) {
		error("write dest \"%s\": %s", to_path, fx2txt(write_error));
		status = SSH2_FX_FAILURE;
		do_close(from, from_handle, from_handle_len);
		if (to_handle != NULL)
			do_close(to, to_handle, to_handle_len);
	} else {
		if (do_close(from, from_handle, from_handle_len) != 0 ||
		    interrupted)
			status = -1;
		else
			status = SSH2_FX_OK;
		if (to_handle != NULL) {
			/* Need to resend utimes after write */
			if (preserve_flag)
				do_fsetstat(to, to_handle, to_handle_len, a);
			do_close(to, to_handle, to_handle_len);
		}
	}
	sshbuf_free(msg);
	free(from_handle);
	free(to_handle);

	return status == SSH2_FX_OK ? 0 : -1;
}

static int
crossload_dir_internal(struct sftp_conn *from, struct sftp_conn *to,
    const char *from_path, const char *to_path,
    int depth, Attrib *dirattrib, int preserve_flag, int print_flag,
    int follow_link_flag)
{
	int i, ret = 0;
	SFTP_DIRENT **dir_entries;
	char *filename, *new_from_path = NULL, *new_to_path = NULL;
	mode_t mode = 0777;
	Attrib curdir;

	debug2_f("crossload dir src \"%s\" to dst \"%s\"", from_path, to_path);

	if (depth >= MAX_DIR_DEPTH) {
		error("Maximum directory depth exceeded: %d levels", depth);
		return -1;
	}

	if (dirattrib == NULL &&
	    (dirattrib = do_stat(from, from_path, 1)) == NULL) {
		error("stat remote \"%s\" failed", from_path);
		return -1;
	}
	if (!S_ISDIR(dirattrib->perm)) {
		error("\"%s\" is not a directory", from_path);
		return -1;
	}
	if (print_flag && print_flag != SFTP_PROGRESS_ONLY)
		mprintf("Retrieving %s\n", from_path);

	curdir = *dirattrib; /* dirattrib will be clobbered */
	curdir.flags &= ~SSH2_FILEXFER_ATTR_SIZE;
	curdir.flags &= ~SSH2_FILEXFER_ATTR_UIDGID;
	if ((curdir.flags & SSH2_FILEXFER_ATTR_PERMISSIONS) == 0) {
		debug("Origin did not send permissions for "
		    "directory \"%s\"", to_path);
		curdir.perm = S_IWUSR|S_IXUSR;
		curdir.flags |= SSH2_FILEXFER_ATTR_PERMISSIONS;
	}
	/* We need to be able to write to the directory while we transfer it */
	mode = curdir.perm & 01777;
	curdir.perm = mode | (S_IWUSR|S_IXUSR);

	/*
	 * sftp lacks a portable status value to match errno EEXIST,
	 * so if we get a failure back then we must check whether
	 * the path already existed and is a directory.  Ensure we can
	 * write to the directory we create for the duration of the transfer.
	 */
	if (do_mkdir(to, to_path, &curdir, 0) != 0) {
		if ((dirattrib = do_stat(to, to_path, 0)) == NULL)
			return -1;
		if (!S_ISDIR(dirattrib->perm)) {
			error("\"%s\" exists but is not a directory", to_path);
			return -1;
		}
	}
	curdir.perm = mode;

	if (do_readdir(from, from_path, &dir_entries) == -1) {
		error("origin readdir \"%s\" failed", from_path);
		return -1;
	}

	for (i = 0; dir_entries[i] != NULL && !interrupted; i++) {
		free(new_from_path);
		free(new_to_path);

		filename = dir_entries[i]->filename;
		new_from_path = path_append(from_path, filename);
		new_to_path = path_append(to_path, filename);

		if (S_ISDIR(dir_entries[i]->a.perm)) {
			if (strcmp(filename, ".") == 0 ||
			    strcmp(filename, "..") == 0)
				continue;
			if (crossload_dir_internal(from, to,
			    new_from_path, new_to_path,
			    depth + 1, &(dir_entries[i]->a), preserve_flag,
			    print_flag, follow_link_flag) == -1)
				ret = -1;
		} else if (S_ISREG(dir_entries[i]->a.perm) ||
		    (follow_link_flag && S_ISLNK(dir_entries[i]->a.perm))) {
			/*
			 * If this is a symlink then don't send the link's
			 * Attrib. do_download() will do a FXP_STAT operation
			 * and get the link target's attributes.
			 */
			if (do_crossload(from, to, new_from_path, new_to_path,
			    S_ISLNK(dir_entries[i]->a.perm) ? NULL :
			    &(dir_entries[i]->a), preserve_flag) == -1) {
				error("crossload \"%s\" to \"%s\" failed",
				    new_from_path, new_to_path);
				ret = -1;
			}
		} else {
			logit("origin \"%s\": not a regular file",
			    new_from_path);
		}
	}
	free(new_to_path);
	free(new_from_path);

	do_setstat(to, to_path, &curdir);

	free_sftp_dirents(dir_entries);

	return ret;
}

int
crossload_dir(struct sftp_conn *from, struct sftp_conn *to,
    const char *from_path, const char *to_path,
    Attrib *dirattrib, int preserve_flag, int print_flag, int follow_link_flag)
{
	char *from_path_canon;
	int ret;

	if ((from_path_canon = do_realpath(from, from_path)) == NULL) {
		error("crossload \"%s\": path canonicalization failed",
		    from_path);
		return -1;
	}

	ret = crossload_dir_internal(from, to, from_path_canon, to_path, 0,
	    dirattrib, preserve_flag, print_flag, follow_link_flag);
	free(from_path_canon);
	return ret;
}

int
can_get_users_groups_by_id(struct sftp_conn *conn)
{
	return (conn->exts & SFTP_EXT_GETUSERSGROUPS_BY_ID) != 0;
}

int
do_get_users_groups_by_id(struct sftp_conn *conn,
    const u_int *uids, u_int nuids,
    const u_int *gids, u_int ngids,
    char ***usernamesp, char ***groupnamesp)
{
	struct sshbuf *msg, *uidbuf, *gidbuf;
	u_int i, expected_id, id;
	char *name, **usernames = NULL, **groupnames = NULL;
	u_char type;
	int r;

	*usernamesp = *groupnamesp = NULL;
	if (!can_get_users_groups_by_id(conn))
		return SSH_ERR_FEATURE_UNSUPPORTED;

	if ((msg = sshbuf_new()) == NULL ||
	    (uidbuf = sshbuf_new()) == NULL ||
	    (gidbuf = sshbuf_new()) == NULL)
		fatal_f("sshbuf_new failed");
	expected_id = id = conn->msg_id++;
	debug2("Sending SSH2_FXP_EXTENDED(users-groups-by-id@openssh.com)");
	for (i = 0; i < nuids; i++) {
		if ((r = sshbuf_put_u32(uidbuf, uids[i])) != 0)
			fatal_fr(r, "compose uids");
	}
	for (i = 0; i < ngids; i++) {
		if ((r = sshbuf_put_u32(gidbuf, gids[i])) != 0)
			fatal_fr(r, "compose gids");
	}
	if ((r = sshbuf_put_u8(msg, SSH2_FXP_EXTENDED)) != 0 ||
	    (r = sshbuf_put_u32(msg, id)) != 0 ||
	    (r = sshbuf_put_cstring(msg,
	    "users-groups-by-id@openssh.com")) != 0 ||
	    (r = sshbuf_put_stringb(msg, uidbuf)) != 0 ||
	    (r = sshbuf_put_stringb(msg, gidbuf)) != 0)
		fatal_fr(r, "compose");
	send_msg(conn, msg);
	get_msg(conn, msg);
	if ((r = sshbuf_get_u8(msg, &type)) != 0 ||
	    (r = sshbuf_get_u32(msg, &id)) != 0)
		fatal_fr(r, "parse");
	if (id != expected_id)
		fatal("ID mismatch (%u != %u)", id, expected_id);
	if (type == SSH2_FXP_STATUS) {
		u_int status;
		char *errmsg;

		if ((r = sshbuf_get_u32(msg, &status)) != 0 ||
		    (r = sshbuf_get_cstring(msg, &errmsg, NULL)) != 0)
			fatal_fr(r, "parse status");
		error("users-groups-by-id %s",
		    *errmsg == '\0' ? fx2txt(status) : errmsg);
		free(errmsg);
		sshbuf_free(msg);
		sshbuf_free(uidbuf);
		sshbuf_free(gidbuf);
		return -1;
	} else if (type != SSH2_FXP_EXTENDED_REPLY)
		fatal("Expected SSH2_FXP_EXTENDED_REPLY(%u) packet, got %u",
		    SSH2_FXP_EXTENDED_REPLY, type);

	/* reuse */
	sshbuf_free(uidbuf);
	sshbuf_free(gidbuf);
	uidbuf = gidbuf = NULL;
	if ((r = sshbuf_froms(msg, &uidbuf)) != 0 ||
	    (r = sshbuf_froms(msg, &gidbuf)) != 0)
		fatal_fr(r, "parse response");
	if (nuids > 0) {
		usernames = xcalloc(nuids, sizeof(*usernames));
		for (i = 0; i < nuids; i++) {
			if ((r = sshbuf_get_cstring(uidbuf, &name, NULL)) != 0)
				fatal_fr(r, "parse user name");
			/* Handle unresolved names */
			if (*name == '\0') {
				free(name);
				name = NULL;
			}
			usernames[i] = name;
		}
	}
	if (ngids > 0) {
		groupnames = xcalloc(ngids, sizeof(*groupnames));
		for (i = 0; i < ngids; i++) {
			if ((r = sshbuf_get_cstring(gidbuf, &name, NULL)) != 0)
				fatal_fr(r, "parse user name");
			/* Handle unresolved names */
			if (*name == '\0') {
				free(name);
				name = NULL;
			}
			groupnames[i] = name;
		}
	}
	if (sshbuf_len(uidbuf) != 0)
		fatal_f("unexpected extra username data");
	if (sshbuf_len(gidbuf) != 0)
		fatal_f("unexpected extra groupname data");
	sshbuf_free(uidbuf);
	sshbuf_free(gidbuf);
	sshbuf_free(msg);
	/* success */
	*usernamesp = usernames;
	*groupnamesp = groupnames;
	return 0;
}

char *
path_append(const char *p1, const char *p2)
{
	char *ret;
	size_t len = strlen(p1) + strlen(p2) + 2;

	ret = xmalloc(len);
	strlcpy(ret, p1, len);
	if (p1[0] != '\0' && p1[strlen(p1) - 1] != '/')
		strlcat(ret, "/", len);
	strlcat(ret, p2, len);

	return(ret);
}

char *
make_absolute(char *p, const char *pwd)
{
	char *abs_str;

	/* Derelativise */
#ifdef WINDOWS
	/*
	* For Windows - given path is absolute when
	*   - first character is "/"
	*   - or second character is ":"
	* This code is also applicable from a Linux client to Windows target
	* Need to follow up with community if this makes sense in common code
	*/
	char *s1, *s2;
	if (!is_absolute_path(p)) {
		abs_str = path_append(pwd, p);
		free(p);
		p = abs_str;
	}

	/* Append "/" if needed to the absolute windows path */	
	if (p && p[0] != '\0' && p[1] == ':') {
		s1 = path_append("/", p);
		free(p);
		p = s1;
	}
	
	return(p);
#else /* !WINDOWS */
	if (p && !path_absolute(p)) {
		abs_str = path_append(pwd, p);
		free(p);
		return(abs_str);
	} else
		return(p);
#endif /* !WINDOWS */
}

int
remote_is_dir(struct sftp_conn *conn, const char *path)
{
	Attrib *a;

	/* XXX: report errors? */
	if ((a = do_stat(conn, path, 1)) == NULL)
		return(0);
	if (!(a->flags & SSH2_FILEXFER_ATTR_PERMISSIONS))
		return(0);
	return(S_ISDIR(a->perm));
}


int
local_is_dir(const char *path)
{
	struct stat sb;

	/* XXX: report errors? */
	if (stat(path, &sb) == -1)
		return(0);

	return(S_ISDIR(sb.st_mode));
}

/* Check whether path returned from glob(..., GLOB_MARK, ...) is a directory */
int
globpath_is_dir(const char *pathname)
{
	size_t l = strlen(pathname);

	return l > 0 && pathname[l - 1] == '/';
}
<|MERGE_RESOLUTION|>--- conflicted
+++ resolved
@@ -537,20 +537,12 @@
 			ret->exts |= SFTP_EXT_PATH_EXPAND;
 			known = 1;
 		} else if (strcmp(name, "copy-data") == 0 &&
-<<<<<<< HEAD
 		    strcmp((char *)value, "1") == 0) { // CodeQL [SM03650] false positive: value has not been previously freed
-=======
-		    strcmp((char *)value, "1") == 0) {
->>>>>>> 99afa05d
 			ret->exts |= SFTP_EXT_COPY_DATA;
 			known = 1;
 		} else if (strcmp(name,
 		    "users-groups-by-id@openssh.com") == 0 &&
-<<<<<<< HEAD
 		    strcmp((char *)value, "1") == 0) { // CodeQL [SM03650] false positive: value has not been previously freed
-=======
-		    strcmp((char *)value, "1") == 0) {
->>>>>>> 99afa05d
 			ret->exts |= SFTP_EXT_GETUSERSGROUPS_BY_ID;
 			known = 1;
 		}
