<<<<<<< HEAD
/* $OpenBSD: ssh-ed25519.c,v 1.10 2022/08/26 08:12:56 djm Exp $ */
=======
/* $OpenBSD: ssh-ed25519.c,v 1.19 2022/10/28 00:44:44 djm Exp $ */
>>>>>>> 6dfb65de
/*
 * Copyright (c) 2013 Markus Friedl <markus@openbsd.org>
 *
 * Permission to use, copy, modify, and distribute this software for any
 * purpose with or without fee is hereby granted, provided that the above
 * copyright notice and this permission notice appear in all copies.
 *
 * THE SOFTWARE IS PROVIDED "AS IS" AND THE AUTHOR DISCLAIMS ALL WARRANTIES
 * WITH REGARD TO THIS SOFTWARE INCLUDING ALL IMPLIED WARRANTIES OF
 * MERCHANTABILITY AND FITNESS. IN NO EVENT SHALL THE AUTHOR BE LIABLE FOR
 * ANY SPECIAL, DIRECT, INDIRECT, OR CONSEQUENTIAL DAMAGES OR ANY DAMAGES
 * WHATSOEVER RESULTING FROM LOSS OF USE, DATA OR PROFITS, WHETHER IN AN
 * ACTION OF CONTRACT, NEGLIGENCE OR OTHER TORTIOUS ACTION, ARISING OUT OF
 * OR IN CONNECTION WITH THE USE OR PERFORMANCE OF THIS SOFTWARE.
 */

#include "includes.h"

#include <sys/types.h>
#include <limits.h>

#include "crypto_api.h"

#include <string.h>
#include <stdarg.h>

#include "log.h"
#include "sshbuf.h"
#define SSHKEY_INTERNAL
#include "sshkey.h"
#include "ssherr.h"
#include "ssh.h"

static void
ssh_ed25519_cleanup(struct sshkey *k)
{
	freezero(k->ed25519_pk, ED25519_PK_SZ);
	freezero(k->ed25519_sk, ED25519_SK_SZ);
	k->ed25519_pk = NULL;
	k->ed25519_sk = NULL;
}

static int
ssh_ed25519_equal(const struct sshkey *a, const struct sshkey *b)
{
	if (a->ed25519_pk == NULL || b->ed25519_pk == NULL)
		return 0;
	if (memcmp(a->ed25519_pk, b->ed25519_pk, ED25519_PK_SZ) != 0)
		return 0;
	return 1;
}

static int
ssh_ed25519_serialize_public(const struct sshkey *key, struct sshbuf *b,
    enum sshkey_serialize_rep opts)
{
	int r;

	if (key->ed25519_pk == NULL)
		return SSH_ERR_INVALID_ARGUMENT;
	if ((r = sshbuf_put_string(b, key->ed25519_pk, ED25519_PK_SZ)) != 0)
		return r;

	return 0;
}

static int
ssh_ed25519_serialize_private(const struct sshkey *key, struct sshbuf *b,
    enum sshkey_serialize_rep opts)
{
	int r;

	if ((r = sshbuf_put_string(b, key->ed25519_pk, ED25519_PK_SZ)) != 0 ||
	    (r = sshbuf_put_string(b, key->ed25519_sk, ED25519_SK_SZ)) != 0)
		return r;

	return 0;
}

static int
ssh_ed25519_generate(struct sshkey *k, int bits)
{
	if ((k->ed25519_pk = malloc(ED25519_PK_SZ)) == NULL ||
	    (k->ed25519_sk = malloc(ED25519_SK_SZ)) == NULL)
		return SSH_ERR_ALLOC_FAIL;
	crypto_sign_ed25519_keypair(k->ed25519_pk, k->ed25519_sk);
	return 0;
}

static int
ssh_ed25519_copy_public(const struct sshkey *from, struct sshkey *to)
{
	if (from->ed25519_pk == NULL)
		return 0; /* XXX SSH_ERR_INTERNAL_ERROR ? */
	if ((to->ed25519_pk = malloc(ED25519_PK_SZ)) == NULL)
		return SSH_ERR_ALLOC_FAIL;
	memcpy(to->ed25519_pk, from->ed25519_pk, ED25519_PK_SZ);
	return 0;
}

static int
ssh_ed25519_deserialize_public(const char *ktype, struct sshbuf *b,
    struct sshkey *key)
{
	u_char *pk = NULL;
	size_t len = 0;
	int r;

	if ((r = sshbuf_get_string(b, &pk, &len)) != 0)
		return r;
	if (len != ED25519_PK_SZ) {
		freezero(pk, len);
		return SSH_ERR_INVALID_FORMAT;
	}
	key->ed25519_pk = pk;
	return 0;
}

static int
ssh_ed25519_deserialize_private(const char *ktype, struct sshbuf *b,
    struct sshkey *key)
{
	int r;
	size_t sklen = 0;
	u_char *ed25519_sk = NULL;

	if ((r = ssh_ed25519_deserialize_public(NULL, b, key)) != 0)
		goto out;
	if ((r = sshbuf_get_string(b, &ed25519_sk, &sklen)) != 0)
		goto out;
	if (sklen != ED25519_SK_SZ) {
		r = SSH_ERR_INVALID_FORMAT;
		goto out;
	}
	key->ed25519_sk = ed25519_sk;
	ed25519_sk = NULL; /* transferred */
	/* success */
	r = 0;
 out:
	freezero(ed25519_sk, sklen);
	return r;
}

static int
ssh_ed25519_sign(struct sshkey *key,
    u_char **sigp, size_t *lenp,
    const u_char *data, size_t datalen,
    const char *alg, const char *sk_provider, const char *sk_pin, u_int compat)
{
	u_char *sig = NULL;
	size_t slen = 0, len;
	unsigned long long smlen;
	int r, ret;
	struct sshbuf *b = NULL;

	if (lenp != NULL)
		*lenp = 0;
	if (sigp != NULL)
		*sigp = NULL;

	if (key == NULL ||
	    sshkey_type_plain(key->type) != KEY_ED25519 ||
	    key->ed25519_sk == NULL ||
	    datalen >= INT_MAX - crypto_sign_ed25519_BYTES)
		return SSH_ERR_INVALID_ARGUMENT;
	smlen = slen = datalen + crypto_sign_ed25519_BYTES;
	if ((sig = malloc(slen)) == NULL)
		return SSH_ERR_ALLOC_FAIL;

	if ((ret = crypto_sign_ed25519(sig, &smlen, data, datalen,
	    key->ed25519_sk)) != 0 || smlen <= datalen) {
		r = SSH_ERR_INVALID_ARGUMENT; /* XXX better error? */
		goto out;
	}
	/* encode signature */
	if ((b = sshbuf_new()) == NULL) {
		r = SSH_ERR_ALLOC_FAIL;
		goto out;
	}
	if ((r = sshbuf_put_cstring(b, "ssh-ed25519")) != 0 ||
	    (r = sshbuf_put_string(b, sig, smlen - datalen)) != 0)
		goto out;
	len = sshbuf_len(b);
	if (sigp != NULL) {
		if ((*sigp = malloc(len)) == NULL) {
			r = SSH_ERR_ALLOC_FAIL;
			goto out;
		}
		memcpy(*sigp, sshbuf_ptr(b), len);
	}
	if (lenp != NULL)
		*lenp = len;
	/* success */
	r = 0;
 out:
	sshbuf_free(b);
	if (sig != NULL)
		freezero(sig, slen);

	return r;
}

static int
ssh_ed25519_verify(const struct sshkey *key,
    const u_char *sig, size_t siglen,
    const u_char *data, size_t dlen, const char *alg, u_int compat,
    struct sshkey_sig_details **detailsp)
{
	struct sshbuf *b = NULL;
	char *ktype = NULL;
	const u_char *sigblob;
	u_char *sm = NULL, *m = NULL;
	size_t len;
	unsigned long long smlen = 0, mlen = 0;
	int r, ret;

	if (key == NULL ||
	    sshkey_type_plain(key->type) != KEY_ED25519 ||
	    key->ed25519_pk == NULL ||
	    dlen >= INT_MAX - crypto_sign_ed25519_BYTES ||
	    sig == NULL || siglen == 0)
		return SSH_ERR_INVALID_ARGUMENT;

	if ((b = sshbuf_from(sig, siglen)) == NULL)
		return SSH_ERR_ALLOC_FAIL;
	if ((r = sshbuf_get_cstring(b, &ktype, NULL)) != 0 ||
	    (r = sshbuf_get_string_direct(b, &sigblob, &len)) != 0)
		goto out;
	if (strcmp("ssh-ed25519", ktype) != 0) {
		r = SSH_ERR_KEY_TYPE_MISMATCH;
		goto out;
	}
	if (sshbuf_len(b) != 0) {
		r = SSH_ERR_UNEXPECTED_TRAILING_DATA;
		goto out;
	}
	if (len > crypto_sign_ed25519_BYTES) {
		r = SSH_ERR_INVALID_FORMAT;
		goto out;
	}
	if (dlen >= SIZE_MAX - len) {
		r = SSH_ERR_INVALID_ARGUMENT;
		goto out;
	}
	smlen = len + dlen;
	mlen = smlen;
	if ((sm = malloc(smlen)) == NULL || (m = malloc(mlen)) == NULL) {
		r = SSH_ERR_ALLOC_FAIL;
		goto out;
	}
	memcpy(sm, sigblob, len);
	memcpy(sm+len, data, dlen);
	if ((ret = crypto_sign_ed25519_open(m, &mlen, sm, smlen,
	    key->ed25519_pk)) != 0) {
		debug2_f("crypto_sign_ed25519_open failed: %d", ret);
	}
	if (ret != 0 || mlen != dlen) {
		r = SSH_ERR_SIGNATURE_INVALID;
		goto out;
	}
	/* XXX compare 'm' and 'data' ? */
	/* success */
	r = 0;
 out:
	if (sm != NULL)
		freezero(sm, smlen);
	if (m != NULL)
		freezero(m, smlen); /* NB mlen may be invalid if r != 0 */
	sshbuf_free(b);
	free(ktype);
	return r;
}

/* NB. not static; used by ED25519-SK */
const struct sshkey_impl_funcs sshkey_ed25519_funcs = {
	/* .size = */		NULL,
	/* .alloc = */		NULL,
	/* .cleanup = */	ssh_ed25519_cleanup,
	/* .equal = */		ssh_ed25519_equal,
	/* .ssh_serialize_public = */ ssh_ed25519_serialize_public,
	/* .ssh_deserialize_public = */ ssh_ed25519_deserialize_public,
	/* .ssh_serialize_private = */ ssh_ed25519_serialize_private,
	/* .ssh_deserialize_private = */ ssh_ed25519_deserialize_private,
	/* .generate = */	ssh_ed25519_generate,
	/* .copy_public = */	ssh_ed25519_copy_public,
	/* .sign = */		ssh_ed25519_sign,
	/* .verify = */		ssh_ed25519_verify,
};

const struct sshkey_impl sshkey_ed25519_impl = {
	/* .name = */		"ssh-ed25519",
	/* .shortname = */	"ED25519",
	/* .sigalg = */		NULL,
	/* .type = */		KEY_ED25519,
	/* .nid = */		0,
	/* .cert = */		0,
	/* .sigonly = */	0,
	/* .keybits = */	256,
	/* .funcs = */		&sshkey_ed25519_funcs,
};

const struct sshkey_impl sshkey_ed25519_cert_impl = {
	/* .name = */		"ssh-ed25519-cert-v01@openssh.com",
	/* .shortname = */	"ED25519-CERT",
	/* .sigalg = */		NULL,
	/* .type = */		KEY_ED25519_CERT,
	/* .nid = */		0,
	/* .cert = */		1,
	/* .sigonly = */	0,
	/* .keybits = */	256,
	/* .funcs = */		&sshkey_ed25519_funcs,
};<|MERGE_RESOLUTION|>--- conflicted
+++ resolved
@@ -1,8 +1,4 @@
-<<<<<<< HEAD
-/* $OpenBSD: ssh-ed25519.c,v 1.10 2022/08/26 08:12:56 djm Exp $ */
-=======
 /* $OpenBSD: ssh-ed25519.c,v 1.19 2022/10/28 00:44:44 djm Exp $ */
->>>>>>> 6dfb65de
 /*
  * Copyright (c) 2013 Markus Friedl <markus@openbsd.org>
  *
