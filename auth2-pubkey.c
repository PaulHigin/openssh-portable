--- conflicted
+++ resolved
@@ -181,16 +181,9 @@
 			    ssh->kex->session_id)) != 0)
 				fatal_fr(r, "put session id");
 		}
-<<<<<<< HEAD
-		if (!authctxt->valid || authctxt->user == NULL) {
-			debug2("%s: disabled because of invalid user",
-				__func__);
-			goto done;
-=======
 		if (!authctxt->valid || authctxt->user == NULL) {
 			debug2_f("disabled because of invalid user");
 			goto done;
->>>>>>> d2afd717
 		}
 		/* reconstruct packet */
 		xasprintf(&userstyle, "%s%s%s", authctxt->user,
