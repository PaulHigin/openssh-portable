--- conflicted
+++ resolved
@@ -707,12 +707,8 @@
 		fd = open(name, flags, USHRT_MAX);
 #else
 		fd = open(name, flags, mode);
-<<<<<<< HEAD
 #endif // WINDOWS
-		if (fd < 0) {
-=======
 		if (fd == -1) {
->>>>>>> d43ff22d
 			status = errno_to_portable(errno);
 		} else {
 			handle = handle_new(HANDLE_FILE, name, fd, flags, NULL);
