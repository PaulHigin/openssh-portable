--- conflicted
+++ resolved
@@ -65,8 +65,7 @@
 		error_f("pipe: %s", strerror(errno));
 		return NULL;
 	}
-<<<<<<< HEAD
-	osigchld = signal(SIGCHLD, SIG_DFL);
+	osigchld = ssh_signal(SIGCHLD, SIG_DFL);
 #ifdef FORK_NOT_SUPPORTED
 	fcntl(p[0], F_SETFD, FD_CLOEXEC);
 	fcntl(p[1], F_SETFD, FD_CLOEXEC);
@@ -94,9 +93,6 @@
 
 	}
 #else 
-=======
-	osigchld = ssh_signal(SIGCHLD, SIG_DFL);
->>>>>>> d2afd717
 	if ((pid = fork()) == -1) {
 		error_f("fork: %s", strerror(errno));
 		ssh_signal(SIGCHLD, osigchld);
@@ -208,18 +204,13 @@
 			askpass = getenv(SSH_ASKPASS_ENV);
 		else
 			askpass = _PATH_SSH_ASKPASS_DEFAULT;
-<<<<<<< HEAD
 
 #ifdef WINDOWS
 		if (getenv(SSH_ASKPASS_ENV)) {
 #endif
-
-		if ((ret = ssh_askpass(askpass, prompt)) == NULL)
-=======
 		if ((flags & RP_ASK_PERMISSION) != 0)
 			askpass_hint = "confirm";
 		if ((ret = ssh_askpass(askpass, prompt, askpass_hint)) == NULL)
->>>>>>> d2afd717
 			if (!(flags & RP_ALLOW_EOF))
 				return xstrdup("");
 		return ret;
