#!/bin/sh
#
# usage: configs vmname test_config (or '' for default)
#
# Sets the following variables:
# CONFIGFLAGS           options to ./configure
# SSHD_CONFOPTS         sshd_config options
# TEST_TARGET           make target used when testing.  defaults to "tests".
# LTESTS

config=$1
if [ "$config" = "" ]; then
	config="default"
fi

unset CC CFLAGS CPPFLAGS LDFLAGS LTESTS SUDO

<<<<<<< HEAD
unset CC CFLAGS CPPFLAGS LDFLAGS LTESTS SUDO

TEST_TARGET="tests"
=======
TEST_TARGET="tests compat-tests"
>>>>>>> 6dfb65de
LTESTS=""
SKIP_LTESTS=""
SUDO=sudo	# run with sudo by default
TEST_SSH_UNSAFE_PERMISSIONS=1
# Stop on first test failure to minimize logs
TEST_SSH_FAIL_FATAL=yes

CONFIGFLAGS=""
LIBCRYPTOFLAGS=""

case "$config" in
    default|sol64)
	;;
    c89)
	CC="gcc"
	CFLAGS="-Wall -std=c89 -pedantic -Werror=vla"
	CONFIGFLAGS="--without-zlib"
	LIBCRYPTOFLAGS="--without-openssl"
	TEST_TARGET=t-exec
	;;
    cygwin-release)
	# See https://cygwin.com/git/?p=git/cygwin-packages/openssh.git;a=blob;f=openssh.cygport;hb=HEAD
	CONFIGFLAGS="--with-xauth=/usr/bin/xauth --with-security-key-builtin"
	CONFIGFLAGS="$CONFIGFLAGS --with-kerberos5=/usr --with-libedit --disable-strip"
	;;
   clang-12-Werror)
	CC="clang-12"
	# clang's implicit-fallthrough requires that the code be annotated with
	# __attribute__((fallthrough)) and does not understand /* FALLTHROUGH */
	CFLAGS="-Wall -Wextra -O2 -Wno-error=implicit-fallthrough -Wno-error=unused-parameter"
	CONFIGFLAGS="--with-pam --with-Werror"
	;;
    *-sanitize-*)
	case "$config" in
	gcc-*)
		CC=gcc
		;;
	clang-*)
		# Find the newest available version of clang
		for i in `seq 10 99`; do
		    clang="`which clang-$i 2>/dev/null`"
		    [ -x "$clang" ] && CC="$clang"
		done
		;;
	esac
	# Put Sanitizer logs in regress dir.
	SANLOGS=`pwd`/regress
	# - We replace chroot with chdir so that the sanitizer in the preauth
	#   privsep process can read /proc.
	# - clang does not recognizes explicit_bzero so we use bzero
	#   (see https://github.com/google/sanitizers/issues/1507
	# - openssl and zlib trip ASAN.
	# - sp_pwdp returned by getspnam trips ASAN, hence disabling shadow.
	case "$config" in
	*-sanitize-address)
	    CFLAGS="-fsanitize=address -fno-omit-frame-pointer"
	    LDFLAGS="-fsanitize=address"
	    CPPFLAGS='-Dchroot=chdir -Dexplicit_bzero=bzero -D_FORTIFY_SOURCE=0 -DASAN_OPTIONS=\"detect_leaks=0:log_path='$SANLOGS'/asan.log\"'
	    CONFIGFLAGS=""
	    TEST_TARGET="t-exec"
	    ;;
	clang-sanitize-memory)
	    CFLAGS="-fsanitize=memory -fsanitize-memory-track-origins -fno-omit-frame-pointer"
	    LDFLAGS="-fsanitize=memory"
	    CPPFLAGS='-Dchroot=chdir -Dexplicit_bzero=bzero -DMSAN_OPTIONS=\"log_path='$SANLOGS'/msan.log\"'
	    CONFIGFLAGS="--without-openssl --without-zlib --without-shadow"
	    TEST_TARGET="t-exec"
	    ;;
	*-sanitize-undefined)
	    CFLAGS="-fsanitize=undefined"
	    LDFLAGS="-fsanitize=undefined"
	    ;;
	*)
	     echo unknown sanitize option;
	     exit 1;;
	esac
	features="--disable-security-key --disable-pkcs11"
	hardening="--without-sandbox --without-hardening --without-stackprotect"
	privsep="--with-privsep-user=root"
	CONFIGFLAGS="$CONFIGFLAGS $features $hardening $privsep"
	# Because we hobble chroot we can't test it.
	SKIP_LTESTS=sftp-chroot
	;;
    gcc-11-Werror)
	CC="gcc"
	# -Wnoformat-truncation in gcc 7.3.1 20180130 fails on fmt_scaled
	CFLAGS="-Wall -Wextra -O2 -Wno-format-truncation -Wimplicit-fallthrough=4 -Wno-unused-parameter"
	CONFIGFLAGS="--with-pam --with-Werror"
	;;
    clang*|gcc*)
	CC="$config"
	;;
    kitchensink)
	CONFIGFLAGS="--with-kerberos5 --with-libedit --with-pam"
	CONFIGFLAGS="${CONFIGFLAGS} --with-security-key-builtin --with-selinux"
	CFLAGS="-DSK_DEBUG -DSANDBOX_SECCOMP_FILTER_DEBUG"
	;;
    hardenedmalloc)
	CONFIGFLAGS="--with-ldflags=-lhardened_malloc"
	;;
    tcmalloc)
	CONFIGFLAGS="--with-ldflags=-ltcmalloc"
	;;
    krb5|heimdal)
	CONFIGFLAGS="--with-kerberos5"
	;;
    libedit)
	CONFIGFLAGS="--with-libedit"
	;;
    musl)
	CC="musl-gcc"
	CONFIGFLAGS="--without-zlib"
	LIBCRYPTOFLAGS="--without-openssl"
	TEST_TARGET="t-exec"
	;;
    pam-krb5)
	CONFIGFLAGS="--with-pam --with-kerberos5"
	SSHD_CONFOPTS="UsePam yes"
	;;
    *pam)
	CONFIGFLAGS="--with-pam"
	SSHD_CONFOPTS="UsePam yes"
	;;
    libressl-*)
	LIBCRYPTOFLAGS="--with-ssl-dir=/opt/libressl --with-rpath=-Wl,-rpath,"
	;;
    openssl-*)
	LIBCRYPTOFLAGS="--with-ssl-dir=/opt/openssl --with-rpath=-Wl,-rpath,"
	# OpenSSL 1.1.1 specifically has a bug in its RNG that breaks reexec
	# fallback.  See https://bugzilla.mindrot.org/show_bug.cgi?id=3483
	if [ "$config" = "openssl-1.1.1" ]; then
		SKIP_LTESTS="reexec"
	fi
	;;
    selinux)
	CONFIGFLAGS="--with-selinux"
	;;
    sk)
	CONFIGFLAGS="--with-security-key-builtin"
        ;;
    without-openssl)
	LIBCRYPTOFLAGS="--without-openssl"
	TEST_TARGET=t-exec
	;;
    valgrind-[1-5]|valgrind-unit)
	# rlimit sandbox and FORTIFY_SOURCE confuse Valgrind.
	CONFIGFLAGS="--without-sandbox --without-hardening"
	CONFIGFLAGS="$CONFIGFLAGS --with-cppflags=-D_FORTIFY_SOURCE=0"
	TEST_TARGET="t-exec USE_VALGRIND=1"
	TEST_SSH_ELAPSED_TIMES=1
	export TEST_SSH_ELAPSED_TIMES
	# Valgrind slows things down enough that the agent timeout test
	# won't reliably pass, and the unit tests run longer than allowed
<<<<<<< HEAD
	# by github so split into three separate tests.
	tests2="rekey integrity try-ciphers"
=======
	# by github so split into separate tests.
	tests2="integrity try-ciphers"
>>>>>>> 6dfb65de
	tests3="krl forward-control sshsig agent-restrict kextype sftp"
	tests4="cert-userkey cert-hostkey kextype sftp-perm keygen-comment percent"
	tests5="rekey"
	case "$config" in
	    valgrind-1)
<<<<<<< HEAD
		# All tests except agent-timeout (which is flaky under valgrind)
		# and hostbased (since valgrind won't let ssh exec keysign).
		# Slow ones are run separately to increase parallelism.
		SKIP_LTESTS="agent-timeout hostbased ${tests2} ${tests3} ${tests4}"
=======
		# All tests except agent-timeout (which is flaky under valgrind),
		# connection-timeout (which doesn't work since it's so slow)
		# and hostbased (since valgrind won't let ssh exec keysign).
		# Slow ones are run separately to increase parallelism.
		SKIP_LTESTS="agent-timeout connection-timeout hostbased"
		SKIP_LTESTS="$SKIP_LTESTS ${tests2} ${tests3} ${tests4} ${tests5}"
>>>>>>> 6dfb65de
		;;
	    valgrind-2)
		LTESTS="${tests2}"
		;;
	    valgrind-3)
		LTESTS="${tests3}"
		;;
	    valgrind-4)
		LTESTS="${tests4}"
		;;
	    valgrind-5)
		LTESTS="${tests5}"
		;;
	    valgrind-unit)
		TEST_TARGET="unit USE_VALGRIND=1"
		;;
	esac
	;;
    *)
	echo "Unknown configuration $config"
	exit 1
	;;
esac

# The Solaris 64bit targets are special since they need a non-flag arg.
case "$config" in
    sol64*)
	CONFIGFLAGS="x86_64 --with-cflags=-m64 --with-ldflags=-m64 ${CONFIGFLAGS}"
	LIBCRYPTOFLAGS="--with-ssl-dir=/usr/local/ssl64"
	;;
esac

case "${TARGET_HOST}" in
    aix*)
	# These are slow real or virtual machines so skip the slowest tests
	# (which tend to be thw ones that transfer lots of data) so that the
	# test run does not time out.
	# The agent-restrict test fails due to some quoting issue when run
	# with sh or ksh so specify bash for now.
	TEST_TARGET="t-exec TEST_SHELL=bash"
	SKIP_LTESTS="rekey sftp"
	;;
<<<<<<< HEAD
=======
    debian-riscv64)
	# This machine is fairly slow, so skip the unit tests.
	TEST_TARGET="t-exec"
	;;
>>>>>>> 6dfb65de
    dfly58*|dfly60*)
	# scp 3-way connection hangs on these so skip until sorted.
	SKIP_LTESTS=scp3
	;;
    fbsd6)
	# Native linker is not great with PIC so OpenSSL is built w/out.
	CONFIGFLAGS="${CONFIGFLAGS} --disable-security-key"
	;;
    hurd)
	SKIP_LTESTS="forwarding multiplex proxy-connect hostkey-agent agent-ptrace"
	;;
    minix3)
	LIBCRYPTOFLAGS="--without-openssl --disable-security-key"
	# Minix does not have a loopback interface so we have to skip any
	# test that relies on one.
	# Also, Minix seems to be very limited in the number of select()
	# calls that can be operating concurrently, so prune additional tests for that.
	T="addrmatch agent-restrict brokenkeys cfgmatch cfgmatchlisten cfgparse
	    connect connect-uri exit-status forwarding hostkey-agent
	    key-options keyscan knownhosts-command login-timeout
	    reconfigure reexec rekey scp scp-uri scp3 sftp sftp-badcmds
	    sftp-batch sftp-cmds sftp-glob sftp-perm sftp-uri stderr-data
	    transfer"
	# Unix domain sockets don't work quite like we expect, so also skip any tests
	# that use multiplexing.
	T="$T connection-timeout dynamic-forward forward-control multiplex"
	SKIP_LTESTS="$(echo $T)"
	TEST_TARGET=t-exec
	SUDO=""
	;;
    nbsd4)
	# System compiler will ICE on some files with fstack-protector
	# SHA256 functions in sha2.h conflict with OpenSSL's breaking sk-dummy
	CONFIGFLAGS="${CONFIGFLAGS} --without-hardening --disable-security-key"
	;;
    openwrt-*)
	CONFIGFLAGS="${CONFIGFLAGS} --without-openssl --without-zlib"
	TEST_TARGET="t-exec"
	;;
    sol10|sol11)
	# sol10 VM is 32bit and the unit tests are slow.
	# sol11 has 4 test configs so skip unit tests to speed up.
	TEST_TARGET="tests SKIP_UNIT=1"
	;;
    win10)
	# No sudo on Windows.
	SUDO=""
	;;
esac

case "`./config.guess`" in
*cygwin)
	SUDO=""
<<<<<<< HEAD
=======
	# Don't run compat tests on cygwin as they don't currently compile.
	TEST_TARGET="tests"
>>>>>>> 6dfb65de
	;;
*-darwin*)
	# Unless specified otherwise, build without OpenSSL on Mac OS since
	# modern versions don't ship with libcrypto.
	LIBCRYPTOFLAGS="--without-openssl"
	TEST_TARGET=t-exec
	;;
esac

# If we have a local openssl/libressl, use that.
if [ -z "${LIBCRYPTOFLAGS}" ]; then
	# last-match
	for i in /usr/local /usr/local/ssl /usr/local/opt/openssl; do
		if [ -x ${i}/bin/openssl ]; then
			LIBCRYPTOFLAGS="--with-ssl-dir=${i}"
		fi
	done
fi

CONFIGFLAGS="${CONFIGFLAGS} ${LIBCRYPTOFLAGS}"

if [ -x "$(which plink 2>/dev/null)" ]; then
	REGRESS_INTEROP_PUTTY=yes
	export REGRESS_INTEROP_PUTTY
fi

export CC CFLAGS CPPFLAGS LDFLAGS LTESTS SUDO
export TEST_TARGET TEST_SSH_UNSAFE_PERMISSIONS TEST_SSH_FAIL_FATAL<|MERGE_RESOLUTION|>--- conflicted
+++ resolved
@@ -15,13 +15,7 @@
 
 unset CC CFLAGS CPPFLAGS LDFLAGS LTESTS SUDO
 
-<<<<<<< HEAD
-unset CC CFLAGS CPPFLAGS LDFLAGS LTESTS SUDO
-
-TEST_TARGET="tests"
-=======
 TEST_TARGET="tests compat-tests"
->>>>>>> 6dfb65de
 LTESTS=""
 SKIP_LTESTS=""
 SUDO=sudo	# run with sudo by default
@@ -175,31 +169,19 @@
 	export TEST_SSH_ELAPSED_TIMES
 	# Valgrind slows things down enough that the agent timeout test
 	# won't reliably pass, and the unit tests run longer than allowed
-<<<<<<< HEAD
-	# by github so split into three separate tests.
-	tests2="rekey integrity try-ciphers"
-=======
 	# by github so split into separate tests.
 	tests2="integrity try-ciphers"
->>>>>>> 6dfb65de
 	tests3="krl forward-control sshsig agent-restrict kextype sftp"
 	tests4="cert-userkey cert-hostkey kextype sftp-perm keygen-comment percent"
 	tests5="rekey"
 	case "$config" in
 	    valgrind-1)
-<<<<<<< HEAD
-		# All tests except agent-timeout (which is flaky under valgrind)
-		# and hostbased (since valgrind won't let ssh exec keysign).
-		# Slow ones are run separately to increase parallelism.
-		SKIP_LTESTS="agent-timeout hostbased ${tests2} ${tests3} ${tests4}"
-=======
 		# All tests except agent-timeout (which is flaky under valgrind),
 		# connection-timeout (which doesn't work since it's so slow)
 		# and hostbased (since valgrind won't let ssh exec keysign).
 		# Slow ones are run separately to increase parallelism.
 		SKIP_LTESTS="agent-timeout connection-timeout hostbased"
 		SKIP_LTESTS="$SKIP_LTESTS ${tests2} ${tests3} ${tests4} ${tests5}"
->>>>>>> 6dfb65de
 		;;
 	    valgrind-2)
 		LTESTS="${tests2}"
@@ -242,13 +224,10 @@
 	TEST_TARGET="t-exec TEST_SHELL=bash"
 	SKIP_LTESTS="rekey sftp"
 	;;
-<<<<<<< HEAD
-=======
     debian-riscv64)
 	# This machine is fairly slow, so skip the unit tests.
 	TEST_TARGET="t-exec"
 	;;
->>>>>>> 6dfb65de
     dfly58*|dfly60*)
 	# scp 3-way connection hangs on these so skip until sorted.
 	SKIP_LTESTS=scp3
@@ -302,11 +281,8 @@
 case "`./config.guess`" in
 *cygwin)
 	SUDO=""
-<<<<<<< HEAD
-=======
 	# Don't run compat tests on cygwin as they don't currently compile.
 	TEST_TARGET="tests"
->>>>>>> 6dfb65de
 	;;
 *-darwin*)
 	# Unless specified otherwise, build without OpenSSL on Mac OS since
