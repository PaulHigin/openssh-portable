--- conflicted
+++ resolved
@@ -1633,18 +1633,13 @@
 	    &handle, &handle_len) != 0)
 		return -1;
 
-<<<<<<< HEAD
 #ifdef WINDOWS
 	// In windows, we would like to inherit the parent folder permissions by setting mode to USHRT_MAX.
-	local_fd = open(local_path, O_WRONLY | O_CREAT | (resume_flag ? 0 : O_TRUNC), USHRT_MAX);
+	local_fd = open(local_path, O_WRONLY | O_CREAT | ((resume_flag || inplace_flag) ? 0 : O_TRUNC), USHRT_MAX);
 #else
-	local_fd = open(local_path,
-		O_WRONLY | O_CREAT | (resume_flag ? 0 : O_TRUNC), mode | S_IWUSR);
+	local_fd = open(local_path, O_WRONLY | O_CREAT |
+		((resume_flag || inplace_flag) ? 0 : O_TRUNC), mode | S_IWUSR);
 #endif // WINDOWS
-=======
-	local_fd = open(local_path, O_WRONLY | O_CREAT |
-	((resume_flag || inplace_flag) ? 0 : O_TRUNC), mode | S_IWUSR);
->>>>>>> 0ffb46f2
 	if (local_fd == -1) {
 		error("open local \"%s\": %s", local_path, strerror(errno));
 		goto fail;
