/* $OpenBSD: sshconnect.c,v 1.282 2017/06/24 05:37:44 djm Exp $ */
/*
 * Author: Tatu Ylonen <ylo@cs.hut.fi>
 * Copyright (c) 1995 Tatu Ylonen <ylo@cs.hut.fi>, Espoo, Finland
 *                    All rights reserved
 * Code to connect to a remote host, and to perform the client side of the
 * login (authentication) dialog.
 *
 * As far as I am concerned, the code I have written for this software
 * can be used freely for any purpose.  Any derived versions of this
 * software must be clearly marked as such, and if the derived work is
 * incompatible with the protocol description in the RFC file, it must be
 * called by a name other than "ssh" or "Secure Shell".
 */

#include "includes.h"

#include <sys/types.h>
#include <sys/wait.h>
#include <sys/stat.h>
#include <sys/socket.h>
#ifdef HAVE_SYS_TIME_H
# include <sys/time.h>
#endif

#include <netinet/in.h>
#include <arpa/inet.h>

#include <ctype.h>
#include <errno.h>
#include <fcntl.h>
#include <netdb.h>
#ifdef HAVE_PATHS_H
#include <paths.h>
#endif
#include <pwd.h>
#ifdef HAVE_POLL_H
#include <poll.h>
#endif
#include <signal.h>
#include <stdarg.h>
#include <stdio.h>
#include <stdlib.h>
#include <string.h>
#include <unistd.h>

#include "xmalloc.h"
#include "key.h"
#include "hostfile.h"
#include "ssh.h"
#include "rsa.h"
#include "buffer.h"
#include "packet.h"
#include "uidswap.h"
#include "compat.h"
#include "key.h"
#include "sshconnect.h"
#include "hostfile.h"
#include "log.h"
#include "misc.h"
#include "readconf.h"
#include "atomicio.h"
#include "dns.h"
#include "monitor_fdpass.h"
#include "ssh2.h"
#include "version.h"
#include "authfile.h"
#include "ssherr.h"
#include "authfd.h"

char *client_version_string = NULL;
char *server_version_string = NULL;
struct sshkey *previous_host_key = NULL;

static int matching_host_key_dns = 0;

static pid_t proxy_command_pid = 0;

/* import */
extern Options options;
extern char *__progname;
extern uid_t original_real_uid;
extern uid_t original_effective_uid;

static int show_other_keys(struct hostkeys *, struct sshkey *);
static void warn_changed_key(struct sshkey *);

/* Expand a proxy command */
static char *
expand_proxy_command(const char *proxy_command, const char *user,
    const char *host, int port)
{
	char *tmp, *ret, strport[NI_MAXSERV];

	snprintf(strport, sizeof strport, "%d", port);
	xasprintf(&tmp, "exec %s", proxy_command);
	ret = percent_expand(tmp, "h", host, "p", strport,
	    "r", options.user, (char *)NULL);
	free(tmp);
	return ret;
}

/*
 * Connect to the given ssh server using a proxy command that passes a
 * a connected fd back to us.
 */
static int
ssh_proxy_fdpass_connect(const char *host, u_short port,
    const char *proxy_command)
{
#ifdef WINDOWS
        fatal("proxy fdpass connect is not supported in Windows");
	/* 
	 * Unix logic relies on passing in ancillary data over domain sockets 
	 * This concept does not exist in Windows. 
	 * Possible implementation in Windows could have proxy_command return 
	 * connection handle through IPC means
	 */
        return 0;
#else /* !WINDOWS */
	char *command_string;
	int sp[2], sock;
	pid_t pid;
	char *shell;

	if ((shell = getenv("SHELL")) == NULL)
		shell = _PATH_BSHELL;

	if (socketpair(AF_UNIX, SOCK_STREAM, 0, sp) < 0)
		fatal("Could not create socketpair to communicate with "
		    "proxy dialer: %.100s", strerror(errno));

	command_string = expand_proxy_command(proxy_command, options.user,
	    host, port);
	debug("Executing proxy dialer command: %.500s", command_string);

	/* Fork and execute the proxy command. */
	if ((pid = fork()) == 0) {
		char *argv[10];

		/* Child.  Permanently give up superuser privileges. */
		permanently_drop_suid(original_real_uid);

		close(sp[1]);
		/* Redirect stdin and stdout. */
		if (sp[0] != 0) {
			if (dup2(sp[0], 0) < 0)
				perror("dup2 stdin");
		}
		if (sp[0] != 1) {
			if (dup2(sp[0], 1) < 0)
				perror("dup2 stdout");
		}
		if (sp[0] >= 2)
			close(sp[0]);

		/*
		 * Stderr is left as it is so that error messages get
		 * printed on the user's terminal.
		 */
		argv[0] = shell;
		argv[1] = "-c";
		argv[2] = command_string;
		argv[3] = NULL;

		/*
		 * Execute the proxy command.
		 * Note that we gave up any extra privileges above.
		 */
		execv(argv[0], argv);
		perror(argv[0]);
		exit(1);
	}
	/* Parent. */
	if (pid < 0)
		fatal("fork failed: %.100s", strerror(errno));
	close(sp[0]);
	free(command_string);

	if ((sock = mm_receive_fd(sp[1])) == -1)
		fatal("proxy dialer did not pass back a connection");
	close(sp[1]);

	while (waitpid(pid, NULL, 0) == -1)
		if (errno != EINTR)
			fatal("Couldn't wait for child: %s", strerror(errno));

	/* Set the connection file descriptors. */
	packet_set_connection(sock, sock);

	return 0;
#endif /* !WINDOWS */
}

/*
 * Connect to the given ssh server using a proxy command.
 */
static int
ssh_proxy_connect(const char *host, u_short port, const char *proxy_command)
{
#ifdef WINDOWS
        fatal("Proxy connect is not supported in Windows yet");
        return 0;
#else /* !WINDOWS */
	char *command_string;
	int pin[2], pout[2];
	pid_t pid;
	char *shell;

	if ((shell = getenv("SHELL")) == NULL || *shell == '\0')
		shell = _PATH_BSHELL;

	/* Create pipes for communicating with the proxy. */
	if (pipe(pin) < 0 || pipe(pout) < 0)
		fatal("Could not create pipes to communicate with the proxy: %.100s",
		    strerror(errno));

	command_string = expand_proxy_command(proxy_command, options.user,
	    host, port);
	debug("Executing proxy command: %.500s", command_string);

	/* Fork and execute the proxy command. */
	if ((pid = fork()) == 0) {
		char *argv[10];

		/* Child.  Permanently give up superuser privileges. */
		permanently_drop_suid(original_real_uid);

		/* Redirect stdin and stdout. */
		close(pin[1]);
		if (pin[0] != 0) {
			if (dup2(pin[0], 0) < 0)
				perror("dup2 stdin");
			close(pin[0]);
		}
		close(pout[0]);
		if (dup2(pout[1], 1) < 0)
			perror("dup2 stdout");
		/* Cannot be 1 because pin allocated two descriptors. */
		close(pout[1]);

		/* Stderr is left as it is so that error messages get
		   printed on the user's terminal. */
		argv[0] = shell;
		argv[1] = "-c";
		argv[2] = command_string;
		argv[3] = NULL;

		/* Execute the proxy command.  Note that we gave up any
		   extra privileges above. */
		signal(SIGPIPE, SIG_DFL);
		execv(argv[0], argv);
		perror(argv[0]);
		exit(1);
	}
	/* Parent. */
	if (pid < 0)
		fatal("fork failed: %.100s", strerror(errno));
	else
		proxy_command_pid = pid; /* save pid to clean up later */

	/* Close child side of the descriptors. */
	close(pin[0]);
	close(pout[1]);

	/* Free the command name. */
	free(command_string);

	/* Set the connection file descriptors. */
	packet_set_connection(pout[0], pin[1]);

	/* Indicate OK return */
	return 0;
#endif /* !WINDOWS */
}

void
ssh_kill_proxy_command(void)
{
	/*
	 * Send SIGHUP to proxy command if used. We don't wait() in
	 * case it hangs and instead rely on init to reap the child
	 */
	if (proxy_command_pid > 1)
		kill(proxy_command_pid, SIGHUP);
}

/*
 * Creates a (possibly privileged) socket for use as the ssh connection.
 */
static int
ssh_create_socket(int privileged, struct addrinfo *ai)
{
	int sock, r, gaierr;
	struct addrinfo hints, *res = NULL;

	sock = socket(ai->ai_family, ai->ai_socktype, ai->ai_protocol);
	if (sock < 0) {
		error("socket: %s", strerror(errno));
		return -1;
	}
	fcntl(sock, F_SETFD, FD_CLOEXEC);

	/* Bind the socket to an alternative local IP address */
	if (options.bind_address == NULL && !privileged)
		return sock;

	if (options.bind_address) {
		memset(&hints, 0, sizeof(hints));
		hints.ai_family = ai->ai_family;
		hints.ai_socktype = ai->ai_socktype;
		hints.ai_protocol = ai->ai_protocol;
		hints.ai_flags = AI_PASSIVE;
		gaierr = getaddrinfo(options.bind_address, NULL, &hints, &res);
		if (gaierr) {
			error("getaddrinfo: %s: %s", options.bind_address,
			    ssh_gai_strerror(gaierr));
			close(sock);
			return -1;
		}
	}
	/*
	 * If we are running as root and want to connect to a privileged
	 * port, bind our own socket to a privileged port.
	 */
	if (privileged) {
		PRIV_START;
		r = bindresvport_sa(sock, res ? res->ai_addr : NULL);
		PRIV_END;
		if (r < 0) {
			error("bindresvport_sa: af=%d %s", ai->ai_family,
			    strerror(errno));
			goto fail;
		}
	} else {
		if (bind(sock, res->ai_addr, res->ai_addrlen) < 0) {
			error("bind: %s: %s", options.bind_address,
			    strerror(errno));
 fail:
			close(sock);
			freeaddrinfo(res);
			return -1;
		}
	}
	if (res != NULL)
		freeaddrinfo(res);
	return sock;
}

/*
 * Wait up to *timeoutp milliseconds for fd to be readable. Updates
 * *timeoutp with time remaining.
 * Returns 0 if fd ready or -1 on timeout or error (see errno).
 */
static int
waitrfd(int fd, int *timeoutp)
{
	struct pollfd pfd;
	struct timeval t_start;
	int oerrno, r;

	gettimeofday(&t_start, NULL);
	pfd.fd = fd;
	pfd.events = POLLIN;
	for (; *timeoutp >= 0;) {
		r = poll(&pfd, 1, *timeoutp);
		oerrno = errno;
		ms_subtract_diff(&t_start, timeoutp);
		errno = oerrno;
		if (r > 0)
			return 0;
		else if (r == -1 && errno != EAGAIN)
			return -1;
		else if (r == 0)
			break;
	}
	/* timeout */
	errno = ETIMEDOUT;
	return -1;
}

static int
timeout_connect(int sockfd, const struct sockaddr *serv_addr,
    socklen_t addrlen, int *timeoutp)
{
	int optval = 0;
	socklen_t optlen = sizeof(optval);

	/* No timeout: just do a blocking connect() */
	if (*timeoutp <= 0)
		return connect(sockfd, serv_addr, addrlen);

	set_nonblock(sockfd);
	if (connect(sockfd, serv_addr, addrlen) == 0) {
		/* Succeeded already? */
		unset_nonblock(sockfd);
		return 0;
	} else if (errno != EINPROGRESS)
		return -1;

	if (waitrfd(sockfd, timeoutp) == -1)
		return -1;

	/* Completed or failed */
	if (getsockopt(sockfd, SOL_SOCKET, SO_ERROR, &optval, &optlen) == -1) {
		debug("getsockopt: %s", strerror(errno));
		return -1;
	}
	if (optval != 0) {
		errno = optval;
		return -1;
	}
	unset_nonblock(sockfd);
	return 0;
}

/*
 * Opens a TCP/IP connection to the remote server on the given host.
 * The address of the remote host will be returned in hostaddr.
 * If port is 0, the default port will be used.  If needpriv is true,
 * a privileged port will be allocated to make the connection.
 * This requires super-user privileges if needpriv is true.
 * Connection_attempts specifies the maximum number of tries (one per
 * second).  If proxy_command is non-NULL, it specifies the command (with %h
 * and %p substituted for host and port, respectively) to use to contact
 * the daemon.
 */
static int
ssh_connect_direct(const char *host, struct addrinfo *aitop,
    struct sockaddr_storage *hostaddr, u_short port, int family,
    int connection_attempts, int *timeout_ms, int want_keepalive, int needpriv)
{
	int on = 1;
	int sock = -1, attempt;
	char ntop[NI_MAXHOST], strport[NI_MAXSERV];
	struct addrinfo *ai;

	debug2("%s: needpriv %d", __func__, needpriv);
	memset(ntop, 0, sizeof(ntop));
	memset(strport, 0, sizeof(strport));

	for (attempt = 0; attempt < connection_attempts; attempt++) {
		if (attempt > 0) {
			/* Sleep a moment before retrying. */
			sleep(1);
			debug("Trying again...");
		}
		/*
		 * Loop through addresses for this host, and try each one in
		 * sequence until the connection succeeds.
		 */
		for (ai = aitop; ai; ai = ai->ai_next) {
			if (ai->ai_family != AF_INET &&
			    ai->ai_family != AF_INET6)
				continue;
			if (getnameinfo(ai->ai_addr, ai->ai_addrlen,
			    ntop, sizeof(ntop), strport, sizeof(strport),
			    NI_NUMERICHOST|NI_NUMERICSERV) != 0) {
				error("%s: getnameinfo failed", __func__);
				continue;
			}
			debug("Connecting to %.200s [%.100s] port %s.",
				host, ntop, strport);

			/* Create a socket for connecting. */
			sock = ssh_create_socket(needpriv, ai);
			if (sock < 0)
				/* Any error is already output */
				continue;

			if (timeout_connect(sock, ai->ai_addr, ai->ai_addrlen,
			    timeout_ms) >= 0) {
				/* Successful connection. */
				memcpy(hostaddr, ai->ai_addr, ai->ai_addrlen);
				break;
			} else {
				debug("connect to address %s port %s: %s",
				    ntop, strport, strerror(errno));
				close(sock);
				sock = -1;
			}
		}
		if (sock != -1)
			break;	/* Successful connection. */
	}

	/* Return failure if we didn't get a successful connection. */
	if (sock == -1) {
		error("ssh: connect to host %s port %s: %s",
		    host, strport, strerror(errno));
		return (-1);
	}

	debug("Connection established.");

	/* Set SO_KEEPALIVE if requested. */
	if (want_keepalive &&
	    setsockopt(sock, SOL_SOCKET, SO_KEEPALIVE, (void *)&on,
	    sizeof(on)) < 0)
		error("setsockopt SO_KEEPALIVE: %.100s", strerror(errno));

	/* Set the connection. */
	packet_set_connection(sock, sock);

	return 0;
}

int
ssh_connect(const char *host, struct addrinfo *addrs,
    struct sockaddr_storage *hostaddr, u_short port, int family,
    int connection_attempts, int *timeout_ms, int want_keepalive, int needpriv)
{
	if (options.proxy_command == NULL) {
		return ssh_connect_direct(host, addrs, hostaddr, port, family,
		    connection_attempts, timeout_ms, want_keepalive, needpriv);
	} else if (strcmp(options.proxy_command, "-") == 0) {
		packet_set_connection(STDIN_FILENO, STDOUT_FILENO);
		return 0; /* Always succeeds */
	} else if (options.proxy_use_fdpass) {
		return ssh_proxy_fdpass_connect(host, port,
		    options.proxy_command);
	}
	return ssh_proxy_connect(host, port, options.proxy_command);
}

static void
send_client_banner(int connection_out, int minor1)
{
	/* Send our own protocol version identification. */
	xasprintf(&client_version_string, "SSH-%d.%d-%.100s\r\n",
	    PROTOCOL_MAJOR_2, PROTOCOL_MINOR_2, SSH_VERSION);
	if (atomicio(vwrite, connection_out, client_version_string,
	    strlen(client_version_string)) != strlen(client_version_string))
		fatal("write: %.100s", strerror(errno));
	chop(client_version_string);
	debug("Local version string %.100s", client_version_string);
}

/*
 * Waits for the server identification string, and sends our own
 * identification string.
 */
void
ssh_exchange_identification(int timeout_ms)
{
	char buf[256], remote_version[256];	/* must be same size! */
	int remote_major, remote_minor, mismatch;
	int connection_in = packet_get_connection_in();
	int connection_out = packet_get_connection_out();
	u_int i, n;
	size_t len;
<<<<<<< HEAD
	int fdsetsz, remaining, rc;
	struct timeval t_start, t_remaining;
	fd_set *readfds;
	fd_set *exceptfds;

	fdsetsz = howmany(connection_in + 1, NFDBITS) * sizeof(fd_mask);
	readfds = xcalloc(1, fdsetsz);
	exceptfds = xcalloc(1, fdsetsz);
=======
	int rc;
>>>>>>> ff3507ae

	send_client_banner(connection_out, 0);

	/* Read other side's version identification. */
	for (n = 0;;) {
		for (i = 0; i < sizeof(buf) - 1; i++) {
			if (timeout_ms > 0) {
<<<<<<< HEAD
				gettimeofday(&t_start, NULL);
				ms_to_timeval(&t_remaining, remaining);
				FD_SET(connection_in, readfds);
				FD_SET(connection_in, exceptfds);
				rc = select(connection_in + 1, readfds, NULL,
					exceptfds, &t_remaining);
				ms_subtract_diff(&t_start, &remaining);
				if (rc == 0 || remaining <= 0)
=======
				rc = waitrfd(connection_in, &timeout_ms);
				if (rc == -1 && errno == ETIMEDOUT) {
>>>>>>> ff3507ae
					fatal("Connection timed out during "
					    "banner exchange");
				} else if (rc == -1) {
					fatal("%s: %s",
					    __func__, strerror(errno));
				}
			}

			len = atomicio(read, connection_in, &buf[i], 1);
			if (len != 1 && errno == EPIPE)
				fatal("ssh_exchange_identification: "
				    "Connection closed by remote host");
			else if (len != 1)
				fatal("ssh_exchange_identification: "
				    "read: %.100s", strerror(errno));
			if (buf[i] == '\r') {
				buf[i] = '\n';
				buf[i + 1] = 0;
				continue;		/**XXX wait for \n */
			}
			if (buf[i] == '\n') {
				buf[i + 1] = 0;
				break;
			}
			if (++n > 65536)
				fatal("ssh_exchange_identification: "
				    "No banner received");
		}
		buf[sizeof(buf) - 1] = 0;
		if (strncmp(buf, "SSH-", 4) == 0)
			break;
		debug("ssh_exchange_identification: %s", buf);
	}
	server_version_string = xstrdup(buf);
<<<<<<< HEAD
	free(readfds);
	free(exceptfds);
=======
>>>>>>> ff3507ae

	/*
	 * Check that the versions match.  In future this might accept
	 * several versions and set appropriate flags to handle them.
	 */
	if (sscanf(server_version_string, "SSH-%d.%d-%[^\n]\n",
	    &remote_major, &remote_minor, remote_version) != 3)
		fatal("Bad remote protocol version identification: '%.100s'", buf);
	debug("Remote protocol version %d.%d, remote software version %.100s",
	    remote_major, remote_minor, remote_version);

	active_state->compat = compat_datafellows(remote_version);
	mismatch = 0;

	switch (remote_major) {
	case 2:
		break;
	case 1:
		if (remote_minor != 99)
			mismatch = 1;
		break;
	default:
		mismatch = 1;
		break;
	}
	if (mismatch)
		fatal("Protocol major versions differ: %d vs. %d",
		    PROTOCOL_MAJOR_2, remote_major);
	if ((datafellows & SSH_BUG_DERIVEKEY) != 0)
		fatal("Server version \"%.100s\" uses unsafe key agreement; "
		    "refusing connection", remote_version);
	if ((datafellows & SSH_BUG_RSASIGMD5) != 0)
		logit("Server version \"%.100s\" uses unsafe RSA signature "
		    "scheme; disabling use of RSA keys", remote_version);
	chop(server_version_string);
}

/* defaults to 'no' */
static int
confirm(const char *prompt)
{
	const char *msg, *again = "Please type 'yes' or 'no': ";
	char *p;
	int ret = -1;

	if (options.batch_mode)
		return 0;
	for (msg = prompt;;msg = again) {
		p = read_passphrase(msg, RP_ECHO);
		if (p == NULL ||
		    (p[0] == '\0') || (p[0] == '\n') ||
		    strncasecmp(p, "no", 2) == 0)
			ret = 0;
		if (p && strncasecmp(p, "yes", 3) == 0)
			ret = 1;
		free(p);
		if (ret != -1)
			return ret;
	}
}

static int
check_host_cert(const char *host, const struct sshkey *host_key)
{
	const char *reason;

	if (key_cert_check_authority(host_key, 1, 0, host, &reason) != 0) {
		error("%s", reason);
		return 0;
	}
	if (buffer_len(host_key->cert->critical) != 0) {
		error("Certificate for %s contains unsupported "
		    "critical options(s)", host);
		return 0;
	}
	return 1;
}

static int
sockaddr_is_local(struct sockaddr *hostaddr)
{
	switch (hostaddr->sa_family) {
	case AF_INET:
		return (ntohl(((struct sockaddr_in *)hostaddr)->
		    sin_addr.s_addr) >> 24) == IN_LOOPBACKNET;
	case AF_INET6:
		return IN6_IS_ADDR_LOOPBACK(
		    &(((struct sockaddr_in6 *)hostaddr)->sin6_addr));
	default:
		return 0;
	}
}

/*
 * Prepare the hostname and ip address strings that are used to lookup
 * host keys in known_hosts files. These may have a port number appended.
 */
void
get_hostfile_hostname_ipaddr(char *hostname, struct sockaddr *hostaddr,
    u_short port, char **hostfile_hostname, char **hostfile_ipaddr)
{
	char ntop[NI_MAXHOST];
	socklen_t addrlen;

	switch (hostaddr == NULL ? -1 : hostaddr->sa_family) {
	case -1:
		addrlen = 0;
		break;
	case AF_INET:
		addrlen = sizeof(struct sockaddr_in);
		break;
	case AF_INET6:
		addrlen = sizeof(struct sockaddr_in6);
		break;
	default:
		addrlen = sizeof(struct sockaddr);
		break;
	}

	/*
	 * We don't have the remote ip-address for connections
	 * using a proxy command
	 */
	if (hostfile_ipaddr != NULL) {
		if (options.proxy_command == NULL) {
			if (getnameinfo(hostaddr, addrlen,
			    ntop, sizeof(ntop), NULL, 0, NI_NUMERICHOST) != 0)
			fatal("%s: getnameinfo failed", __func__);
			*hostfile_ipaddr = put_host_port(ntop, port);
		} else {
			*hostfile_ipaddr = xstrdup("<no hostip for proxy "
			    "command>");
		}
	}

	/*
	 * Allow the user to record the key under a different name or
	 * differentiate a non-standard port.  This is useful for ssh
	 * tunneling over forwarded connections or if you run multiple
	 * sshd's on different ports on the same machine.
	 */
	if (hostfile_hostname != NULL) {
		if (options.host_key_alias != NULL) {
			*hostfile_hostname = xstrdup(options.host_key_alias);
			debug("using hostkeyalias: %s", *hostfile_hostname);
		} else {
			*hostfile_hostname = put_host_port(hostname, port);
		}
	}
}

/*
 * check whether the supplied host key is valid, return -1 if the key
 * is not valid. user_hostfile[0] will not be updated if 'readonly' is true.
 */
#define RDRW	0
#define RDONLY	1
#define ROQUIET	2
static int
check_host_key(char *hostname, struct sockaddr *hostaddr, u_short port,
    struct sshkey *host_key, int readonly,
    char **user_hostfiles, u_int num_user_hostfiles,
    char **system_hostfiles, u_int num_system_hostfiles)
{
	HostStatus host_status;
	HostStatus ip_status;
	struct sshkey *raw_key = NULL;
	char *ip = NULL, *host = NULL;
	char hostline[1000], *hostp, *fp, *ra;
	char msg[1024];
	const char *type;
	const struct hostkey_entry *host_found, *ip_found;
	int len, cancelled_forwarding = 0;
	int local = sockaddr_is_local(hostaddr);
	int r, want_cert = sshkey_is_cert(host_key), host_ip_differ = 0;
	int hostkey_trusted = 0; /* Known or explicitly accepted by user */
	struct hostkeys *host_hostkeys, *ip_hostkeys;
	u_int i;

	/*
	 * Force accepting of the host key for loopback/localhost. The
	 * problem is that if the home directory is NFS-mounted to multiple
	 * machines, localhost will refer to a different machine in each of
	 * them, and the user will get bogus HOST_CHANGED warnings.  This
	 * essentially disables host authentication for localhost; however,
	 * this is probably not a real problem.
	 */
	if (options.no_host_authentication_for_localhost == 1 && local &&
	    options.host_key_alias == NULL) {
		debug("Forcing accepting of host key for "
		    "loopback/localhost.");
		return 0;
	}

	/*
	 * Prepare the hostname and address strings used for hostkey lookup.
	 * In some cases, these will have a port number appended.
	 */
	get_hostfile_hostname_ipaddr(hostname, hostaddr, port, &host, &ip);

	/*
	 * Turn off check_host_ip if the connection is to localhost, via proxy
	 * command or if we don't have a hostname to compare with
	 */
	if (options.check_host_ip && (local ||
	    strcmp(hostname, ip) == 0 || options.proxy_command != NULL))
		options.check_host_ip = 0;

	host_hostkeys = init_hostkeys();
	for (i = 0; i < num_user_hostfiles; i++)
		load_hostkeys(host_hostkeys, host, user_hostfiles[i]);
	for (i = 0; i < num_system_hostfiles; i++)
		load_hostkeys(host_hostkeys, host, system_hostfiles[i]);

	ip_hostkeys = NULL;
	if (!want_cert && options.check_host_ip) {
		ip_hostkeys = init_hostkeys();
		for (i = 0; i < num_user_hostfiles; i++)
			load_hostkeys(ip_hostkeys, ip, user_hostfiles[i]);
		for (i = 0; i < num_system_hostfiles; i++)
			load_hostkeys(ip_hostkeys, ip, system_hostfiles[i]);
	}

 retry:
	/* Reload these as they may have changed on cert->key downgrade */
	want_cert = sshkey_is_cert(host_key);
	type = sshkey_type(host_key);

	/*
	 * Check if the host key is present in the user's list of known
	 * hosts or in the systemwide list.
	 */
	host_status = check_key_in_hostkeys(host_hostkeys, host_key,
	    &host_found);

	/*
	 * Also perform check for the ip address, skip the check if we are
	 * localhost, looking for a certificate, or the hostname was an ip
	 * address to begin with.
	 */
	if (!want_cert && ip_hostkeys != NULL) {
		ip_status = check_key_in_hostkeys(ip_hostkeys, host_key,
		    &ip_found);
		if (host_status == HOST_CHANGED &&
		    (ip_status != HOST_CHANGED || 
		    (ip_found != NULL &&
		    !sshkey_equal(ip_found->key, host_found->key))))
			host_ip_differ = 1;
	} else
		ip_status = host_status;

	switch (host_status) {
	case HOST_OK:
		/* The host is known and the key matches. */
		debug("Host '%.200s' is known and matches the %s host %s.",
		    host, type, want_cert ? "certificate" : "key");
		debug("Found %s in %s:%lu", want_cert ? "CA key" : "key",
		    host_found->file, host_found->line);
		if (want_cert &&
		    !check_host_cert(options.host_key_alias == NULL ?
		    hostname : options.host_key_alias, host_key))
			goto fail;
		if (options.check_host_ip && ip_status == HOST_NEW) {
			if (readonly || want_cert)
				logit("%s host key for IP address "
				    "'%.128s' not in list of known hosts.",
				    type, ip);
			else if (!add_host_to_hostfile(user_hostfiles[0], ip,
			    host_key, options.hash_known_hosts))
				logit("Failed to add the %s host key for IP "
				    "address '%.128s' to the list of known "
				    "hosts (%.500s).", type, ip,
				    user_hostfiles[0]);
			else
				logit("Warning: Permanently added the %s host "
				    "key for IP address '%.128s' to the list "
				    "of known hosts.", type, ip);
		} else if (options.visual_host_key) {
			fp = sshkey_fingerprint(host_key,
			    options.fingerprint_hash, SSH_FP_DEFAULT);
			ra = sshkey_fingerprint(host_key,
			    options.fingerprint_hash, SSH_FP_RANDOMART);
			if (fp == NULL || ra == NULL)
				fatal("%s: sshkey_fingerprint fail", __func__);
			logit("Host key fingerprint is %s\n%s", fp, ra);
			free(ra);
			free(fp);
		}
		hostkey_trusted = 1;
		break;
	case HOST_NEW:
		if (options.host_key_alias == NULL && port != 0 &&
		    port != SSH_DEFAULT_PORT) {
			debug("checking without port identifier");
			if (check_host_key(hostname, hostaddr, 0, host_key,
			    ROQUIET, user_hostfiles, num_user_hostfiles,
			    system_hostfiles, num_system_hostfiles) == 0) {
				debug("found matching key w/out port");
				break;
			}
		}
		if (readonly || want_cert)
			goto fail;
		/* The host is new. */
		if (options.strict_host_key_checking == 1) {
			/*
			 * User has requested strict host key checking.  We
			 * will not add the host key automatically.  The only
			 * alternative left is to abort.
			 */
			error("No %s host key is known for %.200s and you "
			    "have requested strict checking.", type, host);
			goto fail;
		} else if (options.strict_host_key_checking == 2) {
			char msg1[1024], msg2[1024];

			if (show_other_keys(host_hostkeys, host_key))
				snprintf(msg1, sizeof(msg1),
				    "\nbut keys of different type are already"
				    " known for this host.");
			else
				snprintf(msg1, sizeof(msg1), ".");
			/* The default */
			fp = sshkey_fingerprint(host_key,
			    options.fingerprint_hash, SSH_FP_DEFAULT);
			ra = sshkey_fingerprint(host_key,
			    options.fingerprint_hash, SSH_FP_RANDOMART);
			if (fp == NULL || ra == NULL)
				fatal("%s: sshkey_fingerprint fail", __func__);
			msg2[0] = '\0';
			if (options.verify_host_key_dns) {
				if (matching_host_key_dns)
					snprintf(msg2, sizeof(msg2),
					    "Matching host key fingerprint"
					    " found in DNS.\n");
				else
					snprintf(msg2, sizeof(msg2),
					    "No matching host key fingerprint"
					    " found in DNS.\n");
			}
			snprintf(msg, sizeof(msg),
			    "The authenticity of host '%.200s (%s)' can't be "
			    "established%s\n"
			    "%s key fingerprint is %s.%s%s\n%s"
			    "Are you sure you want to continue connecting "
			    "(yes/no)? ",
			    host, ip, msg1, type, fp,
			    options.visual_host_key ? "\n" : "",
			    options.visual_host_key ? ra : "",
			    msg2);
			free(ra);
			free(fp);
			if (!confirm(msg))
				goto fail;
			hostkey_trusted = 1; /* user explicitly confirmed */
		}
		/*
		 * If not in strict mode, add the key automatically to the
		 * local known_hosts file.
		 */
		if (options.check_host_ip && ip_status == HOST_NEW) {
			snprintf(hostline, sizeof(hostline), "%s,%s", host, ip);
			hostp = hostline;
			if (options.hash_known_hosts) {
				/* Add hash of host and IP separately */
				r = add_host_to_hostfile(user_hostfiles[0],
				    host, host_key, options.hash_known_hosts) &&
				    add_host_to_hostfile(user_hostfiles[0], ip,
				    host_key, options.hash_known_hosts);
			} else {
				/* Add unhashed "host,ip" */
				r = add_host_to_hostfile(user_hostfiles[0],
				    hostline, host_key,
				    options.hash_known_hosts);
			}
		} else {
			r = add_host_to_hostfile(user_hostfiles[0], host,
			    host_key, options.hash_known_hosts);
			hostp = host;
		}

		if (!r)
			logit("Failed to add the host to the list of known "
			    "hosts (%.500s).", user_hostfiles[0]);
		else
			logit("Warning: Permanently added '%.200s' (%s) to the "
			    "list of known hosts.", hostp, type);
		break;
	case HOST_REVOKED:
		error("@@@@@@@@@@@@@@@@@@@@@@@@@@@@@@@@@@@@@@@@@@@@@@@@@@@@@@@@@@@");
		error("@       WARNING: REVOKED HOST KEY DETECTED!               @");
		error("@@@@@@@@@@@@@@@@@@@@@@@@@@@@@@@@@@@@@@@@@@@@@@@@@@@@@@@@@@@");
		error("The %s host key for %s is marked as revoked.", type, host);
		error("This could mean that a stolen key is being used to");
		error("impersonate this host.");

		/*
		 * If strict host key checking is in use, the user will have
		 * to edit the key manually and we can only abort.
		 */
		if (options.strict_host_key_checking) {
			error("%s host key for %.200s was revoked and you have "
			    "requested strict checking.", type, host);
			goto fail;
		}
		goto continue_unsafe;

	case HOST_CHANGED:
		if (want_cert) {
			/*
			 * This is only a debug() since it is valid to have
			 * CAs with wildcard DNS matches that don't match
			 * all hosts that one might visit.
			 */
			debug("Host certificate authority does not "
			    "match %s in %s:%lu", CA_MARKER,
			    host_found->file, host_found->line);
			goto fail;
		}
		if (readonly == ROQUIET)
			goto fail;
		if (options.check_host_ip && host_ip_differ) {
			char *key_msg;
			if (ip_status == HOST_NEW)
				key_msg = "is unknown";
			else if (ip_status == HOST_OK)
				key_msg = "is unchanged";
			else
				key_msg = "has a different value";
			error("@@@@@@@@@@@@@@@@@@@@@@@@@@@@@@@@@@@@@@@@@@@@@@@@@@@@@@@@@@@");
			error("@       WARNING: POSSIBLE DNS SPOOFING DETECTED!          @");
			error("@@@@@@@@@@@@@@@@@@@@@@@@@@@@@@@@@@@@@@@@@@@@@@@@@@@@@@@@@@@");
			error("The %s host key for %s has changed,", type, host);
			error("and the key for the corresponding IP address %s", ip);
			error("%s. This could either mean that", key_msg);
			error("DNS SPOOFING is happening or the IP address for the host");
			error("and its host key have changed at the same time.");
			if (ip_status != HOST_NEW)
				error("Offending key for IP in %s:%lu",
				    ip_found->file, ip_found->line);
		}
		/* The host key has changed. */
		warn_changed_key(host_key);
		error("Add correct host key in %.100s to get rid of this message.",
		    user_hostfiles[0]);
		error("Offending %s key in %s:%lu",
		    sshkey_type(host_found->key),
		    host_found->file, host_found->line);

		/*
		 * If strict host key checking is in use, the user will have
		 * to edit the key manually and we can only abort.
		 */
		if (options.strict_host_key_checking) {
			error("%s host key for %.200s has changed and you have "
			    "requested strict checking.", type, host);
			goto fail;
		}

 continue_unsafe:
		/*
		 * If strict host key checking has not been requested, allow
		 * the connection but without MITM-able authentication or
		 * forwarding.
		 */
		if (options.password_authentication) {
			error("Password authentication is disabled to avoid "
			    "man-in-the-middle attacks.");
			options.password_authentication = 0;
			cancelled_forwarding = 1;
		}
		if (options.kbd_interactive_authentication) {
			error("Keyboard-interactive authentication is disabled"
			    " to avoid man-in-the-middle attacks.");
			options.kbd_interactive_authentication = 0;
			options.challenge_response_authentication = 0;
			cancelled_forwarding = 1;
		}
		if (options.challenge_response_authentication) {
			error("Challenge/response authentication is disabled"
			    " to avoid man-in-the-middle attacks.");
			options.challenge_response_authentication = 0;
			cancelled_forwarding = 1;
		}
		if (options.forward_agent) {
			error("Agent forwarding is disabled to avoid "
			    "man-in-the-middle attacks.");
			options.forward_agent = 0;
			cancelled_forwarding = 1;
		}
		if (options.forward_x11) {
			error("X11 forwarding is disabled to avoid "
			    "man-in-the-middle attacks.");
			options.forward_x11 = 0;
			cancelled_forwarding = 1;
		}
		if (options.num_local_forwards > 0 ||
		    options.num_remote_forwards > 0) {
			error("Port forwarding is disabled to avoid "
			    "man-in-the-middle attacks.");
			options.num_local_forwards =
			    options.num_remote_forwards = 0;
			cancelled_forwarding = 1;
		}
		if (options.tun_open != SSH_TUNMODE_NO) {
			error("Tunnel forwarding is disabled to avoid "
			    "man-in-the-middle attacks.");
			options.tun_open = SSH_TUNMODE_NO;
			cancelled_forwarding = 1;
		}
		if (options.exit_on_forward_failure && cancelled_forwarding)
			fatal("Error: forwarding disabled due to host key "
			    "check failure");
		
		/*
		 * XXX Should permit the user to change to use the new id.
		 * This could be done by converting the host key to an
		 * identifying sentence, tell that the host identifies itself
		 * by that sentence, and ask the user if he/she wishes to
		 * accept the authentication.
		 */
		break;
	case HOST_FOUND:
		fatal("internal error");
		break;
	}

	if (options.check_host_ip && host_status != HOST_CHANGED &&
	    ip_status == HOST_CHANGED) {
		snprintf(msg, sizeof(msg),
		    "Warning: the %s host key for '%.200s' "
		    "differs from the key for the IP address '%.128s'"
		    "\nOffending key for IP in %s:%lu",
		    type, host, ip, ip_found->file, ip_found->line);
		if (host_status == HOST_OK) {
			len = strlen(msg);
			snprintf(msg + len, sizeof(msg) - len,
			    "\nMatching host key in %s:%lu",
			    host_found->file, host_found->line);
		}
		if (options.strict_host_key_checking == 1) {
			logit("%s", msg);
			error("Exiting, you have requested strict checking.");
			goto fail;
		} else if (options.strict_host_key_checking == 2) {
			strlcat(msg, "\nAre you sure you want "
			    "to continue connecting (yes/no)? ", sizeof(msg));
			if (!confirm(msg))
				goto fail;
		} else {
			logit("%s", msg);
		}
	}

	if (!hostkey_trusted && options.update_hostkeys) {
		debug("%s: hostkey not known or explicitly trusted: "
		    "disabling UpdateHostkeys", __func__);
		options.update_hostkeys = 0;
	}

	free(ip);
	free(host);
	if (host_hostkeys != NULL)
		free_hostkeys(host_hostkeys);
	if (ip_hostkeys != NULL)
		free_hostkeys(ip_hostkeys);
	return 0;

fail:
	if (want_cert && host_status != HOST_REVOKED) {
		/*
		 * No matching certificate. Downgrade cert to raw key and
		 * search normally.
		 */
		debug("No matching CA found. Retry with plain key");
		if ((r = sshkey_from_private(host_key, &raw_key)) != 0)
			fatal("%s: sshkey_from_private: %s",
			    __func__, ssh_err(r));
		if ((r = sshkey_drop_cert(raw_key)) != 0)
			fatal("Couldn't drop certificate: %s", ssh_err(r));
		host_key = raw_key;
		goto retry;
	}
	if (raw_key != NULL)
		sshkey_free(raw_key);
	free(ip);
	free(host);
	if (host_hostkeys != NULL)
		free_hostkeys(host_hostkeys);
	if (ip_hostkeys != NULL)
		free_hostkeys(ip_hostkeys);
	return -1;
}

/* returns 0 if key verifies or -1 if key does NOT verify */
int
verify_host_key(char *host, struct sockaddr *hostaddr, struct sshkey *host_key)
{
	u_int i;
	int r = -1, flags = 0;
	char valid[64], *fp = NULL, *cafp = NULL;
	struct sshkey *plain = NULL;

	if ((fp = sshkey_fingerprint(host_key,
	    options.fingerprint_hash, SSH_FP_DEFAULT)) == NULL) {
		error("%s: fingerprint host key: %s", __func__, ssh_err(r));
		r = -1;
		goto out;
	}

	if (sshkey_is_cert(host_key)) {
		if ((cafp = sshkey_fingerprint(host_key->cert->signature_key,
		    options.fingerprint_hash, SSH_FP_DEFAULT)) == NULL) {
			error("%s: fingerprint CA key: %s",
			    __func__, ssh_err(r));
			r = -1;
			goto out;
		}
		sshkey_format_cert_validity(host_key->cert,
		    valid, sizeof(valid));
		debug("Server host certificate: %s %s, serial %llu "
		    "ID \"%s\" CA %s %s valid %s",
		    sshkey_ssh_name(host_key), fp,
		    (unsigned long long)host_key->cert->serial,
		    host_key->cert->key_id,
		    sshkey_ssh_name(host_key->cert->signature_key), cafp,
		    valid);
		for (i = 0; i < host_key->cert->nprincipals; i++) {
			debug2("Server host certificate hostname: %s",
			    host_key->cert->principals[i]);
		}
	} else {
		debug("Server host key: %s %s", sshkey_ssh_name(host_key), fp);
	}

	if (sshkey_equal(previous_host_key, host_key)) {
		debug2("%s: server host key %s %s matches cached key",
		    __func__, sshkey_type(host_key), fp);
		r = 0;
		goto out;
	}

	/* Check in RevokedHostKeys file if specified */
	if (options.revoked_host_keys != NULL) {
		r = sshkey_check_revoked(host_key, options.revoked_host_keys);
		switch (r) {
		case 0:
			break; /* not revoked */
		case SSH_ERR_KEY_REVOKED:
			error("Host key %s %s revoked by file %s",
			    sshkey_type(host_key), fp,
			    options.revoked_host_keys);
			r = -1;
			goto out;
		default:
			error("Error checking host key %s %s in "
			    "revoked keys file %s: %s", sshkey_type(host_key),
			    fp, options.revoked_host_keys, ssh_err(r));
			r = -1;
			goto out;
		}
	}

	if (options.verify_host_key_dns) {
		/*
		 * XXX certs are not yet supported for DNS, so downgrade
		 * them and try the plain key.
		 */
		if ((r = sshkey_from_private(host_key, &plain)) != 0)
			goto out;
		if (sshkey_is_cert(plain))
			sshkey_drop_cert(plain);
		if (verify_host_key_dns(host, hostaddr, plain, &flags) == 0) {
			if (flags & DNS_VERIFY_FOUND) {
				if (options.verify_host_key_dns == 1 &&
				    flags & DNS_VERIFY_MATCH &&
				    flags & DNS_VERIFY_SECURE) {
					r = 0;
					goto out;
				}
				if (flags & DNS_VERIFY_MATCH) {
					matching_host_key_dns = 1;
				} else {
					warn_changed_key(plain);
					error("Update the SSHFP RR in DNS "
					    "with the new host key to get rid "
					    "of this message.");
				}
			}
		}
	}
	r = check_host_key(host, hostaddr, options.port, host_key, RDRW,
	    options.user_hostfiles, options.num_user_hostfiles,
	    options.system_hostfiles, options.num_system_hostfiles);

out:
	sshkey_free(plain);
	free(fp);
	free(cafp);
	if (r == 0 && host_key != NULL) {
		sshkey_free(previous_host_key);
		r = sshkey_from_private(host_key, &previous_host_key);
	}

	return r;
}

/*
 * Starts a dialog with the server, and authenticates the current user on the
 * server.  This does not need any extra privileges.  The basic connection
 * to the server must already have been established before this is called.
 * If login fails, this function prints an error and never returns.
 * This function does not require super-user privileges.
 */
void
ssh_login(Sensitive *sensitive, const char *orighost,
    struct sockaddr *hostaddr, u_short port, struct passwd *pw, int timeout_ms)
{
	char *host;
	char *server_user, *local_user;

	local_user = xstrdup(pw->pw_name);
	server_user = options.user ? options.user : local_user;

	/* Convert the user-supplied hostname into all lowercase. */
	host = xstrdup(orighost);
	lowercase(host);

	/* Exchange protocol version identification strings with the server. */
	ssh_exchange_identification(timeout_ms);

	/* Put the connection into non-blocking mode. */
	packet_set_nonblocking();

	/* key exchange */
	/* authenticate user */
	debug("Authenticating to %s:%d as '%s'", host, port, server_user);
	ssh_kex2(host, hostaddr, port);
	ssh_userauth2(local_user, server_user, host, sensitive);
	free(local_user);
}

void
ssh_put_password(char *password)
{
	int size;
	char *padded;

	if (datafellows & SSH_BUG_PASSWORDPAD) {
		packet_put_cstring(password);
		return;
	}
	size = ROUNDUP(strlen(password) + 1, 32);
	padded = xcalloc(1, size);
	strlcpy(padded, password, size);
	packet_put_string(padded, size);
	explicit_bzero(padded, size);
	free(padded);
}

/* print all known host keys for a given host, but skip keys of given type */
static int
show_other_keys(struct hostkeys *hostkeys, struct sshkey *key)
{
	int type[] = {
		KEY_RSA,
		KEY_DSA,
		KEY_ECDSA,
		KEY_ED25519,
		-1
	};
	int i, ret = 0;
	char *fp, *ra;
	const struct hostkey_entry *found;

	for (i = 0; type[i] != -1; i++) {
		if (type[i] == key->type)
			continue;
		if (!lookup_key_in_hostkeys_by_type(hostkeys, type[i], &found))
			continue;
		fp = sshkey_fingerprint(found->key,
		    options.fingerprint_hash, SSH_FP_DEFAULT);
		ra = sshkey_fingerprint(found->key,
		    options.fingerprint_hash, SSH_FP_RANDOMART);
		if (fp == NULL || ra == NULL)
			fatal("%s: sshkey_fingerprint fail", __func__);
		logit("WARNING: %s key found for host %s\n"
		    "in %s:%lu\n"
		    "%s key fingerprint %s.",
		    key_type(found->key),
		    found->host, found->file, found->line,
		    key_type(found->key), fp);
		if (options.visual_host_key)
			logit("%s", ra);
		free(ra);
		free(fp);
		ret = 1;
	}
	return ret;
}

static void
warn_changed_key(struct sshkey *host_key)
{
	char *fp;

	fp = sshkey_fingerprint(host_key, options.fingerprint_hash,
	    SSH_FP_DEFAULT);
	if (fp == NULL)
		fatal("%s: sshkey_fingerprint fail", __func__);

	error("@@@@@@@@@@@@@@@@@@@@@@@@@@@@@@@@@@@@@@@@@@@@@@@@@@@@@@@@@@@");
	error("@    WARNING: REMOTE HOST IDENTIFICATION HAS CHANGED!     @");
	error("@@@@@@@@@@@@@@@@@@@@@@@@@@@@@@@@@@@@@@@@@@@@@@@@@@@@@@@@@@@");
	error("IT IS POSSIBLE THAT SOMEONE IS DOING SOMETHING NASTY!");
	error("Someone could be eavesdropping on you right now (man-in-the-middle attack)!");
	error("It is also possible that a host key has just been changed.");
	error("The fingerprint for the %s key sent by the remote host is\n%s.",
	    key_type(host_key), fp);
	error("Please contact your system administrator.");

	free(fp);
}

/*
 * Execute a local command
 */
int
ssh_local_cmd(const char *args)
{
#ifdef WINDOWS
        fatal("executing local command is not supported in Windows yet");
        return 0;
#else /* !WINDOWS */
	char *shell;
	pid_t pid;
	int status;
	void (*osighand)(int);

	if (!options.permit_local_command ||
	    args == NULL || !*args)
		return (1);

	if ((shell = getenv("SHELL")) == NULL || *shell == '\0')
		shell = _PATH_BSHELL;

	osighand = signal(SIGCHLD, SIG_DFL);
	pid = fork();
	if (pid == 0) {
		signal(SIGPIPE, SIG_DFL);
		debug3("Executing %s -c \"%s\"", shell, args);
		execl(shell, shell, "-c", args, (char *)NULL);
		error("Couldn't execute %s -c \"%s\": %s",
		    shell, args, strerror(errno));
		_exit(1);
	} else if (pid == -1)
		fatal("fork failed: %.100s", strerror(errno));
	while (waitpid(pid, &status, 0) == -1)
		if (errno != EINTR)
			fatal("Couldn't wait for child: %s", strerror(errno));
	signal(SIGCHLD, osighand);

	if (!WIFEXITED(status))
		return (1);

	return (WEXITSTATUS(status));
#endif  /* !WINDOWS */
}

void
maybe_add_key_to_agent(char *authfile, struct sshkey *private, char *comment,
    char *passphrase)
{
	int auth_sock = -1, r;

	if (options.add_keys_to_agent == 0)
		return;

	if ((r = ssh_get_authentication_socket(&auth_sock)) != 0) {
		debug3("no authentication agent, not adding key");
		return;
	}

	if (options.add_keys_to_agent == 2 &&
	    !ask_permission("Add key %s (%s) to agent?", authfile, comment)) {
		debug3("user denied adding this key");
		close(auth_sock);
		return;
	}

	if ((r = ssh_add_identity_constrained(auth_sock, private, comment, 0,
	    (options.add_keys_to_agent == 3))) == 0)
		debug("identity added to agent: %s", authfile);
	else
		debug("could not add identity to agent: %s (%d)", authfile, r);
	close(auth_sock);
}<|MERGE_RESOLUTION|>--- conflicted
+++ resolved
@@ -549,18 +549,7 @@
 	int connection_out = packet_get_connection_out();
 	u_int i, n;
 	size_t len;
-<<<<<<< HEAD
-	int fdsetsz, remaining, rc;
-	struct timeval t_start, t_remaining;
-	fd_set *readfds;
-	fd_set *exceptfds;
-
-	fdsetsz = howmany(connection_in + 1, NFDBITS) * sizeof(fd_mask);
-	readfds = xcalloc(1, fdsetsz);
-	exceptfds = xcalloc(1, fdsetsz);
-=======
 	int rc;
->>>>>>> ff3507ae
 
 	send_client_banner(connection_out, 0);
 
@@ -568,19 +557,8 @@
 	for (n = 0;;) {
 		for (i = 0; i < sizeof(buf) - 1; i++) {
 			if (timeout_ms > 0) {
-<<<<<<< HEAD
-				gettimeofday(&t_start, NULL);
-				ms_to_timeval(&t_remaining, remaining);
-				FD_SET(connection_in, readfds);
-				FD_SET(connection_in, exceptfds);
-				rc = select(connection_in + 1, readfds, NULL,
-					exceptfds, &t_remaining);
-				ms_subtract_diff(&t_start, &remaining);
-				if (rc == 0 || remaining <= 0)
-=======
 				rc = waitrfd(connection_in, &timeout_ms);
 				if (rc == -1 && errno == ETIMEDOUT) {
->>>>>>> ff3507ae
 					fatal("Connection timed out during "
 					    "banner exchange");
 				} else if (rc == -1) {
@@ -615,11 +593,6 @@
 		debug("ssh_exchange_identification: %s", buf);
 	}
 	server_version_string = xstrdup(buf);
-<<<<<<< HEAD
-	free(readfds);
-	free(exceptfds);
-=======
->>>>>>> ff3507ae
 
 	/*
 	 * Check that the versions match.  In future this might accept
