<<<<<<< HEAD
%global ver 9.1p1
=======
%global ver 9.2p1
>>>>>>> 6dfb65de
%global rel 1%{?dist}

# OpenSSH privilege separation requires a user & group ID
%global sshd_uid    74
%global sshd_gid    74

# Version of ssh-askpass
%global aversion 1.2.4.1

# Do we want to disable building of x11-askpass? (1=yes 0=no)
%global no_x11_askpass 0

# Do we want to disable building of gnome-askpass? (1=yes 0=no)
%global no_gnome_askpass 0

# Do we want to link against a static libcrypto? (1=yes 0=no)
%global static_libcrypto 0

# Do we want smartcard support (1=yes 0=no)
%global scard 0

# Use GTK2 instead of GNOME in gnome-ssh-askpass
%global gtk2 1

# Use build6x options for older RHEL builds
# RHEL 7 not yet supported
%if 0%{?rhel} > 6
%global build6x 0
%else
%global build6x 1
%endif

%if 0%{?fedora} >= 26
%global compat_openssl 1
%else
%global compat_openssl 0
%endif

# Do we want kerberos5 support (1=yes 0=no)
%global kerberos5 1

# Reserve options to override askpass settings with:
# rpm -ba|--rebuild --define 'skip_xxx 1'
%{?skip_x11_askpass:%global no_x11_askpass 1}
%{?skip_gnome_askpass:%global no_gnome_askpass 1}

# Add option to build without GTK2 for older platforms with only GTK+.
# RedHat <= 7.2 and Red Hat Advanced Server 2.1 are examples.
# rpm -ba|--rebuild --define 'no_gtk2 1'
%{?no_gtk2:%global gtk2 0}

# Is this a build for RHL 6.x or earlier?
%{?build_6x:%global build6x 1}

# If this is RHL 6.x, the default configuration has sysconfdir in /usr/etc.
%if %{build6x}
%global _sysconfdir /etc
%endif

# Options for static OpenSSL link:
# rpm -ba|--rebuild --define "static_openssl 1"
%{?static_openssl:%global static_libcrypto 1}

# Options for Smartcard support: (needs libsectok and openssl-engine)
# rpm -ba|--rebuild --define "smartcard 1"
%{?smartcard:%global scard 1}

# Is this a build for the rescue CD (without PAM)? (1=yes 0=no)
%global rescue 0
%{?build_rescue:%global rescue 1}

# Turn off some stuff for resuce builds
%if %{rescue}
%global kerberos5 0
%endif

Summary: The OpenSSH implementation of SSH protocol version 2.
Name: openssh
Version: %{ver}
%if %{rescue}
Release: %{rel}rescue
%else
Release: %{rel}
%endif
URL: https://www.openssh.com/portable.html
Source0: https://ftp.openbsd.org/pub/OpenBSD/OpenSSH/portable/openssh-%{version}.tar.gz
Source1: http://www.jmknoble.net/software/x11-ssh-askpass/x11-ssh-askpass-%{aversion}.tar.gz
License: BSD
Group: Applications/Internet
BuildRoot: %{_tmppath}/%{name}-%{version}-buildroot
Obsoletes: ssh
%if %{build6x}
PreReq: initscripts >= 5.00
%else
Requires: initscripts >= 5.20
%endif
BuildRequires: perl
%if %{compat_openssl}
BuildRequires: compat-openssl10-devel
%else
BuildRequires: openssl-devel >= 1.0.1
BuildRequires: openssl-devel < 1.1
%endif
BuildRequires: /bin/login
%if ! %{build6x}
BuildRequires: glibc-devel, pam
%else
BuildRequires: /usr/include/security/pam_appl.h
%endif
%if ! %{no_x11_askpass}
BuildRequires: /usr/include/X11/Xlib.h
# Xt development tools
BuildRequires: libXt-devel
# Provides xmkmf
BuildRequires: imake
# Rely on relatively recent gtk
BuildRequires: gtk2-devel
%endif
%if ! %{no_gnome_askpass}
BuildRequires: pkgconfig
%endif
%if %{kerberos5}
BuildRequires: krb5-devel
BuildRequires: krb5-libs
%endif

%package clients
Summary: OpenSSH clients.
Requires: openssh = %{version}-%{release}
Group: Applications/Internet
Obsoletes: ssh-clients

%package server
Summary: The OpenSSH server daemon.
Group: System Environment/Daemons
Obsoletes: ssh-server
Requires: openssh = %{version}-%{release}, chkconfig >= 0.9
%if ! %{build6x}
Requires: /etc/pam.d/system-auth
%endif

%package askpass
Summary: A passphrase dialog for OpenSSH and X.
Group: Applications/Internet
Requires: openssh = %{version}-%{release}
Obsoletes: ssh-extras

%package askpass-gnome
Summary: A passphrase dialog for OpenSSH, X, and GNOME.
Group: Applications/Internet
Requires: openssh = %{version}-%{release}
Obsoletes: ssh-extras

%description
SSH (Secure SHell) is a program for logging into and executing
commands on a remote machine. SSH is intended to replace rlogin and
rsh, and to provide secure encrypted communications between two
untrusted hosts over an insecure network. X11 connections and
arbitrary TCP/IP ports can also be forwarded over the secure channel.

OpenSSH is OpenBSD's version of the last free version of SSH, bringing
it up to date in terms of security and features, as well as removing
all patented algorithms to separate libraries.

This package includes the core files necessary for both the OpenSSH
client and server. To make this package useful, you should also
install openssh-clients, openssh-server, or both.

%description clients
OpenSSH is a free version of SSH (Secure SHell), a program for logging
into and executing commands on a remote machine. This package includes
the clients necessary to make encrypted connections to SSH servers.
You'll also need to install the openssh package on OpenSSH clients.

%description server
OpenSSH is a free version of SSH (Secure SHell), a program for logging
into and executing commands on a remote machine. This package contains
the secure shell daemon (sshd). The sshd daemon allows SSH clients to
securely connect to your SSH server. You also need to have the openssh
package installed.

%description askpass
OpenSSH is a free version of SSH (Secure SHell), a program for logging
into and executing commands on a remote machine. This package contains
an X11 passphrase dialog for OpenSSH.

%description askpass-gnome
OpenSSH is a free version of SSH (Secure SHell), a program for logging
into and executing commands on a remote machine. This package contains
an X11 passphrase dialog for OpenSSH and the GNOME GUI desktop
environment.

%prep

%if ! %{no_x11_askpass}
%setup -q -a 1
%else
%setup -q
%endif

%build
%if %{rescue}
CFLAGS="$RPM_OPT_FLAGS -Os"; export CFLAGS
%endif

%configure \
	--sysconfdir=%{_sysconfdir}/ssh \
	--libexecdir=%{_libexecdir}/openssh \
	--datadir=%{_datadir}/openssh \
	--with-default-path=/usr/local/bin:/bin:/usr/bin \
	--with-superuser-path=/usr/local/sbin:/usr/local/bin:/sbin:/bin:/usr/sbin:/usr/bin \
	--with-privsep-path=%{_var}/empty/sshd \
	--mandir=%{_mandir} \
	--with-mantype=man \
	--disable-strip \
%if %{scard}
	--with-smartcard \
%endif
%if %{rescue}
	--without-pam \
%else
	--with-pam \
%endif
%if %{kerberos5}
	 --with-kerberos5=$K5DIR \
%endif


%if %{static_libcrypto}
perl -pi -e "s|-lcrypto|%{_libdir}/libcrypto.a|g" Makefile
%endif

make

%if ! %{no_x11_askpass}
pushd x11-ssh-askpass-%{aversion}
%configure --libexecdir=%{_libexecdir}/openssh
xmkmf -a
make
popd
%endif

# Define a variable to toggle gnome1/gtk2 building.  This is necessary
# because RPM doesn't handle nested %if statements.
%if %{gtk2}
	gtk2=yes
%else
	gtk2=no
%endif

%if ! %{no_gnome_askpass}
pushd contrib
if [ $gtk2 = yes ] ; then
	make gnome-ssh-askpass2
	mv gnome-ssh-askpass2 gnome-ssh-askpass
else
	make gnome-ssh-askpass1
	mv gnome-ssh-askpass1 gnome-ssh-askpass
fi
popd
%endif

%install
rm -rf $RPM_BUILD_ROOT
mkdir -p -m755 $RPM_BUILD_ROOT%{_sysconfdir}/ssh
mkdir -p -m755 $RPM_BUILD_ROOT%{_libexecdir}/openssh
mkdir -p -m755 $RPM_BUILD_ROOT%{_var}/empty/sshd

make install DESTDIR=$RPM_BUILD_ROOT

install -d $RPM_BUILD_ROOT/etc/pam.d/
install -d $RPM_BUILD_ROOT/etc/rc.d/init.d
install -d $RPM_BUILD_ROOT%{_libexecdir}/openssh
%if %{build6x}
install -m644 contrib/redhat/sshd.pam.old $RPM_BUILD_ROOT/etc/pam.d/sshd
%else
install -m644 contrib/redhat/sshd.pam     $RPM_BUILD_ROOT/etc/pam.d/sshd
%endif
install -m755 contrib/redhat/sshd.init $RPM_BUILD_ROOT/etc/rc.d/init.d/sshd

%if ! %{no_x11_askpass}
install x11-ssh-askpass-%{aversion}/x11-ssh-askpass $RPM_BUILD_ROOT%{_libexecdir}/openssh/x11-ssh-askpass
ln -s x11-ssh-askpass $RPM_BUILD_ROOT%{_libexecdir}/openssh/ssh-askpass
%endif

%if ! %{no_gnome_askpass}
install contrib/gnome-ssh-askpass $RPM_BUILD_ROOT%{_libexecdir}/openssh/gnome-ssh-askpass
%endif

%if ! %{scard}
	 rm -f $RPM_BUILD_ROOT/usr/share/openssh/Ssh.bin
%endif

%if ! %{no_gnome_askpass}
install -m 755 -d $RPM_BUILD_ROOT%{_sysconfdir}/profile.d/
install -m 755 contrib/redhat/gnome-ssh-askpass.csh $RPM_BUILD_ROOT%{_sysconfdir}/profile.d/
install -m 755 contrib/redhat/gnome-ssh-askpass.sh $RPM_BUILD_ROOT%{_sysconfdir}/profile.d/
%endif

perl -pi -e "s|$RPM_BUILD_ROOT||g" $RPM_BUILD_ROOT%{_mandir}/man*/*

%clean
rm -rf $RPM_BUILD_ROOT

%triggerun server -- ssh-server
if [ "$1" != 0 -a -r /var/run/sshd.pid ] ; then
	touch /var/run/sshd.restart
fi

%triggerun server -- openssh-server < 2.5.0p1
# Count the number of HostKey and HostDsaKey statements we have.
gawk	'BEGIN {IGNORECASE=1}
	 /^hostkey/ || /^hostdsakey/ {sawhostkey = sawhostkey + 1}
	 END {exit sawhostkey}' /etc/ssh/sshd_config
# And if we only found one, we know the client was relying on the old default
# behavior, which loaded the the SSH2 DSA host key when HostDsaKey wasn't
# specified.  Now that HostKey is used for both SSH1 and SSH2 keys, specifying
# one nullifies the default, which would have loaded both.
if [ $? -eq 1 ] ; then
	echo HostKey /etc/ssh/ssh_host_rsa_key >> /etc/ssh/sshd_config
	echo HostKey /etc/ssh/ssh_host_dsa_key >> /etc/ssh/sshd_config
fi

%triggerpostun server -- ssh-server
if [ "$1" != 0 ] ; then
	/sbin/chkconfig --add sshd
	if test -f /var/run/sshd.restart ; then
		rm -f /var/run/sshd.restart
		/sbin/service sshd start > /dev/null 2>&1 || :
	fi
fi

%pre server
%{_sbindir}/groupadd -r -g %{sshd_gid} sshd 2>/dev/null || :
%{_sbindir}/useradd -d /var/empty/sshd -s /bin/false -u %{sshd_uid} \
	-g sshd -M -r sshd 2>/dev/null || :

%post server
/sbin/chkconfig --add sshd

%postun server
/sbin/service sshd condrestart > /dev/null 2>&1 || :

%preun server
if [ "$1" = 0 ]
then
	/sbin/service sshd stop > /dev/null 2>&1 || :
	/sbin/chkconfig --del sshd
fi

%files
%defattr(-,root,root)
%doc CREDITS ChangeLog INSTALL LICENCE OVERVIEW README* PROTOCOL* TODO
%attr(0755,root,root) %{_bindir}/scp
%attr(0644,root,root) %{_mandir}/man1/scp.1*
%attr(0755,root,root) %dir %{_sysconfdir}/ssh
%attr(0600,root,root) %config(noreplace) %{_sysconfdir}/ssh/moduli
%if ! %{rescue}
%attr(0755,root,root) %{_bindir}/ssh-keygen
%attr(0644,root,root) %{_mandir}/man1/ssh-keygen.1*
%attr(0755,root,root) %dir %{_libexecdir}/openssh
%attr(4711,root,root) %{_libexecdir}/openssh/ssh-keysign
%attr(0755,root,root) %{_libexecdir}/openssh/ssh-pkcs11-helper
%attr(0755,root,root) %{_libexecdir}/openssh/ssh-sk-helper
%attr(0644,root,root) %{_mandir}/man8/ssh-keysign.8*
%attr(0644,root,root) %{_mandir}/man8/ssh-pkcs11-helper.8*
%attr(0644,root,root) %{_mandir}/man8/ssh-sk-helper.8*
%endif
%if %{scard}
%attr(0755,root,root) %dir %{_datadir}/openssh
%attr(0644,root,root) %{_datadir}/openssh/Ssh.bin
%endif

%files clients
%defattr(-,root,root)
%attr(0755,root,root) %{_bindir}/ssh
%attr(0644,root,root) %{_mandir}/man1/ssh.1*
%attr(0644,root,root) %{_mandir}/man5/ssh_config.5*
%attr(0644,root,root) %config(noreplace) %{_sysconfdir}/ssh/ssh_config
%if ! %{rescue}
%attr(2755,root,nobody) %{_bindir}/ssh-agent
%attr(0755,root,root) %{_bindir}/ssh-add
%attr(0755,root,root) %{_bindir}/ssh-keyscan
%attr(0755,root,root) %{_bindir}/sftp
%attr(0644,root,root) %{_mandir}/man1/ssh-agent.1*
%attr(0644,root,root) %{_mandir}/man1/ssh-add.1*
%attr(0644,root,root) %{_mandir}/man1/ssh-keyscan.1*
%attr(0644,root,root) %{_mandir}/man1/sftp.1*
%endif

%if ! %{rescue}
%files server
%defattr(-,root,root)
%dir %attr(0111,root,root) %{_var}/empty/sshd
%attr(0755,root,root) %{_sbindir}/sshd
%attr(0755,root,root) %{_libexecdir}/openssh/sftp-server
%attr(0644,root,root) %{_mandir}/man8/sshd.8*
%attr(0644,root,root) %{_mandir}/man5/moduli.5*
%attr(0644,root,root) %{_mandir}/man5/sshd_config.5*
%attr(0644,root,root) %{_mandir}/man8/sftp-server.8*
%attr(0755,root,root) %dir %{_sysconfdir}/ssh
%attr(0600,root,root) %config(noreplace) %{_sysconfdir}/ssh/sshd_config
%attr(0600,root,root) %config(noreplace) /etc/pam.d/sshd
%attr(0755,root,root) %config /etc/rc.d/init.d/sshd
%endif

%if ! %{no_x11_askpass}
%files askpass
%defattr(-,root,root)
%doc x11-ssh-askpass-%{aversion}/README
%doc x11-ssh-askpass-%{aversion}/ChangeLog
%doc x11-ssh-askpass-%{aversion}/SshAskpass*.ad
%{_libexecdir}/openssh/ssh-askpass
%attr(0755,root,root) %{_libexecdir}/openssh/x11-ssh-askpass
%endif

%if ! %{no_gnome_askpass}
%files askpass-gnome
%defattr(-,root,root)
%attr(0755,root,root) %config %{_sysconfdir}/profile.d/gnome-ssh-askpass.*
%attr(0755,root,root) %{_libexecdir}/openssh/gnome-ssh-askpass
%endif

%changelog
* Thu Oct 28 2021 Damien Miller <djm@mindrot.org>
- Remove remaining traces of --with-md5-passwords

* Mon Jul 20 2020 Damien Miller <djm@mindrot.org>
- Add ssh-sk-helper and corresponding manual page.

* Sat Feb 10 2018 Darren Tucker <dtucker@dtucker.net>
- Update openssl-devel dependency to match current requirements.
- Handle Fedora >=6 openssl 1.0 compat libs.
- Remove SSH1 from description.
- Don't strip binaries at build time so that debuginfo package can be
  created.

* Sun Nov 16 2014 Nico Kadel-Garcia <nakdel@gmail.com>
- Add '--mandir' and '--with-mantype' for RHEL 5 compatibility
- Add 'dist' option to 'ver' so package names reflect OS at build time
- Always include x11-ssh-askpass tarball in SRPM
- Add openssh-x11-aspass BuildRequires for libXT-devel, imake, gtk2-devel
- Discard 'K5DIR' reporting, not usable inside 'mock' for RHEL 5 compatibility
- Discard obsolete '--with-rsh' configure option
- Update openssl-devel dependency to 0.9.8f, as found in autoconf

* Wed Jul 14 2010 Tim Rice <tim@multitalents.net>
- test for skip_x11_askpass (line 77) should have been for no_x11_askpass

* Mon Jun 2 2003 Damien Miller <djm@mindrot.org>
- Remove noip6 option. This may be controlled at run-time in client config
  file using new AddressFamily directive

* Mon May 12 2003 Damien Miller <djm@mindrot.org>
- Don't install profile.d scripts when not building with GNOME/GTK askpass
  (patch from bet@rahul.net)

* Tue Oct 01 2002 Damien Miller <djm@mindrot.org>
- Install ssh-agent setgid nobody to prevent ptrace() key theft attacks

* Mon Sep 30 2002 Damien Miller <djm@mindrot.org>
- Use contrib/ Makefile for building askpass programs

* Fri Jun 21 2002 Damien Miller <djm@mindrot.org>
- Merge in spec changes from seba@iq.pl (Sebastian Pachuta)
- Add new {ssh,sshd}_config.5 manpages
- Add new ssh-keysign program and remove setuid from ssh client

* Fri May 10 2002 Damien Miller <djm@mindrot.org>
- Merge in spec changes from RedHat, reorgansie a little
- Add Privsep user, group and directory

* Thu Mar  7 2002 Nalin Dahyabhai <nalin@redhat.com> 3.1p1-2
- bump and grind (through the build system)

* Thu Mar  7 2002 Nalin Dahyabhai <nalin@redhat.com> 3.1p1-1
- require sharutils for building (mindrot #137)
- require db1-devel only when building for 6.x (#55105), which probably won't
  work anyway (3.1 requires OpenSSL 0.9.6 to build), but what the heck
- require pam-devel by file (not by package name) again
- add Markus's patch to compile with OpenSSL 0.9.5a (from
  http://bugzilla.mindrot.org/show_bug.cgi?id=141) and apply it if we're
  building for 6.x

* Thu Mar  7 2002 Nalin Dahyabhai <nalin@redhat.com> 3.1p1-0
- update to 3.1p1

* Tue Mar  5 2002 Nalin Dahyabhai <nalin@redhat.com> SNAP-20020305
- update to SNAP-20020305
- drop debug patch, fixed upstream

* Wed Feb 20 2002 Nalin Dahyabhai <nalin@redhat.com> SNAP-20020220
- update to SNAP-20020220 for testing purposes (you've been warned, if there's
  anything to be warned about, gss patches won't apply, I don't mind)

* Wed Feb 13 2002 Nalin Dahyabhai <nalin@redhat.com> 3.0.2p1-3
- add patches from Simon Wilkinson and Nicolas Williams for GSSAPI key
  exchange, authentication, and named key support

* Wed Jan 23 2002 Nalin Dahyabhai <nalin@redhat.com> 3.0.2p1-2
- remove dependency on db1-devel, which has just been swallowed up whole
  by gnome-libs-devel

* Sat Dec 29 2001 Nalin Dahyabhai <nalin@redhat.com>
- adjust build dependencies so that build6x actually works right (fix
  from Hugo van der Kooij)

* Tue Dec  4 2001 Nalin Dahyabhai <nalin@redhat.com> 3.0.2p1-1
- update to 3.0.2p1

* Fri Nov 16 2001 Nalin Dahyabhai <nalin@redhat.com> 3.0.1p1-1
- update to 3.0.1p1

* Tue Nov 13 2001 Nalin Dahyabhai <nalin@redhat.com>
- update to current CVS (not for use in distribution)

* Thu Nov  8 2001 Nalin Dahyabhai <nalin@redhat.com> 3.0p1-1
- merge some of Damien Miller <djm@mindrot.org> changes from the upstream
  3.0p1 spec file and init script

* Wed Nov  7 2001 Nalin Dahyabhai <nalin@redhat.com>
- update to 3.0p1
- update to x11-ssh-askpass 1.2.4.1
- change build dependency on a file from pam-devel to the pam-devel package
- replace primes with moduli

* Thu Sep 27 2001 Nalin Dahyabhai <nalin@redhat.com> 2.9p2-9
- incorporate fix from Markus Friedl's advisory for IP-based authorization bugs

* Thu Sep 13 2001 Bernhard Rosenkraenzer <bero@redhat.com> 2.9p2-8
- Merge changes to rescue build from current sysadmin survival cd

* Thu Sep  6 2001 Nalin Dahyabhai <nalin@redhat.com> 2.9p2-7
- fix scp's server's reporting of file sizes, and build with the proper
  preprocessor define to get large-file capable open(), stat(), etc.
  (sftp has been doing this correctly all along) (#51827)
- configure without --with-ipv4-default on RHL 7.x and newer (#45987,#52247)
- pull cvs patch to fix support for /etc/nologin for non-PAM logins (#47298)
- mark profile.d scriptlets as config files (#42337)
- refer to Jason Stone's mail for zsh workaround for exit-hanging quasi-bug
- change a couple of log() statements to debug() statements (#50751)
- pull cvs patch to add -t flag to sshd (#28611)
- clear fd_sets correctly (one bit per FD, not one byte per FD) (#43221)

* Mon Aug 20 2001 Nalin Dahyabhai <nalin@redhat.com> 2.9p2-6
- add db1-devel as a BuildPrerequisite (noted by Hans Ecke)

* Thu Aug 16 2001 Nalin Dahyabhai <nalin@redhat.com>
- pull cvs patch to fix remote port forwarding with protocol 2

* Thu Aug  9 2001 Nalin Dahyabhai <nalin@redhat.com>
- pull cvs patch to add session initialization to no-pty sessions
- pull cvs patch to not cut off challengeresponse auth needlessly
- refuse to do X11 forwarding if xauth isn't there, handy if you enable
  it by default on a system that doesn't have X installed (#49263)

* Wed Aug  8 2001 Nalin Dahyabhai <nalin@redhat.com>
- don't apply patches to code we don't intend to build (spotted by Matt Galgoci)

* Mon Aug  6 2001 Nalin Dahyabhai <nalin@redhat.com>
- pass OPTIONS correctly to initlog (#50151)

* Wed Jul 25 2001 Nalin Dahyabhai <nalin@redhat.com>
- switch to x11-ssh-askpass 1.2.2

* Wed Jul 11 2001 Nalin Dahyabhai <nalin@redhat.com>
- rebuild in new environment

* Mon Jun 25 2001 Nalin Dahyabhai <nalin@redhat.com>
- disable the gssapi patch

* Mon Jun 18 2001 Nalin Dahyabhai <nalin@redhat.com>
- update to 2.9p2
- refresh to a new version of the gssapi patch

* Thu Jun  7 2001 Nalin Dahyabhai <nalin@redhat.com>
- change Copyright: BSD to License: BSD
- add Markus Friedl's unverified patch for the cookie file deletion problem
  so that we can verify it
- drop patch to check if xauth is present (was folded into cookie patch)
- don't apply gssapi patches for the errata candidate
- clear supplemental groups list at startup

* Fri May 25 2001 Nalin Dahyabhai <nalin@redhat.com>
- fix an error parsing the new default sshd_config
- add a fix from Markus Friedl (via openssh-unix-dev) for ssh-keygen not
  dealing with comments right

* Thu May 24 2001 Nalin Dahyabhai <nalin@redhat.com>
- add in Simon Wilkinson's GSSAPI patch to give it some testing in-house,
  to be removed before the next beta cycle because it's a big departure
  from the upstream version

* Thu May  3 2001 Nalin Dahyabhai <nalin@redhat.com>
- finish marking strings in the init script for translation
- modify init script to source /etc/sysconfig/sshd and pass $OPTIONS to sshd
  at startup (change merged from openssh.com init script, originally by
  Pekka Savola)
- refuse to do X11 forwarding if xauth isn't there, handy if you enable
  it by default on a system that doesn't have X installed

* Wed May  2 2001 Nalin Dahyabhai <nalin@redhat.com>
- update to 2.9
- drop various patches that came from or went upstream or to or from CVS

* Wed Apr 18 2001 Nalin Dahyabhai <nalin@redhat.com>
- only require initscripts 5.00 on 6.2 (reported by Peter Bieringer)

* Sun Apr  8 2001 Preston Brown <pbrown@redhat.com>
- remove explicit openssl requirement, fixes builddistro issue
- make initscript stop() function wait until sshd really dead to avoid
  races in condrestart

* Mon Apr  2 2001 Nalin Dahyabhai <nalin@redhat.com>
- mention that challengereponse supports PAM, so disabling password doesn't
  limit users to pubkey and rsa auth (#34378)
- bypass the daemon() function in the init script and call initlog directly,
  because daemon() won't start a daemon it detects is already running (like
  open connections)
- require the version of openssl we had when we were built

* Fri Mar 23 2001 Nalin Dahyabhai <nalin@redhat.com>
- make do_pam_setcred() smart enough to know when to establish creds and
  when to reinitialize them
- add in a couple of other fixes from Damien for inclusion in the errata

* Thu Mar 22 2001 Nalin Dahyabhai <nalin@redhat.com>
- update to 2.5.2p2
- call setcred() again after initgroups, because the "creds" could actually
  be group memberships

* Tue Mar 20 2001 Nalin Dahyabhai <nalin@redhat.com>
- update to 2.5.2p1 (includes endianness fixes in the rijndael implementation)
- don't enable challenge-response by default until we find a way to not
  have too many userauth requests (we may make up to six pubkey and up to
  three password attempts as it is)
- remove build dependency on rsh to match openssh.com's packages more closely

* Sat Mar  3 2001 Nalin Dahyabhai <nalin@redhat.com>
- remove dependency on openssl -- would need to be too precise

* Fri Mar  2 2001 Nalin Dahyabhai <nalin@redhat.com>
- rebuild in new environment

* Mon Feb 26 2001 Nalin Dahyabhai <nalin@redhat.com>
- Revert the patch to move pam_open_session.
- Init script and spec file changes from Pekka Savola. (#28750)
- Patch sftp to recognize '-o protocol' arguments. (#29540)

* Thu Feb 22 2001 Nalin Dahyabhai <nalin@redhat.com>
- Chuck the closing patch.
- Add a trigger to add host keys for protocol 2 to the config file, now that
  configuration file syntax requires us to specify it with HostKey if we
  specify any other HostKey values, which we do.

* Tue Feb 20 2001 Nalin Dahyabhai <nalin@redhat.com>
- Redo patch to move pam_open_session after the server setuid()s to the user.
- Rework the nopam patch to use be picked up by autoconf.

* Mon Feb 19 2001 Nalin Dahyabhai <nalin@redhat.com>
- Update for 2.5.1p1.
- Add init script mods from Pekka Savola.
- Tweak the init script to match the CVS contrib script more closely.
- Redo patch to ssh-add to try to adding both identity and id_dsa to also try
  adding id_rsa.

* Fri Feb 16 2001 Nalin Dahyabhai <nalin@redhat.com>
- Update for 2.5.0p1.
- Use $RPM_OPT_FLAGS instead of -O when building gnome-ssh-askpass
- Resync with parts of Damien Miller's openssh.spec from CVS, including
  update of x11 askpass to 1.2.0.
- Only require openssl (don't prereq) because we generate keys in the init
  script now.

* Tue Feb 13 2001 Nalin Dahyabhai <nalin@redhat.com>
- Don't open a PAM session until we've forked and become the user (#25690).
- Apply Andrew Bartlett's patch for letting pam_authenticate() know which
  host the user is attempting a login from.
- Resync with parts of Damien Miller's openssh.spec from CVS.
- Don't expose KbdInt responses in debug messages (from CVS).
- Detect and handle errors in rsa_{public,private}_decrypt (from CVS).

* Wed Feb  7 2001 Trond Eivind Glomsrxd <teg@redhat.com>
- i18n-tweak to initscript.

* Tue Jan 23 2001 Nalin Dahyabhai <nalin@redhat.com>
- More gettextizing.
- Close all files after going into daemon mode (needs more testing).
- Extract patch from CVS to handle auth banners (in the client).
- Extract patch from CVS to handle compat weirdness.

* Fri Jan 19 2001 Nalin Dahyabhai <nalin@redhat.com>
- Finish with the gettextizing.

* Thu Jan 18 2001 Nalin Dahyabhai <nalin@redhat.com>
- Fix a bug in auth2-pam.c (#23877)
- Gettextize the init script.

* Wed Dec 20 2000 Nalin Dahyabhai <nalin@redhat.com>
- Incorporate a switch for using PAM configs for 6.x, just in case.

* Tue Dec  5 2000 Nalin Dahyabhai <nalin@redhat.com>
- Incorporate Bero's changes for a build specifically for rescue CDs.

* Wed Nov 29 2000 Nalin Dahyabhai <nalin@redhat.com>
- Don't treat pam_setcred() failure as fatal unless pam_authenticate() has
  succeeded, to allow public-key authentication after a failure with "none"
  authentication.  (#21268)

* Tue Nov 28 2000 Nalin Dahyabhai <nalin@redhat.com>
- Update to x11-askpass 1.1.1. (#21301)
- Don't second-guess fixpaths, which causes paths to get fixed twice. (#21290)

* Mon Nov 27 2000 Nalin Dahyabhai <nalin@redhat.com>
- Merge multiple PAM text messages into subsequent prompts when possible when
  doing keyboard-interactive authentication.

* Sun Nov 26 2000 Nalin Dahyabhai <nalin@redhat.com>
- Disable the built-in MD5 password support.  We're using PAM.
- Take a crack at doing keyboard-interactive authentication with PAM, and
  enable use of it in the default client configuration so that the client
  will try it when the server disallows password authentication.
- Build with debugging flags.  Build root policies strip all binaries anyway.

* Tue Nov 21 2000 Nalin Dahyabhai <nalin@redhat.com>
- Use DESTDIR instead of %%makeinstall.
- Remove /usr/X11R6/bin from the path-fixing patch.

* Mon Nov 20 2000 Nalin Dahyabhai <nalin@redhat.com>
- Add the primes file from the latest snapshot to the main package (#20884).
- Add the dev package to the prereq list (#19984).
- Remove the default path and mimic login's behavior in the server itself.

* Fri Nov 17 2000 Nalin Dahyabhai <nalin@redhat.com>
- Resync with conditional options in Damien Miller's .spec file for an errata.
- Change libexecdir from %%{_libexecdir}/ssh to %%{_libexecdir}/openssh.

* Tue Nov  7 2000 Nalin Dahyabhai <nalin@redhat.com>
- Update to OpenSSH 2.3.0p1.
- Update to x11-askpass 1.1.0.
- Enable keyboard-interactive authentication.

* Mon Oct 30 2000 Nalin Dahyabhai <nalin@redhat.com>
- Update to ssh-askpass-x11 1.0.3.
- Change authentication related messages to be private (#19966).

* Tue Oct 10 2000 Nalin Dahyabhai <nalin@redhat.com>
- Patch ssh-keygen to be able to list signatures for DSA public key files
  it generates.

* Thu Oct  5 2000 Nalin Dahyabhai <nalin@redhat.com>
- Add BuildRequires on /usr/include/security/pam_appl.h to be sure we always
  build PAM authentication in.
- Try setting SSH_ASKPASS if gnome-ssh-askpass is installed.
- Clean out no-longer-used patches.
- Patch ssh-add to try to add both identity and id_dsa, and to error only
  when neither exists.

* Mon Oct  2 2000 Nalin Dahyabhai <nalin@redhat.com>
- Update x11-askpass to 1.0.2. (#17835)
- Add BuildRequiress for /bin/login and /usr/bin/rsh so that configure will
  always find them in the right place. (#17909)
- Set the default path to be the same as the one supplied by /bin/login, but
  add /usr/X11R6/bin. (#17909)
- Try to handle obsoletion of ssh-server more cleanly.  Package names
  are different, but init script name isn't. (#17865)

* Wed Sep  6 2000 Nalin Dahyabhai <nalin@redhat.com>
- Update to 2.2.0p1. (#17835)
- Tweak the init script to allow proper restarting. (#18023)

* Wed Aug 23 2000 Nalin Dahyabhai <nalin@redhat.com>
- Update to 20000823 snapshot.
- Change subpackage requirements from %%{version} to %%{version}-%%{release}
- Back out the pipe patch.

* Mon Jul 17 2000 Nalin Dahyabhai <nalin@redhat.com>
- Update to 2.1.1p4, which includes fixes for config file parsing problems.
- Move the init script back.
- Add Damien's quick fix for wackiness.

* Wed Jul 12 2000 Nalin Dahyabhai <nalin@redhat.com>
- Update to 2.1.1p3, which includes fixes for X11 forwarding and strtok().

* Thu Jul  6 2000 Nalin Dahyabhai <nalin@redhat.com>
- Move condrestart to server postun.
- Move key generation to init script.
- Actually use the right patch for moving the key generation to the init script.
- Clean up the init script a bit.

* Wed Jul  5 2000 Nalin Dahyabhai <nalin@redhat.com>
- Fix X11 forwarding, from mail post by Chan Shih-Ping Richard.

* Sun Jul  2 2000 Nalin Dahyabhai <nalin@redhat.com>
- Update to 2.1.1p2.
- Use of strtok() considered harmful.

* Sat Jul  1 2000 Nalin Dahyabhai <nalin@redhat.com>
- Get the build root out of the man pages.

* Thu Jun 29 2000 Nalin Dahyabhai <nalin@redhat.com>
- Add and use condrestart support in the init script.
- Add newer initscripts as a prereq.

* Tue Jun 27 2000 Nalin Dahyabhai <nalin@redhat.com>
- Build in new environment (release 2)
- Move -clients subpackage to Applications/Internet group

* Fri Jun  9 2000 Nalin Dahyabhai <nalin@redhat.com>
- Update to 2.2.1p1

* Sat Jun  3 2000 Nalin Dahyabhai <nalin@redhat.com>
- Patch to build with neither RSA nor RSAref.
- Miscellaneous FHS-compliance tweaks.
- Fix for possibly-compressed man pages.

* Wed Mar 15 2000 Damien Miller <djm@ibs.com.au>
- Updated for new location
- Updated for new gnome-ssh-askpass build

* Sun Dec 26 1999 Damien Miller <djm@mindrot.org>
- Added Jim Knoble's <jmknoble@pobox.com> askpass

* Mon Nov 15 1999 Damien Miller <djm@mindrot.org>
- Split subpackages further based on patch from jim knoble <jmknoble@pobox.com>

* Sat Nov 13 1999 Damien Miller <djm@mindrot.org>
- Added 'Obsoletes' directives

* Tue Nov 09 1999 Damien Miller <djm@ibs.com.au>
- Use make install
- Subpackages

* Mon Nov 08 1999 Damien Miller <djm@ibs.com.au>
- Added links for slogin
- Fixed perms on manpages

* Sat Oct 30 1999 Damien Miller <djm@ibs.com.au>
- Renamed init script

* Fri Oct 29 1999 Damien Miller <djm@ibs.com.au>
- Back to old binary names

* Thu Oct 28 1999 Damien Miller <djm@ibs.com.au>
- Use autoconf
- New binary names

* Wed Oct 27 1999 Damien Miller <djm@ibs.com.au>
- Initial RPMification, based on Jan "Yenya" Kasprzak's <kas@fi.muni.cz> spec.<|MERGE_RESOLUTION|>--- conflicted
+++ resolved
@@ -1,8 +1,4 @@
-<<<<<<< HEAD
-%global ver 9.1p1
-=======
 %global ver 9.2p1
->>>>>>> 6dfb65de
 %global rel 1%{?dist}
 
 # OpenSSH privilege separation requires a user & group ID
