--- conflicted
+++ resolved
@@ -837,21 +837,10 @@
 		skdebug(__func__, "fido_cred_set_type: %s", fido_strerr(r));
 		goto out;
 	}
-<<<<<<< HEAD
 #ifndef WINDOWS
-	if (sha256_mem(challenge, challenge_len,
-	    chall_hash, sizeof(chall_hash)) != 0) {
-		skdebug(__func__, "hash challenge failed");
-		goto out;
-	}
-	if ((r = fido_cred_set_clientdata_hash(cred, chall_hash,
-	    sizeof(chall_hash))) != FIDO_OK) {
-		skdebug(__func__, "fido_cred_set_clientdata_hash: %s",
-=======
 	if ((r = fido_cred_set_clientdata(cred,
 	    challenge, challenge_len)) != FIDO_OK) {
 		skdebug(__func__, "fido_cred_set_clientdata: %s",
->>>>>>> 2ebf4781
 		    fido_strerr(r));
 		goto out;
 	}
@@ -1121,14 +1110,10 @@
 	char *device = NULL;
 	struct sk_usbhid *sk = NULL;
 	struct sk_sign_response *response = NULL;
-<<<<<<< HEAD
 #ifndef WINDOWS
 	uint8_t message[32];
 #endif
-	int ret = SSH_SK_ERR_GENERAL;
-=======
 	int ret = SSH_SK_ERR_GENERAL, internal_uv;
->>>>>>> 2ebf4781
 	int r;
 
 	fido_init(SSH_FIDO_INIT_ARG);
@@ -1140,17 +1125,6 @@
 	*sign_response = NULL;
 	if (check_sign_load_resident_options(options, &device) != 0)
 		goto out; /* error already logged */
-<<<<<<< HEAD
-#ifndef WINDOWS
-	/* hash data to be signed before it goes to the security key */
-	/* This happens elsewhere on Windows; see note below. */
-	if ((r = sha256_mem(data, datalen, message, sizeof(message))) != 0) {
-		skdebug(__func__, "hash message failed");
-		goto out;
-	}
-#endif
-=======
->>>>>>> 2ebf4781
 	if (device != NULL)
 		sk = sk_open(device);
 #ifdef WINDOWS
@@ -1179,16 +1153,10 @@
 		skdebug(__func__, "fido_assert_new failed");
 		goto out;
 	}
-<<<<<<< HEAD
 #ifndef WINDOWS
-	if ((r = fido_assert_set_clientdata_hash(assert, message,
-	    sizeof(message))) != FIDO_OK) {
-		skdebug(__func__, "fido_assert_set_clientdata_hash: %s",
-=======
 	if ((r = fido_assert_set_clientdata(assert,
 	    data, datalen)) != FIDO_OK)  {
 		skdebug(__func__, "fido_assert_set_clientdata: %s",
->>>>>>> 2ebf4781
 		    fido_strerr(r));
 		goto out;
 	}
@@ -1254,12 +1222,6 @@
 	response = NULL;
 	ret = 0;
  out:
-<<<<<<< HEAD
-#ifndef WINDOWS
-	explicit_bzero(message, sizeof(message));
-#endif
-=======
->>>>>>> 2ebf4781
 	free(device);
 	if (response != NULL) {
 		free(response->sig_r);
