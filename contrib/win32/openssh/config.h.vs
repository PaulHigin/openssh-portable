--- conflicted
+++ resolved
@@ -1736,7 +1736,6 @@
 #define HAVE_STRUCT_POLLFD_FD 1
 #define HAVE_KILLPG 1
 
-<<<<<<< HEAD
 /* Definitions needed to prevent re-definition of OpenSSL functions and structs */
 #define HAVE_DSA_GET0_PQG 1
 #define HAVE_DSA_SET0_PQG 1
@@ -1768,7 +1767,4 @@
 #define HAVE_RSA_METH_SET_FINISH 1
 #define HAVE_EVP_PKEY_GET0_RSA 1
 #define HAVE_EVP_MD_CTX_NEW 1
-#define HAVE_EVP_MD_CTX_FREE 1
-=======
-
->>>>>>> 99afa05d
+#define HAVE_EVP_MD_CTX_FREE 1