--- conflicted
+++ resolved
@@ -1,8 +1,4 @@
-<<<<<<< HEAD
-/* $OpenBSD: ssh-xmss.c,v 1.5 2022/04/20 15:59:18 millert Exp $*/
-=======
 /* $OpenBSD: ssh-xmss.c,v 1.14 2022/10/28 00:44:44 djm Exp $*/
->>>>>>> 6dfb65de
 /*
  * Copyright (c) 2017 Stefan-Lukas Gazdag.
  * Copyright (c) 2017 Markus Friedl.
