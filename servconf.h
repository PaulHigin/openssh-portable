--- conflicted
+++ resolved
@@ -1,8 +1,4 @@
-<<<<<<< HEAD
-/* $OpenBSD: servconf.h,v 1.157 2022/09/17 10:34:29 djm Exp $ */
-=======
 /* $OpenBSD: servconf.h,v 1.159 2023/01/17 09:44:48 djm Exp $ */
->>>>>>> 6dfb65de
 
 /*
  * Author: Tatu Ylonen <ylo@cs.hut.fi>
@@ -234,14 +230,11 @@
 	u_int64_t timing_secret;
 	char   *sk_provider;
 	int	required_rsa_size;	/* minimum size of RSA keys */
-<<<<<<< HEAD
-=======
 
 	char	**channel_timeouts;	/* inactivity timeout by channel type */
 	u_int	num_channel_timeouts;
 
 	int	unused_connection_timeout;
->>>>>>> 6dfb65de
 }       ServerOptions;
 
 /* Information about the incoming connection as used by Match */
